--- conflicted
+++ resolved
@@ -2049,12 +2049,9 @@
     parser.add_option("--quiet", action="store_true", help=_("Do not print the header information"), default=options.quiet)
     parser.add_option("--paths", action="store_true", help=_("Show the file paths"))
     parser.add_option("--sigs", action="store_true", help=_("Show signatures"))
-<<<<<<< HEAD
     parser.add_option("--maven", action="store_true", help=_("Show Maven builds only"))
-=======
     parser.add_option("--event", type='int', metavar="EVENT#", help=_("query at event"))
     parser.add_option("--repo", type='int', metavar="REPO#", help=_("query at event for a repo"))
->>>>>>> ffd57038
     (options, args) = parser.parse_args(args)
     if len(args) == 0:
         parser.error(_("A tag name must be specified"))
@@ -2079,10 +2076,8 @@
     if options.sigs:
         opts['rpmsigs'] = True
         options.rpms = True
-<<<<<<< HEAD
     if options.maven and not options.rpms:
         opts['maven_only'] = True
-=======
     if options.event is not None:
         opts['event'] = options.event
     if options.repo is not None:
@@ -2093,7 +2088,6 @@
         repo['timestr'] = time.asctime(time.localtime(repo['create_ts']))
         print "Querying at event %(create_event)i (%(tag_name)s/%(timestr)s)" % repo
         opts['event'] = repo['create_event']
->>>>>>> ffd57038
 
     if options.rpms:
         rpms, builds = session.listTaggedRPMS(tag, **opts)
