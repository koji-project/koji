#!/usr/bin/python
# coding=utf-8

# command line interface for the Koji build system
# Copyright (c) 2005-2014 Red Hat, Inc.
#
#    Koji is free software; you can redistribute it and/or
#    modify it under the terms of the GNU Lesser General Public
#    License as published by the Free Software Foundation;
#    version 2.1 of the License.
#
#    This software is distributed in the hope that it will be useful,
#    but WITHOUT ANY WARRANTY; without even the implied warranty of
#    MERCHANTABILITY or FITNESS FOR A PARTICULAR PURPOSE.  See the GNU
#    Lesser General Public License for more details.
#
#    You should have received a copy of the GNU Lesser General Public
#    License along with this software; if not, write to the Free Software
#    Foundation, Inc., 51 Franklin Street, Fifth Floor, Boston, MA  02110-1301  USA
#
# Authors:
#       Dennis Gregorovic <dgregor@redhat.com>
#       Mike McLean <mikem@redhat.com>
#       Mike Bonnet <mikeb@redhat.com>
#       Cristian Balint <cbalint@redhat.com>

import sys
try:
    import krbV
except ImportError:
    pass
try:
    import ast
except ImportError:
    ast = None
try:
    import json
except ImportError:
    try:
        import simplejson as json
    except ImportError:
        json = None
import ConfigParser
import base64
import errno
import koji
import koji.util
import fnmatch
from koji.util import md5_constructor
import logging
import os
import re
import pprint
import random
import socket
import stat
import string
import time
import traceback
import urlgrabber.grabber as grabber
import urlgrabber.progress as progress
import xmlrpclib
import yum.comps
import optparse
#for import-comps handler (currently disabled)
#from rhpl.comps import Comps

# fix OptionParser for python 2.3 (optparse verion 1.4.1+)
# code taken from optparse version 1.5a2
OptionParser = optparse.OptionParser
if optparse.__version__ == "1.4.1+":
    def _op_error(self, msg):
        self.print_usage(sys.stderr)
        msg = "%s: error: %s\n" % (self._get_prog_name(), msg)
        if msg:
            sys.stderr.write(msg)
        sys.exit(2)
    OptionParser.error = _op_error

greetings = ('hello', 'hi', 'yo', "what's up", "g'day", 'back to work',
             'bonjour',
             'hallo',
             'ciao',
             'hola',
            u'olá',
            u'dobrý den',
            u'zdravstvuite',
            u'góðan daginn',
             'hej',
             'tervehdys',
            u'grüezi',
            u'céad míle fáilte',
            u'hylô',
            u'bună ziua',
            u'jó napot',
             'dobre dan',
            u'你好',
            u'こんにちは',
            u'नमस्कार',
            u'안녕하세요')

def _(args):
    """Stub function for translation"""
    return args

ARGMAP = {'None': None,
          'True': True,
          'False': False}

def arg_filter(arg):
    try:
        return int(arg)
    except ValueError:
        pass
    try:
        return float(arg)
    except ValueError:
        pass
    if arg in ARGMAP:
        return ARGMAP[arg]
    #handle lists/dicts?
    return arg


def get_options():
    """process options from command line and config file"""

    usage = _("%prog [global-options] command [command-options-and-arguments]")
    parser = OptionParser(usage=usage)
    parser.disable_interspersed_args()
    progname = os.path.basename(sys.argv[0]) or 'koji'
    parser.add_option("-c", "--config", dest="configFile",
                      help=_("use alternate configuration file"), metavar="FILE")
    parser.add_option("-p", "--profile", default=progname,
                      help=_("specify a configuration profile"))
    parser.add_option("--keytab", help=_("specify a Kerberos keytab to use"), metavar="FILE")
    parser.add_option("--principal", help=_("specify a Kerberos principal to use"))
    parser.add_option("--krbservice", help=_("specify the Kerberos service name for the hub"))
    parser.add_option("--runas", help=_("run as the specified user (requires special privileges)"))
    parser.add_option("--user", help=_("specify user"))
    parser.add_option("--password", help=_("specify password"))
    parser.add_option("--noauth", action="store_true", default=False,
                      help=_("do not authenticate"))
    parser.add_option("--force-auth", action="store_true", default=False,
                      help=_("authenticate even for read-only operations"))
    parser.add_option("--authtype", help=_("force use of a type of authentication, options: noauth, ssl, password, or kerberos"))
    parser.add_option("-d", "--debug", action="store_true", default=False,
                      help=_("show debug output"))
    parser.add_option("--debug-xmlrpc", action="store_true", default=False,
                      help=_("show xmlrpc debug output"))
    parser.add_option("-q", "--quiet", action="store_true", default=False,
                      help=_("run quietly"))
    parser.add_option("--skip-main", action="store_true", default=False,
                      help=_("don't actually run main"))
    parser.add_option("-s", "--server", help=_("url of XMLRPC server"))
    parser.add_option("--topdir", help=_("specify topdir"))
    parser.add_option("--weburl", help=_("url of the Koji web interface"))
    parser.add_option("--topurl", help=_("url for Koji file access"))
    parser.add_option("--pkgurl", help=optparse.SUPPRESS_HELP)
    parser.add_option("--upload-blocksize", help=_("upload the koji hub how many bytes per request"))
    parser.add_option("--help-commands", action="store_true", default=False, help=_("list commands"))
    (options, args) = parser.parse_args()

    if options.help_commands:
        list_commands()
        sys.exit(0)
    if not args:
        list_commands()
        sys.exit(0)

    aliases = {
        'cancel-task' : 'cancel',
        'cxl' : 'cancel',
        'list-commands' : 'help',
        'move-pkg': 'move-build',
        'move': 'move-build',
        'latest-pkg': 'latest-build',
        'tag-pkg': 'tag-build',
        'tag': 'tag-build',
        'untag-pkg': 'untag-build',
        'untag': 'untag-build',
        'watch-tasks': 'watch-task',
    }
    cmd = args[0]
    cmd = aliases.get(cmd, cmd)
    if cmd.lower() in greetings:
        cmd = "moshimoshi"
    cmd = cmd.replace('-', '_')
    if globals().has_key('anon_handle_' + cmd):
        if not options.force_auth and '--mine' not in args:
            options.noauth = True
        cmd = 'anon_handle_' + cmd
    elif globals().has_key('handle_' + cmd):
        cmd = 'handle_' + cmd
    else:
        list_commands()
        parser.error('Unknown command: %s' % args[0])
        assert False

    # load local config
<<<<<<< HEAD
    try:
        result = koji.read_config(options.profile, user_config=options.configFile)
    except koji.ConfigurationError, e:
        parser.error(e.args[0])
        assert False

    # update options according to local config
    for name, value in result.iteritems():
=======
    defaults = {
        'server' : 'http://localhost/kojihub',
        'weburl' : 'http://localhost/koji',
        'topurl' : None,
        'pkgurl' : None,
        'topdir' : '/mnt/koji',
        'max_retries' : None,
        'retry_interval': None,
        'anon_retry' : None,
        'offline_retry' : None,
        'offline_retry_interval' : None,
        'keepalive' : True,
        'timeout' : None,
        'use_fast_upload': False,
        'upload_blocksize': 1048576,
        'poll_interval': 5,
        'krbservice': 'host',
        'cert': '~/.koji/client.crt',
        'ca': '',  # FIXME: remove in next major release
        'serverca': '~/.koji/serverca.crt',
        'authtype': None
        }
    #note: later config files override earlier ones
    configs = koji.config_directory_contents('/etc/koji.conf.d')
    if os.access('/etc/koji.conf', os.F_OK):
        configs.append('/etc/koji.conf')
    if options.configFile:
        fn = os.path.expanduser(options.configFile)
        if os.path.isdir(fn):
            contents = koji.config_directory_contents(fn)
            if not contents:
                parser.error("No config files found in directory: %s" % fn)
            configs.extend(contents)
        else:
            if not os.access(fn, os.F_OK):
                parser.error("No such file: %s" % fn)
            configs.append(fn)
    else:
        user_config_dir = os.path.expanduser("~/.koji/config.d")
        configs.extend(koji.config_directory_contents(user_config_dir))
        fn = os.path.expanduser("~/.koji/config")
        if os.access(fn, os.F_OK):
            configs.append(fn)
    got_conf = False
    for configFile in configs:
        f = open(configFile)
        config = ConfigParser.ConfigParser()
        config.readfp(f)
        f.close()
        if config.has_section(options.profile):
            got_conf = True
            for name, value in config.items(options.profile):
                #note the defaults dictionary also serves to indicate which
                #options *can* be set via the config file. Such options should
                #not have a default value set in the option parser.
                if defaults.has_key(name):
                    if name in ('anon_retry', 'offline_retry', 'keepalive', 'use_fast_upload'):
                        defaults[name] = config.getboolean(options.profile, name)
                    elif name in ('max_retries', 'retry_interval',
                                  'offline_retry_interval', 'poll_interval', 'timeout',
                                  'upload_blocksize'):
                        try:
                            defaults[name] = int(value)
                        except ValueError:
                            parser.error("value for %s config option must be a valid integer" % name)
                            assert False
                    else:
                        defaults[name] = value
    if configs and not got_conf:
        warn("Warning: no configuration for profile name: %s" % options.profile)
    for name, value in defaults.iteritems():
>>>>>>> 2f507ec6
        if getattr(options, name, None) is None:
            setattr(options, name, value)

    dir_opts = ('topdir', 'cert', 'serverca')
    for name in dir_opts:
        # expand paths here, so we don't have to worry about it later
        value = os.path.expanduser(getattr(options, name))
        setattr(options, name, value)

    #honor topdir
    if options.topdir:
        koji.BASEDIR = options.topdir
        koji.pathinfo.topdir = options.topdir

    #pkgurl is obsolete
    if options.pkgurl:
        if options.topurl:
            warn("Warning: the pkgurl option is obsolete")
        else:
            suggest = re.sub(r'/packages/?$', '', options.pkgurl)
            if suggest != options.pkgurl:
                warn("Warning: the pkgurl option is obsolete, using topurl=%r"
                     % suggest)
                options.topurl = suggest
            else:
                warn("Warning: The pkgurl option is obsolete, please use topurl instead")

    return options, cmd, args[1:]

def ensure_connection(session):
    try:
        ret = session.getAPIVersion()
    except xmlrpclib.ProtocolError:
        error(_("Error: Unable to connect to server"))
    if ret != koji.API_VERSION:
        warn(_("WARNING: The server is at API version %d and the client is at %d" % (ret, koji.API_VERSION)))

def print_task_headers():
    """Print the column headers"""
    print "ID       Pri  Owner                State    Arch       Name"

def print_task(task,depth=0):
    """Print a task"""
    task = task.copy()
    task['state'] = koji.TASK_STATES.get(task['state'],'BADSTATE')
    fmt = "%(id)-8s %(priority)-4s %(owner_name)-20s %(state)-8s %(arch)-10s "
    if depth:
        indent = "  "*(depth-1) + " +"
    else:
        indent = ''
    label = koji.taskLabel(task)
    print ''.join([fmt % task, indent, label])

def print_task_recurse(task,depth=0):
    """Print a task and its children"""
    print_task(task,depth)
    for child in task.get('children',()):
        print_task_recurse(child,depth+1)


class TaskWatcher(object):

    def __init__(self,task_id,session,level=0,quiet=False):
        self.id = task_id
        self.session = session
        self.info = None
        self.level = level
        self.quiet = quiet

    #XXX - a bunch of this stuff needs to adapt to different tasks

    def str(self):
        if self.info:
            label = koji.taskLabel(self.info)
            return "%s%d %s" % ('  ' * self.level, self.id, label)
        else:
            return "%s%d" % ('  ' * self.level, self.id)

    def __str__(self):
        return self.str()

    def get_failure(self):
        """Print infomation about task completion"""
        if self.info['state'] != koji.TASK_STATES['FAILED']:
            return ''
        error = None
        try:
            result = self.session.getTaskResult(self.id)
        except (xmlrpclib.Fault,koji.GenericError),e:
            error = e
        if error is None:
            # print "%s: complete" % self.str()
            # We already reported this task as complete in update()
            return ''
        else:
            return '%s: %s' % (error.__class__.__name__, str(error).strip())

    def update(self):
        """Update info and log if needed.  Returns True on state change."""
        if self.is_done():
            # Already done, nothing else to report
            return False
        last = self.info
        self.info = self.session.getTaskInfo(self.id, request=True)
        if self.info is None:
            if not self.quiet:
                print "No such task id: %i" % self.id
            sys.exit(1)
        state = self.info['state']
        if last:
            #compare and note status changes
            laststate = last['state']
            if laststate != state:
                if not self.quiet:
                    print "%s: %s -> %s" % (self.str(), self.display_state(last), self.display_state(self.info))
                return True
            return False
        else:
            # First time we're seeing this task, so just show the current state
            if not self.quiet:
                print "%s: %s" % (self.str(), self.display_state(self.info))
            return False

    def is_done(self):
        if self.info is None:
            return False
        state = koji.TASK_STATES[self.info['state']]
        return (state in ['CLOSED','CANCELED','FAILED'])

    def is_success(self):
        if self.info is None:
            return False
        state = koji.TASK_STATES[self.info['state']]
        return (state == 'CLOSED')

    def display_state(self, info):
        # We can sometimes be passed a task that is not yet open, but
        # not finished either.  info would be none.
        if not info:
            return 'unknown'
        if info['state'] == koji.TASK_STATES['OPEN']:
            if info['host_id']:
                host = self.session.getHost(info['host_id'])
                return 'open (%s)' % host['name']
            else:
                return 'open'
        elif info['state'] == koji.TASK_STATES['FAILED']:
            return 'FAILED: %s' % self.get_failure()
        else:
            return koji.TASK_STATES[info['state']].lower()

def display_tasklist_status(tasks):
    free = 0
    open = 0
    failed = 0
    done = 0
    for task_id in tasks.keys():
        status = tasks[task_id].info['state']
        if status == koji.TASK_STATES['FAILED']:
            failed += 1
        elif status == koji.TASK_STATES['CLOSED'] or status == koji.TASK_STATES['CANCELED']:
            done += 1
        elif status == koji.TASK_STATES['OPEN'] or status == koji.TASK_STATES['ASSIGNED']:
            open += 1
        elif status == koji.TASK_STATES['FREE']:
            free += 1
    print "  %d free  %d open  %d done  %d failed" % (free, open, done, failed)

def display_task_results(tasks):
    for task in [task for task in tasks.values() if task.level == 0]:
        state = task.info['state']
        task_label = task.str()

        if state == koji.TASK_STATES['CLOSED']:
            print '%s completed successfully' % task_label
        elif state == koji.TASK_STATES['FAILED']:
            print '%s failed' % task_label
        elif state == koji.TASK_STATES['CANCELED']:
            print '%s was canceled' % task_label
        else:
            # shouldn't happen
            print '%s has not completed' % task_label

def watch_tasks(session,tasklist,quiet=False):
    global options
    if not tasklist:
        return
    if not quiet:
        print "Watching tasks (this may be safely interrupted)..."
    sys.stdout.flush()
    rv = 0
    try:
        tasks = {}
        for task_id in tasklist:
            tasks[task_id] = TaskWatcher(task_id,session,quiet=quiet)
        while True:
            all_done = True
            for task_id,task in tasks.items():
                changed = task.update()
                if not task.is_done():
                    all_done = False
                else:
                    if changed:
                        # task is done and state just changed
                        if not quiet:
                            display_tasklist_status(tasks)
                    if not task.is_success():
                        rv = 1
                for child in session.getTaskChildren(task_id):
                    child_id = child['id']
                    if not child_id in tasks.keys():
                        tasks[child_id] = TaskWatcher(child_id, session, task.level + 1, quiet=quiet)
                        tasks[child_id].update()
                        # If we found new children, go through the list again,
                        # in case they have children also
                        all_done = False
            if all_done:
                if not quiet:
                    print
                    display_task_results(tasks)
                break

            sys.stdout.flush()
            time.sleep(options.poll_interval)
    except (KeyboardInterrupt):
        if tasks and not quiet:
            progname = os.path.basename(sys.argv[0]) or 'koji'
            tlist = ['%s: %s' % (t.str(), t.display_state(t.info))
                            for t in tasks.values() if not t.is_done()]
            print \
"""Tasks still running. You can continue to watch with the '%s watch-task' command.
Running Tasks:
%s""" % (progname, '\n'.join(tlist))
        rv = 1
    return rv

def watch_logs(session, tasklist, opts):
    global options
    print "Watching logs (this may be safely interrupted)..."
    def _isDone(session, taskId):
        info = session.getTaskInfo(taskId)
        if info is None:
            print "No such task id: %i" % taskId
            sys.exit(1)
        state = koji.TASK_STATES[info['state']]
        return (state in ['CLOSED','CANCELED','FAILED'])

    try:
        offsets = {}
        for task_id in tasklist:
            offsets[task_id] = {}

        lastlog = None
        while True:
            for task_id in tasklist[:]:
                if _isDone(session, task_id):
                    tasklist.remove(task_id)

                output = session.listTaskOutput(task_id)

                if opts.log:
                    logs = [filename for filename in output if filename == opts.log]
                else:
                    logs = [filename for filename in output if filename.endswith('.log')]

                taskoffsets = offsets[task_id]
                for log in logs:
                    contents = 'placeholder'
                    while contents:
                        if not taskoffsets.has_key(log):
                            taskoffsets[log] = 0

                        contents = session.downloadTaskOutput(task_id, log, taskoffsets[log], 16384)
                        taskoffsets[log] += len(contents)
                        if contents:
                            currlog = "%d:%s:" % (task_id, log)
                            if currlog != lastlog:
                                if lastlog:
                                    sys.stdout.write("\n")
                                sys.stdout.write("==> %s <==\n" % currlog)
                                lastlog = currlog
                            sys.stdout.write(contents)

            if not tasklist:
                break

            time.sleep(options.poll_interval)
    except (KeyboardInterrupt):
        pass

def handle_add_group(options, session, args):
    "[admin] Add a group to a tag"
    usage = _("usage: %prog add-group <tag> <group>")
    usage += _("\n(Specify the --help global option for a list of other help options)")
    parser = OptionParser(usage=usage)
    (options, args) = parser.parse_args(args)
    if len(args) != 2:
        parser.error(_("Please specify a tag name and a group name"))
        assert False
    tag = args[0]
    group = args[1]

    activate_session(session)
    if not session.hasPerm('admin'):
        print "This action requires admin privileges"
        return 1

    dsttag = session.getTag(tag)
    if not dsttag:
        print "Unknown tag: %s" % tag
        return 1

    groups = dict([(p['name'], p['group_id']) for p in session.getTagGroups(tag, inherit=False)])
    group_id = groups.get(group, None)
    if group_id is not None:
        print "Group %s already exists for tag %s" % (group, tag)
        return 1

    session.groupListAdd(tag, group)

def handle_add_host(options, session, args):
    "[admin] Add a host"
    usage = _("usage: %prog add-host [options] hostname arch [arch2 ...]")
    usage += _("\n(Specify the --help global option for a list of other help options)")
    parser = OptionParser(usage=usage)
    parser.add_option("--krb-principal", help=_("set a non-default kerberos principal for the host"))
    (options, args) = parser.parse_args(args)
    if len(args) < 2:
        parser.error(_("Please specify a hostname and at least one arch"))
        assert False
    host = args[0]
    activate_session(session)
    id = session.getHost(host)
    if id:
        print "%s is already in the database" % host
        return 1
    else:
        kwargs = {}
        if options.krb_principal is not None:
            kwargs['krb_principal'] = options.krb_principal
        id = session.addHost(host, args[1:], **kwargs)
        if id:
            print "%s added: id %d" % (host, id)

def handle_edit_host(options, session, args):
    "[admin] Edit a host"
    usage = _("usage: %prog edit-host hostname ... [options]")
    usage += _("\n(Specify the --help global option for a list of other help options)")
    parser = OptionParser(usage=usage)
    parser.add_option("--arches", help=_("Space-separated list of supported architectures"))
    parser.add_option("--capacity", type="float", help=_("Capacity of this host"))
    parser.add_option("--description", metavar="DESC", help=_("Description of this host"))
    parser.add_option("--comment", help=_("A brief comment about this host"))
    (subopts, args) = parser.parse_args(args)
    if not args:
        parser.error(_("Please specify a hostname"))

    activate_session(session)

    vals = {}
    for key, val in subopts.__dict__.items():
        if val is not None:
            vals[key] = val

    session.multicall = True
    for host in args:
        session.getHost(host)
    error = False
    for host, [info] in zip(args, session.multiCall(strict=True)):
        if not info:
            print _("Host %s does not exist") % host
            error = True

    if error:
        print _("No changes made, please correct the command line")
        return 1

    session.multicall = True
    for host in args:
        session.editHost(host, **vals)
    for host, [result] in zip(args, session.multiCall(strict=True)):
        if result:
            print _("Edited %s") % host
        else:
            print _("No changes made to %s") % host

def handle_add_host_to_channel(options, session, args):
    "[admin] Add a host to a channel"
    usage = _("usage: %prog add-host-to-channel [options] hostname channel")
    usage += _("\n(Specify the --help global option for a list of other help options)")
    parser = OptionParser(usage=usage)
    parser.add_option("--list", action="store_true", help=_("List possible channels"))
    parser.add_option("--new", action="store_true", help=_("Create channel if needed"))
    (options, args) = parser.parse_args(args)
    if not options.list and len(args) != 2:
        parser.error(_("Please specify a hostname and a channel"))
        assert False
    activate_session(session)
    if options.list:
        for channel in session.listChannels():
            print channel['name']
        return
    channel = args[1]
    if not options.new:
        channelinfo = session.getChannel(channel)
        if not channelinfo:
            print "No such channel: %s" % channel
            return 1
    host = args[0]
    hostinfo = session.getHost(host)
    if not hostinfo:
        print "No such host: %s" % host
        return 1
    kwargs = {}
    if options.new:
        kwargs['create'] = True
    session.addHostToChannel(host, channel, **kwargs)

def handle_remove_host_from_channel(options, session, args):
    "[admin] Remove a host from a channel"
    usage = _("usage: %prog remove-host-from-channel [options] hostname channel")
    usage += _("\n(Specify the --help global option for a list of other help options)")
    parser = OptionParser(usage=usage)
    (options, args) = parser.parse_args(args)
    if len(args) != 2:
        parser.error(_("Please specify a hostname and a channel"))
        assert False
    host = args[0]
    activate_session(session)
    hostinfo = session.getHost(host)
    if not hostinfo:
        print "No such host: %s" % host
        return 1
    hostchannels = [c['name'] for c in session.listChannels(hostinfo['id'])]

    channel = args[1]
    if channel not in hostchannels:
        print "Host %s is not a member of channel %s" % (host, channel)
        return 1

    session.removeHostFromChannel(host, channel)

def handle_remove_channel(options, session, args):
    "[admin] Remove a channel entirely"
    usage = _("usage: %prog remove-channel [options] channel")
    usage += _("\n(Specify the --help global option for a list of other help options)")
    parser = OptionParser(usage=usage)
    parser.add_option("--force", action="store_true", help=_("force removal, if possible"))
    (options, args) = parser.parse_args(args)
    if len(args) != 1:
        parser.error(_("Incorrect number of arguments"))
        assert False
    activate_session(session)
    cinfo = session.getChannel(args[0])
    if not cinfo:
        print "No such channel: %s" % args[0]
        return 1
    session.removeChannel(args[0], force=options.force)

def handle_rename_channel(options, session, args):
    "[admin] Rename a channel"
    usage = _("usage: %prog rename-channel [options] old-name new-name")
    usage += _("\n(Specify the --help global option for a list of other help options)")
    parser = OptionParser(usage=usage)
    (options, args) = parser.parse_args(args)
    if len(args) != 2:
        parser.error(_("Incorrect number of arguments"))
        assert False
    activate_session(session)
    cinfo = session.getChannel(args[0])
    if not cinfo:
        print "No such channel: %s" % args[0]
        return 1
    session.renameChannel(args[0], args[1])

def handle_add_pkg(options, session, args):
    "[admin] Add a package to the listing for tag"
    usage = _("usage: %prog add-pkg [options] tag package [package2 ...]")
    usage += _("\n(Specify the --help global option for a list of other help options)")
    parser = OptionParser(usage=usage)
    parser.add_option("--force", action='store_true', help=_("Override blocks if necessary"))
    parser.add_option("--owner", help=_("Specify owner"))
    parser.add_option("--extra-arches", help=_("Specify extra arches"))
    (options, args) = parser.parse_args(args)
    if len(args) < 2:
        parser.error(_("Please specify a tag and at least one package"))
        assert False
    if not options.owner:
        parser.error(_("Please specify an owner for the package(s)"))
        assert False
    if not session.getUser(options.owner):
        print "User %s does not exist" % options.owner
        return 1
    activate_session(session)
    tag = args[0]
    opts = {}
    opts['force'] = options.force
    opts['block'] = False
    # check if list of packages exists for that tag already
    dsttag=session.getTag(tag)
    if dsttag is None:
        print "No such tag: %s" % tag
        sys.exit(1)
    pkglist = dict([(p['package_name'], p['package_id']) for p in session.listPackages(tagID=dsttag['id'])])
    to_add = []
    for package in args[1:]:
        package_id = pkglist.get(package, None)
        if not package_id is None:
            print "Package %s already exists in tag %s" % (package, tag)
            continue
        to_add.append(package)
    if options.extra_arches:
        opts['extra_arches'] = ' '.join(options.extra_arches.replace(',',' ').split())

    # add the packages
    print "Adding %i packages to tag %s" % (len(to_add), dsttag['name'])
    session.multicall = True
    for package in to_add:
        session.packageListAdd(tag, package, options.owner, **opts)
    session.multiCall(strict=True)


def handle_block_pkg(options, session, args):
    "[admin] Block a package in the listing for tag"
    usage = _("usage: %prog block-pkg [options] tag package [package2 ...]")
    usage += _("\n(Specify the --help global option for a list of other help options)")
    parser = OptionParser(usage=usage)
    (options, args) = parser.parse_args(args)
    if len(args) < 2:
        parser.error(_("Please specify a tag and at least one package"))
        assert False
    activate_session(session)
    tag = args[0]
    # check if list of packages exists for that tag already
    dsttag=session.getTag(tag)
    pkglist = dict([(p['package_name'], p['package_id']) for p in session.listPackages(tagID=dsttag['id'], inherited=True)])
    ret = 0
    for package in args[1:]:
        package_id = pkglist.get(package, None)
        if package_id is None:
            print "Package %s doesn't exist in tag %s" % (package, tag)
            ret = 1
    if ret:
        return ret
    for package in args[1:]:
        #really should implement multicall...
        session.packageListBlock(tag,package)

def handle_remove_pkg(options, session, args):
    "[admin] Remove a package from the listing for tag"
    usage = _("usage: %prog remove-pkg [options] tag package [package2 ...]")
    usage += _("\n(Specify the --help global option for a list of other help options)")
    parser = OptionParser(usage=usage)
    parser.add_option("--force", action='store_true', help=_("Override blocks if necessary"))
    (options, args) = parser.parse_args(args)
    if len(args) < 2:
        parser.error(_("Please specify a tag and at least one package"))
        assert False
    activate_session(session)
    tag = args[0]
    opts = {}
    opts['force'] = options.force
    # check if list of packages exists for that tag already
    dsttag=session.getTag(tag)
    pkglist = dict([(p['package_name'], p['package_id']) for p in session.listPackages(tagID=dsttag['id'])])
    ret = 0
    for package in args[1:]:
        package_id = pkglist.get(package, None)
        if package_id is None:
            print "Package %s is not in tag %s" % (package, tag)
            ret = 1
    if ret:
        return ret
    for package in args[1:]:
        #really should implement multicall...
        session.packageListRemove(tag, package, **opts)

def _unique_path(prefix):
    """Create a unique path fragment by appending a path component
    to prefix.  The path component will consist of a string of letter and numbers
    that is unlikely to be a duplicate, but is not guaranteed to be unique."""
    # Use time() in the dirname to provide a little more information when
    # browsing the filesystem.
    # For some reason repr(time.time()) includes 4 or 5
    # more digits of precision than str(time.time())
    return '%s/%r.%s' % (prefix, time.time(),
                      ''.join([random.choice(string.ascii_letters) for i in range(8)]))

def _format_size(size):
    if (size / 1073741824 >= 1):
        return "%0.2f GiB" % (size / 1073741824.0)
    if (size / 1048576 >= 1):
        return "%0.2f MiB" % (size / 1048576.0)
    if (size / 1024 >=1):
        return "%0.2f KiB" % (size / 1024.0)
    return "%0.2f B" % (size)

def _format_secs(t):
    h = t / 3600
    t = t % 3600
    m = t / 60
    s = t % 60
    return "%02d:%02d:%02d" % (h, m, s)

def _progress_callback(uploaded, total, piece, time, total_time):
    percent_done = float(uploaded)/float(total)
    percent_done_str = "%02d%%" % (percent_done * 100)
    data_done = _format_size(uploaded)
    elapsed = _format_secs(total_time)

    speed = "- B/sec"
    if (time):
        if (uploaded != total):
            speed = _format_size(float(piece)/float(time)) + "/sec"
        else:
            speed = _format_size(float(total)/float(total_time)) + "/sec"

    # write formated string and flush
    sys.stdout.write("[% -36s] % 4s % 8s % 10s % 14s\r" % ('='*(int(percent_done*36)), percent_done_str, elapsed, data_done, speed))
    sys.stdout.flush()

def _running_in_bg():
    try:
        if (not os.isatty(0)) or (os.getpgrp() != os.tcgetpgrp(0)):
            return True
    except OSError, e:
        return True
    return False

def handle_build(options, session, args):
    "Build a package from source"
    usage = _("usage: %prog build [options] target <srpm path or scm url>")
    usage += _("\n(Specify the --help global option for a list of other help options)")
    parser = OptionParser(usage=usage)
    parser.add_option("--skip-tag", action="store_true",
                      help=_("Do not attempt to tag package"))
    parser.add_option("--scratch", action="store_true",
                      help=_("Perform a scratch build"))
    parser.add_option("--wait", action="store_true",
                      help=_("Wait on the build, even if running in the background"))
    parser.add_option("--nowait", action="store_false", dest="wait",
                      help=_("Don't wait on build"))
    parser.add_option("--quiet", action="store_true",
                      help=_("Do not print the task information"), default=options.quiet)
    parser.add_option("--arch-override", help=_("Override build arches"))
    parser.add_option("--repo-id", type="int", help=_("Use a specific repo"))
    parser.add_option("--noprogress", action="store_true",
                      help=_("Do not display progress of the upload"))
    parser.add_option("--background", action="store_true",
                      help=_("Run the build at a lower priority"))
    (build_opts, args) = parser.parse_args(args)
    if len(args) != 2:
        parser.error(_("Exactly two arguments (a build target and a SCM URL or srpm file) are required"))
        assert False
    if build_opts.arch_override and not build_opts.scratch:
        parser.error(_("--arch_override is only allowed for --scratch builds"))
    activate_session(session)
    target = args[0]
    if target.lower() == "none" and build_opts.repo_id:
        target = None
        build_opts.skip_tag = True
    else:
        build_target = session.getBuildTarget(target)
        if not build_target:
            parser.error(_("Unknown build target: %s" % target))
        dest_tag = session.getTag(build_target['dest_tag'])
        if not dest_tag:
            parser.error(_("Unknown destination tag: %s" % build_target['dest_tag_name']))
        if dest_tag['locked'] and not build_opts.scratch:
            parser.error(_("Destination tag %s is locked" % dest_tag['name']))
    source = args[1]
    opts = {}
    if build_opts.arch_override:
        opts['arch_override'] = ' '.join(build_opts.arch_override.replace(',',' ').split())
    for key in ('skip_tag', 'scratch', 'repo_id'):
        val = getattr(build_opts, key)
        if val is not None:
            opts[key] = val
    priority = None
    if build_opts.background:
        #relative to koji.PRIO_DEFAULT
        priority = 5
    # try to check that source is an SRPM
    if '://' not in source:
        #treat source as an srpm and upload it
        if not build_opts.quiet:
            print "Uploading srpm: %s" % source
        serverdir = _unique_path('cli-build')
        if _running_in_bg() or build_opts.noprogress or build_opts.quiet:
            callback = None
        else:
            callback = _progress_callback
        session.uploadWrapper(source, serverdir, callback=callback)
        print
        source = "%s/%s" % (serverdir, os.path.basename(source))
    task_id = session.build(source, target, opts, priority=priority)
    if not build_opts.quiet:
        print "Created task:", task_id
        print "Task info: %s/taskinfo?taskID=%s" % (options.weburl, task_id)
    if build_opts.wait or (build_opts.wait is None and not _running_in_bg()):
        session.logout()
        return watch_tasks(session, [task_id], quiet=build_opts.quiet)
    else:
        return

def handle_chain_build(options, session, args):
    # XXX - replace handle_build with this, once chain-building has gotten testing
    "Build one or more packages from source"
    usage = _("usage: %prog chain-build [options] target URL [URL2 [:] URL3 [:] URL4 ...]")
    usage += _("\n(Specify the --help global option for a list of other help options)")
    parser = OptionParser(usage=usage)
    parser.add_option("--nowait", action="store_true",
                      help=_("Don't wait on build"))
    parser.add_option("--noprogress", action="store_true",
                      help=_("Do not display progress of the upload"))
    parser.add_option("--background", action="store_true",
                      help=_("Run the build at a lower priority"))
    (build_opts, args) = parser.parse_args(args)
    if len(args) < 2:
        parser.error(_("At least two arguments (a build target and a SCM URL) are required"))
        assert False
    activate_session(session)
    target = args[0]
    build_target = session.getBuildTarget(target)
    if not build_target:
        parser.error(_("Unknown build target: %s" % target))
    dest_tag = session.getTag(build_target['dest_tag'], strict=True)
    if dest_tag['locked']:
        parser.error(_("Destination tag %s is locked" % dest_tag['name']))

    # check that the destination tag is in the inheritance tree of the build tag
    # otherwise there is no way that a chain-build can work
    ancestors = session.getFullInheritance(build_target['build_tag'])
    if dest_tag['id'] not in [build_target['build_tag']] + [ancestor['parent_id'] for ancestor in ancestors]:
        print _("Packages in destination tag %(dest_tag_name)s are not inherited by build tag %(build_tag_name)s" % build_target)
        print _("Target %s is not usable for a chain-build" % build_target['name'])
        return 1

    sources = args[1:]

    src_list = []
    build_level = []
    #src_lists is a list of lists of sources to build.
    #  each list is block of builds ("build level") which must all be completed
    #  before the next block begins. Blocks are separated on the command line with ':'
    for src in sources:
        if src == ':':
            if build_level:
                src_list.append(build_level)
                build_level = []
        elif '://' in src:
            # quick check that src might be a url
            build_level.append(src)
        elif '/' not in src and not src.endswith('.rpm') and len(src.split('-')) >= 3:
            # quick check that it looks like a N-V-R
            build_level.append(src)
        else:
            print _('"%s" is not a SCM URL or package N-V-R' % src)
            return 1
    if build_level:
        src_list.append(build_level)

    if len(src_list) < 2:
        parser.error(_('You must specify at least one dependency between builds with : (colon)\nIf there are no dependencies, use the build command instead'))

    priority = None
    if build_opts.background:
        #relative to koji.PRIO_DEFAULT
        priority = 5

    task_id = session.chainBuild(src_list, target, priority=priority)

    print "Created task:", task_id
    print "Task info: %s/taskinfo?taskID=%s" % (options.weburl, task_id)
    if _running_in_bg() or build_opts.nowait:
        return
    else:
        session.logout()
        return watch_tasks(session,[task_id],quiet=options.quiet)

def handle_maven_build(options, session, args):
    "Build a Maven package from source"
    usage = _("usage: %prog maven-build [options] target URL")
    usage += _("\n(Specify the --help global option for a list of other help options)")
    parser = OptionParser(usage=usage)
    parser.add_option("--patches", action="store", metavar="URL",
                      help=_("SCM URL of a directory containing patches to apply to the sources before building"))
    parser.add_option("-G", "--goal", action="append",
                      dest="goals", metavar="GOAL", default=[],
                      help=_("Additional goal to run before \"deploy\""))
    parser.add_option("-P", "--profile", action="append",
                      dest="profiles", metavar="PROFILE", default=[],
                      help=_("Enable a profile for the Maven build"))
    parser.add_option("-D", "--property", action="append",
                      dest="properties", metavar="NAME=VALUE", default=[],
                      help=_("Pass a system property to the Maven build"))
    parser.add_option("-E", "--env", action="append",
                      dest="envs", metavar="NAME=VALUE", default=[],
                      help=_("Set an environment variable"))
    parser.add_option("-p", "--package", action="append",
                      dest="packages", metavar="PACKAGE", default=[],
                      help=_("Install an additional package into the buildroot"))
    parser.add_option("-J", "--jvm-option", action="append",
                      dest="jvm_options", metavar="OPTION", default=[],
                      help=_("Pass a command-line option to the JVM"))
    parser.add_option("-M", "--maven-option", action="append",
                      dest="maven_options", metavar="OPTION", default=[],
                      help=_("Pass a command-line option to Maven"))
    parser.add_option("--ini", action="append",
                      dest="inis", metavar="CONFIG", default=[],
                      help=_("Pass build parameters via a .ini file"))
    parser.add_option("-s", "--section",
                      help=_("Get build parameters from this section of the .ini"))
    parser.add_option("--debug", action="store_true",
                      help=_("Run Maven build in debug mode"))
    parser.add_option("--specfile", action="store", metavar="URL",
                      help=_("SCM URL of a spec file fragment to use to generate wrapper RPMs"))
    parser.add_option("--skip-tag", action="store_true",
                      help=_("Do not attempt to tag package"))
    parser.add_option("--scratch", action="store_true",
                      help=_("Perform a scratch build"))
    parser.add_option("--nowait", action="store_true",
                      help=_("Don't wait on build"))
    parser.add_option("--noprogress", action="store_true",
                      help=_("Do not display progress of the upload"))
    parser.add_option("--background", action="store_true",
                      help=_("Run the build at a lower priority"))
    (build_opts, args) = parser.parse_args(args)
    if build_opts.inis:
        if len(args)!= 1:
            parser.error(_("Exactly one argument (a build target) is required"))
    else:
        if len(args) != 2:
            parser.error(_("Exactly two arguments (a build target and a SCM URL) are required"))
    activate_session(session)
    target = args[0]
    build_target = session.getBuildTarget(target)
    if not build_target:
        parser.error(_("Unknown build target: %s" % target))
    dest_tag = session.getTag(build_target['dest_tag'])
    if not dest_tag:
        parser.error(_("Unknown destination tag: %s" % build_target['dest_tag_name']))
    if dest_tag['locked'] and not build_opts.scratch:
        parser.error(_("Destination tag %s is locked" % dest_tag['name']))
    if build_opts.inis:
        try:
            params = koji.util.parse_maven_param(build_opts.inis, scratch=build_opts.scratch,
                                                 section=build_opts.section)
        except ValueError, e:
            parser.error(e.args[0])
        opts = params.values()[0]
        if opts.pop('type', 'maven') != 'maven':
            parser.error(_("Section %s does not contain a maven-build config") % params.keys()[0])
        source = opts.pop('scmurl')
    else:
        source = args[1]
        if '://' not in source:
            parser.error(_("Invalid SCM URL: %s" % source))
        opts = koji.util.maven_opts(build_opts, scratch=build_opts.scratch)
    if build_opts.debug:
        opts.setdefault('maven_options', []).append('--debug')
    if build_opts.skip_tag:
        opts['skip_tag'] = True
    priority = None
    if build_opts.background:
        #relative to koji.PRIO_DEFAULT
        priority = 5
    task_id = session.mavenBuild(source, target, opts, priority=priority)
    print "Created task:", task_id
    print "Task info: %s/taskinfo?taskID=%s" % (options.weburl, task_id)
    if _running_in_bg() or build_opts.nowait:
        return
    else:
        session.logout()
        return watch_tasks(session,[task_id],quiet=options.quiet)

def handle_wrapper_rpm(options, session, args):
    """Build wrapper rpms for any archives associated with a build."""
    usage = _("usage: %prog wrapper-rpm [options] target build-id|n-v-r URL")
    usage += _("\n(Specify the --help global option for a list of other help options)")
    parser = OptionParser(usage=usage)
    parser.add_option("--create-build", action="store_true", help=_("Create a new build to contain wrapper rpms"))
    parser.add_option("--ini", action="append",
                      dest="inis", metavar="CONFIG", default=[],
                      help=_("Pass build parameters via a .ini file"))
    parser.add_option("-s", "--section",
                      help=_("Get build parameters from this section of the .ini"))
    parser.add_option("--skip-tag", action="store_true", help=_("If creating a new build, don't tag it"))
    parser.add_option("--scratch", action="store_true", help=_("Perform a scratch build"))
    parser.add_option("--nowait", action="store_true", help=_("Don't wait on build"))
    parser.add_option("--background", action="store_true", help=_("Run the build at a lower priority"))

    (build_opts, args) = parser.parse_args(args)
    if build_opts.inis:
        if len(args)!= 1:
            parser.error(_("Exactly one argument (a build target) is required"))
    else:
        if len(args) < 3:
            parser.error(_("You must provide a build target, a build ID or NVR, and a SCM URL to a specfile fragment"))
    activate_session(session)

    target = args[0]
    if build_opts.inis:
        try:
            params = koji.util.parse_maven_param(build_opts.inis, scratch=build_opts.scratch,
                                                 section=build_opts.section)
        except ValueError, e:
            parser.error(e.args[0])
        opts = params.values()[0]
        if opts.get('type') != 'wrapper':
            parser.error(_("Section %s does not contain a wrapper-rpm config") % params.keys()[0])
        url = opts['scmurl']
        package = opts['buildrequires'][0]
        target_info = session.getBuildTarget(target, strict=True)
        latest_builds = session.getLatestBuilds(target_info['dest_tag'], package=package)
        if not latest_builds:
            parser.error(_("No build of %s in %s") % (package, target_info['dest_tag_name']))
        build_id = latest_builds[0]['nvr']
    else:
        build_id = args[1]
        if build_id.isdigit():
            build_id = int(build_id)
        url = args[2]
    priority = None
    if build_opts.background:
        priority = 5
    opts = {}
    if build_opts.create_build:
        opts['create_build'] = True
    if build_opts.skip_tag:
        opts['skip_tag'] = True
    if build_opts.scratch:
        opts['scratch'] = True
    task_id = session.wrapperRPM(build_id, url, target, priority, opts=opts)
    print "Created task:", task_id
    print "Task info: %s/taskinfo?taskID=%s" % (options.weburl, task_id)
    if _running_in_bg() or build_opts.nowait:
        return
    else:
        session.logout()
        return watch_tasks(session,[task_id],quiet=options.quiet)

def handle_maven_chain(options, session, args):
    "Run a set of Maven builds in dependency order"
    usage = _("usage: %prog maven-chain [options] target config...")
    usage += _("\n(Specify the --help global option for a list of other help options)")
    parser = OptionParser(usage=usage)
    parser.add_option("--skip-tag", action="store_true",
                      help=_("Do not attempt to tag builds"))
    parser.add_option("--scratch", action="store_true",
                      help=_("Perform scratch builds"))
    parser.add_option("--debug", action="store_true",
                      help=_("Run Maven build in debug mode"))
    parser.add_option("--force", action="store_true",
                      help=_("Force rebuilds of all packages"))
    parser.add_option("--nowait", action="store_true",
                      help=_("Don't wait on build"))
    parser.add_option("--background", action="store_true",
                      help=_("Run the build at a lower priority"))
    (build_opts, args) = parser.parse_args(args)
    if len(args) < 2:
        parser.error(_("Two arguments (a build target and a config file) are required"))
        assert False
    activate_session(session)
    target = args[0]
    build_target = session.getBuildTarget(target)
    if not build_target:
        parser.error(_("Unknown build target: %s") % target)
    dest_tag = session.getTag(build_target['dest_tag'])
    if not dest_tag:
        parser.error(_("Unknown destination tag: %s") % build_target['dest_tag_name'])
    if dest_tag['locked'] and not build_opts.scratch:
        parser.error(_("Destination tag %s is locked") % dest_tag['name'])
    opts = {}
    for key in ('skip_tag', 'scratch', 'debug', 'force'):
        val = getattr(build_opts, key)
        if val:
            opts[key] = val
    try:
        builds = koji.util.parse_maven_chain(args[1:], scratch=opts.get('scratch'))
    except ValueError, e:
        parser.error(e.args[0])
    priority = None
    if build_opts.background:
        priority = 5
    task_id = session.chainMaven(builds, target, opts, priority=priority)
    print "Created task:", task_id
    print "Task info: %s/taskinfo?taskID=%s" % (options.weburl, task_id)
    if _running_in_bg() or build_opts.nowait:
        return
    else:
        session.logout()
        return watch_tasks(session, [task_id], quiet=options.quiet)

def handle_resubmit(options, session, args):
    """Retry a canceled or failed task, using the same parameter as the original task."""
    usage = _("usage: %prog resubmit [options] taskID")
    usage += _("\n(Specify the --help global option for a list of other help options)")
    parser = OptionParser(usage=usage)
    parser.add_option("--nowait", action="store_true", help=_("Don't wait on task"))
    parser.add_option("--nowatch", action="store_true", dest="nowait",
            help=_("An alias for --nowait"))
    parser.add_option("--quiet", action="store_true", help=_("Do not print the task information"), default=options.quiet)
    (options, args) = parser.parse_args(args)
    if len(args) != 1:
        parser.error(_("Please specify a single task ID"))
        assert False
    activate_session(session)
    taskID = int(args[0])
    if not options.quiet:
        print "Resubmitting the following task:"
        _printTaskInfo(session, taskID, 0, False, True)
    newID = session.resubmitTask(taskID)
    if not options.quiet:
        print "Resubmitted task %s as new task %s" % (taskID, newID)
    if _running_in_bg() or options.nowait:
        return
    else:
        session.logout()
        return watch_tasks(session, [newID], quiet=options.quiet)

def handle_call(options, session, args):
    "[admin] Execute an arbitrary XML-RPC call"
    usage = _("usage: %prog call [options] name [arg...]")
    usage += _("\n(Specify the --help global option for a list of other help options)")
    parser = OptionParser(usage=usage)
    parser.add_option("--python", action="store_true", help=_("Use python syntax for values"))
    parser.add_option("--kwargs", help=_("Specify keyword arguments as a dictionary (implies --python)"))
    (options, args) = parser.parse_args(args)
    if len(args) < 1:
        parser.error(_("Please specify the name of the XML-RPC method"))
        assert False
    if options.kwargs:
        options.python = True
    if options.python and ast is None:
        parser.error(_("The ast module is required to read python syntax"))
    activate_session(session)
    name = args[0]
    non_kw = []
    kw = {}
    if options.python:
        non_kw = [ast.literal_eval(a) for a in args[1:]]
        if options.kwargs:
            kw = ast.literal_eval(options.kwargs)
    else:
        for arg in args[1:]:
            if arg.find('=') != -1:
                key, value = arg.split('=', 1)
                kw[key] = arg_filter(value)
            else:
                non_kw.append(arg_filter(arg))
    pprint.pprint(getattr(session, name).__call__(*non_kw, **kw))

def anon_handle_mock_config(options, session, args):
    "Create a mock config"
    usage = _("usage: %prog mock-config [options]")
    usage += _("\n(Specify the --help global option for a list of other help options)")
    parser = OptionParser(usage=usage)
    parser.add_option("-a", "--arch", help=_("Specify the arch"))
    parser.add_option("-n", "--name", help=_("Specify the name for the buildroot"))
    parser.add_option("--tag", help=_("Create a mock config for a tag"))
    parser.add_option("--target", help=_("Create a mock config for a build target"))
    parser.add_option("--task", help=_("Duplicate the mock config of a previous task"))
    parser.add_option("--latest", action="store_true", help=_("use the latest redirect url"))
    parser.add_option("--buildroot", help=_("Duplicate the mock config for the specified buildroot id"))
    parser.add_option("--mockdir", default="/var/lib/mock", metavar="DIR",
                      help=_("Specify mockdir"))
    parser.add_option("--topdir", metavar="DIR",
                      help=_("Specify topdir"))
    parser.add_option("--topurl", metavar="URL", default=options.topurl,
                      help=_("URL under which Koji files are accessible"))
    parser.add_option("--distribution", default="Koji Testing",
                      help=_("Change the distribution macro"))
    parser.add_option("--yum-proxy", help=_("Specify a yum proxy"))
    parser.add_option("-o", metavar="FILE", dest="ofile", help=_("Output to a file"))
    (options, args) = parser.parse_args(args)
    activate_session(session)
    if args:
        #for historical reasons, we also accept buildroot name as first arg
        if not options.name:
            options.name = args[0]
        else:
            parser.error(_("Name already specified via option"))
    arch = None
    opts = {}
    for k in ('topdir', 'topurl', 'distribution', 'mockdir', 'yum_proxy'):
        if hasattr(options, k):
            opts[k] = getattr(options, k)
    if options.buildroot:
        try:
            br_id = int(options.buildroot)
        except ValueError:
            parser.error(_("Buildroot id must be an integer"))
        brootinfo = session.getBuildroot(br_id)
        if options.latest:
            opts['repoid'] = 'latest'
        else:
            opts['repoid'] = brootinfo['repo_id']
        opts['tag_name'] = brootinfo['tag_name']
        arch = brootinfo['arch']
    elif options.task:
        try:
            task_id = int(options.task)
        except ValueError:
            parser.error(_("Task id must be an integer"))
        broots = session.listBuildroots(taskID=task_id)
        if not broots:
            print _("No buildroots for task %s (or no such task)") % options.task
            return 1
        if len(broots) > 1:
            print _("Multiple buildroots found: %s" % [br['id'] for br in broots])
        brootinfo = broots[-1]
        if options.latest:
            opts['repoid'] = 'latest'
        else:
            opts['repoid'] = brootinfo['repo_id']
        opts['tag_name'] = brootinfo['tag_name']
        arch = brootinfo['arch']
        def_name = "%s-task_%i" % (opts['tag_name'], task_id)
    elif options.tag:
        if not options.arch:
            print _("Please specify an arch")
            return 1
        tag = session.getTag(options.tag)
        if not tag:
            parser.error(_("Invalid tag: %s" % options.tag))
        arch = options.arch
        config = session.getBuildConfig(tag['id'])
        if not config:
            print _("Could not get config info for tag: %(name)s") % tag
            return 1
        opts['tag_name'] = tag['name']
        if options.latest:
            opts['repoid'] = 'latest'
        else:
            repo = session.getRepo(config['id'])
            if not repo:
                print _("Could not get a repo for tag: %(name)s") % tag
                return 1
            opts['repoid'] = repo['id']
        def_name = "%(tag_name)s-repo_%(repoid)s" % opts
    elif options.target:
        if not options.arch:
            print _("Please specify an arch")
            return 1
        arch = options.arch
        target = session.getBuildTarget(options.target)
        if not target:
            parser.error(_("Invalid target: %s" % options.target))
        opts['tag_name'] = target['build_tag_name']
        if options.latest:
            opts['repoid'] = 'latest'
        else:
            repo = session.getRepo(target['build_tag'])
            if not repo:
                print _("Could not get a repo for tag: %(name)s") % opts['tag_name']
                return 1
            opts['repoid'] = repo['id']
    else:
        parser.error(_("Please specify one of: --tag, --target, --task, --buildroot"))
        assert False
    if options.name:
        name = options.name
    else:
        name = "%(tag_name)s-repo_%(repoid)s" % opts
    output = koji.genMockConfig(name, arch, **opts)
    if options.ofile:
        fo = file(options.ofile, 'w')
        fo.write(output)
        fo.close()
    else:
        print output

def handle_disable_host(options, session, args):
    "[admin] Mark one or more hosts as disabled"
    usage = _("usage: %prog disable-host [options] hostname ...")
    usage += _("\n(Specify the --help global option for a list of other help options)")
    parser = OptionParser(usage=usage)
    parser.add_option("--comment", help=_("Comment indicating why the host(s) are being disabled"))
    (options, args) = parser.parse_args(args)

    activate_session(session)
    session.multicall = True
    for host in args:
        session.getHost(host)
    error = False
    for host, [id] in zip(args, session.multiCall(strict=True)):
        if not id:
            print "Host %s does not exist" % host
            error = True
    if error:
        print "No changes made. Please correct the command line."
        return 1
    session.multicall = True
    for host in args:
        session.disableHost(host)
        if options.comment is not None:
            session.editHost(host, comment=options.comment)
    session.multiCall(strict=True)

def handle_enable_host(options, session, args):
    "[admin] Mark one or more hosts as enabled"
    usage = _("usage: %prog enable-host [options] hostname ...")
    usage += _("\n(Specify the --help global option for a list of other help options)")
    parser = OptionParser(usage=usage)
    parser.add_option("--comment", help=_("Comment indicating why the host(s) are being enabled"))
    (options, args) = parser.parse_args(args)

    activate_session(session)
    session.multicall = True
    for host in args:
        session.getHost(host)
    error = False
    for host, [id] in zip(args, session.multiCall(strict=True)):
        if not id:
            print "Host %s does not exist" % host
            error = True
    if error:
        print "No changes made. Please correct the command line."
        return 1
    session.multicall = True
    for host in args:
        session.enableHost(host)
        if options.comment is not None:
            session.editHost(host, comment=options.comment)
    session.multiCall(strict=True)


def handle_restart_hosts(options, session, args):
    "[admin] Restart enabled hosts"
    usage = _("usage: %prog restart-hosts [options]")
    usage += _("\n(Specify the --help global option for a list of other help options)")
    parser = OptionParser(usage=usage)
    parser.add_option("--wait", action="store_true",
                      help=_("Wait on the task, even if running in the background"))
    parser.add_option("--nowait", action="store_false", dest="wait",
                      help=_("Don't wait on task"))
    parser.add_option("--quiet", action="store_true",
                      help=_("Do not print the task information"), default=options.quiet)
    (my_opts, args) = parser.parse_args(args)

    activate_session(session)
    task_id = session.restartHosts()
    if my_opts.wait or (my_opts.wait is None and not _running_in_bg()):
        session.logout()
        return watch_tasks(session, [task_id], quiet=my_opts.quiet)
    else:
        return


def linked_upload(localfile, path, name=None):
    """Link a file into the (locally writable) workdir, bypassing upload"""
    old_umask = os.umask(002)
    try:
        if name is None:
            name = os.path.basename(localfile)
        dest_dir = os.path.join(koji.pathinfo.work(), path)
        dst = os.path.join(dest_dir, name)
        koji.ensuredir(dest_dir)
        # fix uid/gid to keep httpd happy
        st = os.stat(koji.pathinfo.work())
        os.chown(dest_dir, st.st_uid, st.st_gid)
        print "Linking rpm to: %s" % dst
        os.link(localfile, dst)
    finally:
        os.umask(old_umask)


def handle_import(options, session, args):
    "[admin] Import externally built RPMs into the database"
    usage = _("usage: %prog import [options] package [package...]")
    usage += _("\n(Specify the --help global option for a list of other help options)")
    parser = OptionParser(usage=usage)
    parser.add_option("--link", action="store_true", help=_("Attempt to hardlink instead of uploading"))
    parser.add_option("--test", action="store_true", help=_("Don't actually import"))
    parser.add_option("--create-build", action="store_true", help=_("Auto-create builds as needed"))
    parser.add_option("--src-epoch", help=_("When auto-creating builds, use this epoch"))
    (options, args) = parser.parse_args(args)
    if len(args) < 1:
        parser.error(_("At least one package must be specified"))
        assert False
    if options.src_epoch in ('None', 'none', '(none)'):
        options.src_epoch = None
    elif options.src_epoch:
        try:
            options.src_epoch = int(options.src_epoch)
        except (ValueError, TypeError):
            parser.error(_("Invalid value for epoch: %s") % options.src_epoch)
            assert False
    activate_session(session)
    to_import = {}
    for path in args:
        data = koji.get_header_fields(path, ('name','version','release','epoch',
                                    'arch','sigmd5','sourcepackage','sourcerpm'))
        if data['sourcepackage']:
            data['arch'] = 'src'
            nvr = "%(name)s-%(version)s-%(release)s" % data
        else:
            nvr = "%(name)s-%(version)s-%(release)s" % koji.parse_NVRA(data['sourcerpm'])
        to_import.setdefault(nvr,[]).append((path,data))
    builds_missing = False
    nvrs = to_import.keys()
    nvrs.sort()
    for nvr in nvrs:
        to_import[nvr].sort()
        for path, data in to_import[nvr]:
            if data['sourcepackage']:
                break
        else:
            #no srpm included, check for build
            binfo = session.getBuild(nvr)
            if not binfo:
                print _("Missing build or srpm: %s") % nvr
                builds_missing = True
    if builds_missing and not options.create_build:
        print _("Aborting import")
        return

    #local function to help us out below
    def do_import(path, data):
        rinfo = dict([(k,data[k]) for k in ('name','version','release','arch')])
        prev = session.getRPM(rinfo)
        if prev and not prev.get('external_repo_id', 0):
            if prev['payloadhash'] == koji.hex_string(data['sigmd5']):
                print _("RPM already imported: %s") % path
            else:
                print _("WARNING: md5sum mismatch for %s") % path
            print _("Skipping import")
            return
        if options.test:
            print _("Test mode -- skipping import for %s") % path
            return
        serverdir = _unique_path('cli-import')
        if options.link:
            linked_upload(path, serverdir)
        else:
            print _("uploading %s...") % path,
            sys.stdout.flush()
            session.uploadWrapper(path, serverdir)
            print _("done")
            sys.stdout.flush()
        print _("importing %s...") % path,
        sys.stdout.flush()
        try:
            session.importRPM(serverdir, os.path.basename(path))
        except koji.GenericError, e:
            print _("\nError importing: %s" % str(e).splitlines()[-1])
            sys.stdout.flush()
        else:
            print _("done")
        sys.stdout.flush()

    for nvr in nvrs:
        got_build = False
        #srpms first, if any
        for path, data in to_import[nvr]:
            if data['sourcepackage']:
                do_import(path, data)
                got_build = True
        for path, data in to_import[nvr]:
            if data['sourcepackage']:
                continue
            if not got_build:
                binfo = session.getBuild(nvr)
                if binfo:
                    got_build = True
                elif options.create_build:
                    binfo = koji.parse_NVR(nvr)
                    if options.src_epoch:
                        binfo['epoch'] = options.src_epoch
                    else:
                        binfo['epoch'] = data['epoch']
                    if options.test:
                        print _("Test mode -- would have created empty build: %s") % nvr
                        got_build = True  #avoid duplicate notices
                    else:
                        print _("Creating empty build: %s") % nvr
                        session.createEmptyBuild(**binfo)
                else:
                    #shouldn't happen
                    print _("Build missing: %s") % nvr
                    break
            do_import(path, data)


def handle_import_cg(options, session, args):
    "[admin] Import external builds with rich metadata"
    usage = _("usage: %prog import-cg [options] metadata_file files_dir")
    usage += _("\n(Specify the --help global option for a list of other help options)")
    parser = OptionParser(usage=usage)
    parser.add_option("--noprogress", action="store_true",
                      help=_("Do not display progress of the upload"))
    parser.add_option("--link", action="store_true", help=_("Attempt to hardlink instead of uploading"))
    parser.add_option("--test", action="store_true", help=_("Don't actually import"))
    (options, args) = parser.parse_args(args)
    if len(args) < 2:
        parser.error(_("Please specify metadata files directory"))
        assert False
    if json is None:
        parser.error(_("Unable to find json module"))
        assert False
    activate_session(session)
    metadata = json.load(file(args[0], 'r'))
    if 'output' not in metadata:
        print _("Metadata contains no output")
        sys.exit(1)
    localdir = args[1]

    to_upload = []
    for info in metadata['output']:
        if info.get('metadata_only', False):
            continue
        localpath = os.path.join(localdir, info.get('relpath', ''), info['filename'])
        if not os.path.exists(localpath):
            parser.error(_("No such file: %s") % localpath)
        to_upload.append([localpath, info])

    # get upload path
    # XXX - need a better way
    serverdir = _unique_path('cli-import')

    for localpath, info in to_upload:
        relpath = os.path.join(serverdir, info.get('relpath', ''))
        if _running_in_bg() or options.noprogress:
            callback = None
        else:
            callback = _progress_callback
        if options.link:
            linked_upload(localpath, relpath)
        else:
            print "Uploading %s" % localpath
            session.uploadWrapper(localpath, relpath, callback=callback)
            if callback:
                print

    session.CGImport(metadata, serverdir)


def handle_import_comps(options, session, args):
    "Import group/package information from a comps file"
    usage = _("usage: %prog import-comps [options] <file> <tag>")
    usage += _("\n(Specify the --help global option for a list of other help options)")
    parser = OptionParser(usage=usage)
    parser.add_option("--force", action="store_true", help=_("force import"))
    (local_options, args) = parser.parse_args(args)
    if len(args) != 2:
        parser.error(_("Incorrect number of arguments"))
        assert False
    comps = yum.comps.Comps()
    comps.add(args[0])
    tag = args[1]
    force = local_options.force
    activate_session(session)
    for group in comps.groups:
        print "Group: %(groupid)s (%(name)s)" % vars(group)
        session.groupListAdd(tag, group.groupid, force=force, display_name=group.name,
                        is_default=bool(group.default),
                        uservisible=bool(group.user_visible),
                        description=group.description,
                        langonly=group.langonly)
        #yum.comps does not support the biarchonly field
        for ptype, pdata in [('mandatory', group.mandatory_packages),
                             ('default', group.default_packages),
                             ('optional', group.optional_packages),
                             ('conditional', group.conditional_packages)]:
            for pkg in pdata:
                pkgopts = {'type' : ptype}
                if ptype == 'conditional':
                    pkgopts['requires'] = pdata[pkg]
                #yum.comps does not support basearchonly
                print "  Package: %s: %r" % (pkg, pkgopts)
                session.groupPackageListAdd(tag, group.groupid, pkg, force=force, **pkgopts)
        #yum.comps does not support group dependencies
        #yum.comps does not support metapkgs

def handle_import_sig(options, session, args):
    "[admin] Import signatures into the database"
    usage = _("usage: %prog import-sig [options] package [package...]")
    usage += _("\n(Specify the --help global option for a list of other help options)")
    parser = OptionParser(usage=usage)
    parser.add_option("--with-unsigned", action="store_true",
                      help=_("Also import unsigned sig headers"))
    parser.add_option("--test", action="store_true",
                      help=_("Test mode -- don't actually import"))
    (options, args) = parser.parse_args(args)
    if len(args) < 1:
        parser.error(_("At least one package must be specified"))
        assert False
    for path in args:
        if not os.path.exists(path):
            parser.error(_("No such file: %s") % path)
    activate_session(session)
    for path in args:
        data = koji.get_header_fields(path, ('name','version','release','arch','siggpg','sigpgp','sourcepackage'))
        if data['sourcepackage']:
            data['arch'] = 'src'
        sigkey = data['siggpg']
        if not sigkey:
            sigkey = data['sigpgp']
        if not sigkey:
            sigkey = ""
            if not options.with_unsigned:
                print _("Skipping unsigned package: %s" % path)
                continue
        else:
            sigkey = koji.get_sigpacket_key_id(sigkey)
        del data['siggpg']
        del data['sigpgp']
        rinfo = session.getRPM(data)
        if not rinfo:
            print "No such rpm in system: %(name)s-%(version)s-%(release)s.%(arch)s" % data
            continue
        if rinfo.get('external_repo_id'):
            print "Skipping external rpm: %(name)s-%(version)s-%(release)s.%(arch)s@%(external_repo_name)s" % rinfo
            continue
        sighdr = koji.rip_rpm_sighdr(path)
        previous = session.queryRPMSigs(rpm_id=rinfo['id'], sigkey=sigkey)
        assert len(previous) <= 1
        if previous:
            sighash = md5_constructor(sighdr).hexdigest()
            if previous[0]['sighash'] == sighash:
                print _("Signature already imported: %s") % path
                continue
            else:
                print _("Warning: signature mismatch: %s") % path
                continue
        print _("Importing signature [key %s] from %s...") % (sigkey, path)
        if not options.test:
            session.addRPMSig(rinfo['id'], base64.encodestring(sighdr))

def handle_write_signed_rpm(options, session, args):
    "[admin] Write signed RPMs to disk"
    usage = _("usage: %prog write-signed-rpm [options] <signature-key> n-v-r [n-v-r...]")
    usage += _("\n(Specify the --help global option for a list of other help options)")
    parser = OptionParser(usage=usage)
    parser.add_option("--all", action="store_true", help=_("Write out all RPMs signed with this key"))
    parser.add_option("--buildid", help=_("Specify a build id rather than an n-v-r"))
    (options, args) = parser.parse_args(args)
    if len(args) < 1:
        parser.error(_("A signature key must be specified"))
        assert False
    if len(args) < 2 and not (options.all or options.buildid):
        parser.error(_("At least one RPM must be specified"))
        assert False
    key = args.pop(0)
    activate_session(session)
    if options.all:
        rpms = session.queryRPMSigs(sigkey=key)
        count = 1
        for rpm in rpms:
            print "%d/%d" % (count, len(rpms))
            count += 1
            session.writeSignedRPM(rpm['rpm_id'], key)
    elif options.buildid:
        rpms = session.listRPMs(int(options.buildid))
        for rpm in rpms:
            session.writeSignedRPM(rpm['id'], key)
    else:
        for nvr in args:
            build = session.getBuild(nvr)
            rpms = session.listRPMs(buildID=build['id'])
            for rpm in rpms:
                session.writeSignedRPM(rpm['id'], key)

def handle_prune_signed_copies(options, session, args):
    "[admin] Prune signed copies"
    usage = _("usage: %prog prune-sigs [options]")
    usage += _("\n(Specify the --help global option for a list of other help options)")
    parser = OptionParser(usage=usage)
    parser.add_option("-n", "--test", action="store_true", help=_("Test mode"))
    parser.add_option("-v", "--verbose", action="store_true", help=_("Be more verbose"))
    parser.add_option("--days", type="int", default=5, help=_("Timeout before clearing"))
    parser.add_option("-p", "--package", "--pkg", help=_("Limit to a single package"))
    parser.add_option("-b", "--build", help=_("Limit to a single build"))
    parser.add_option("-i", "--ignore-tag", action="append", default=[],
                      help=_("Ignore these tags when considering whether a build is/was latest"))
    parser.add_option("--ignore-tag-file",
                      help=_("File to read tag ignore patterns from"))
    parser.add_option("-r", "--protect-tag", action="append", default=[],
                      help=_("Do not prune signed copies from matching tags"))
    parser.add_option("--protect-tag-file",
                      help=_("File to read tag protect patterns from"))
    parser.add_option("--trashcan-tag", default="trashcan", help=_("Specify trashcan tag"))
    parser.add_option("--debug", action="store_true", help=_("Show debugging output"))
    (options, args) = parser.parse_args(args)
    # different ideas/modes
    #  1) remove all signed copies of builds that are not latest for some tag
    #  2) remove signed copies when a 'better' signature is available
    #  3) for a specified tag, remove all signed copies that are not latest (w/ inheritance)
    #  4) for a specified tag, remove all signed copies (no inheritance)
    #     (but skip builds that are multiply tagged)

    #for now, we're just implementing mode #1
    #(with the modification that we check to see if the build was latest within
    #the last N days)
    if options.ignore_tag_file:
        fo = file(options.ignore_tag_file)
        options.ignore_tag.extend([line.strip() for line in fo.readlines()])
        fo.close()
    if options.protect_tag_file:
        fo = file(options.protect_tag_file)
        options.protect_tag.extend([line.strip() for line in fo.readlines()])
        fo.close()
    if options.debug:
        options.verbose = True
    cutoff_ts = time.time() - options.days * 24 * 3600
    if options.debug:
        print "Cutoff date: %s" % time.asctime(time.localtime(cutoff_ts))
    if not options.build:
        if options.verbose:
            print "Getting builds..."
        qopts = {'state' : koji.BUILD_STATES['COMPLETE']}
        if options.package:
            pkginfo = session.getPackage(options.package)
            qopts['packageID'] = pkginfo['id']
        builds = [(b['nvr'], b) for b in session.listBuilds(**qopts)]
        if options.verbose:
            print "...got %i builds" % len(builds)
        builds.sort()
    else:
        #single build
        binfo = session.getBuild(options.build)
        if not binfo:
            parser.error('No such build: %s' % options.build)
            assert False
        builds = [("%(name)s-%(version)s-%(release)s" % binfo, binfo)]
    total_files = 0
    total_space = 0
    def _histline(event_id, x):
        if event_id == x['revoke_event']:
            ts = x['revoke_ts']
            fmt = "Untagged %(name)s-%(version)s-%(release)s from %(tag_name)s"
        elif event_id == x['create_event']:
            ts = x['create_ts']
            fmt = "Tagged %(name)s-%(version)s-%(release)s with %(tag_name)s"
            if x['active']:
                fmt += " [still active]"
        else:
            raise koji.GenericError, "unknown event: (%r, %r)" % (event_id, x)
        time_str = time.asctime(time.localtime(ts))
        return "%s: %s" % (time_str, fmt % x)
    for nvr, binfo in builds:
        #listBuilds returns slightly different data than normal
        if not binfo.has_key('id'):
            binfo['id'] = binfo['build_id']
        if not binfo.has_key('name'):
            binfo['name'] = binfo['package_name']
        if options.debug:
            print "DEBUG: %s" % nvr
        #see how recently this build was latest for a tag
        is_latest = False
        is_protected = False
        last_latest = None
        tags = {}
        for entry in session.tagHistory(build=binfo['id']):
            #we used tagHistory rather than listTags so we can consider tags
            #that the build was recently untagged from
            tags.setdefault(entry['tag_name'], 1)
        if options.debug:
            print "Tags: %s" % tags.keys()
        for tag_name in tags:
            if tag_name == options.trashcan_tag:
                if options.debug:
                    print "Ignoring trashcan tag for build %s" % nvr
                continue
            ignore_tag = False
            for pattern in options.ignore_tag:
                if fnmatch.fnmatch(tag_name, pattern):
                    if options.debug:
                        print "Ignoring tag %s for build %s" % (tag_name, nvr)
                    ignore_tag = True
                    break
            if ignore_tag:
                continue
            #in order to determine how recently this build was latest, we have
            #to look at the tagging history.
            hist = session.tagHistory(tag=tag_name, package=binfo['name'])
            if not hist:
                #really shouldn't happen
                raise koji.GenericError, "No history found for %s in %s" % (nvr, tag_name)
            timeline = []
            for x in hist:
                #note that for revoked entries, we're effectively splitting them into
                #two parts: creation and revocation.
                timeline.append((x['create_event'], 1, x))
                #at the same event, revokes happen first
                if x['revoke_event'] is not None:
                    timeline.append((x['revoke_event'], 0, x))
            timeline.sort()
            #find most recent creation entry for our build and crop there
            latest_ts = None
            for i in xrange(len(timeline)-1, -1, -1):
                #searching in reverse cronological order
                event_id, is_create, entry = timeline[i]
                if entry['build_id'] == binfo['id'] and is_create:
                    latest_ts = event_id
                    break
            if not latest_ts:
                #really shouldn't happen
                raise koji.GenericError, "No creation event found for %s in %s" % (nvr, tag_name)
            our_entry = entry
            if options.debug:
                print _histline(event_id, our_entry)
            #now go through the events since most recent creation entry
            timeline = timeline[i+1:]
            if not timeline:
                is_latest = True
                if options.debug:
                    print "%s is latest in tag %s" % (nvr, tag_name)
                break
            #before we go any further, is this a protected tag?
            protect_tag = False
            for pattern in options.protect_tag:
                if fnmatch.fnmatch(tag_name, pattern):
                    protect_tag = True
                    break
            if protect_tag:
                # we use the same time limit as for the latest calculation
                # if this build was in this tag within that limit, then we will
                # not prune its signed copies
                if our_entry['revoke_event'] is None:
                    #we're still tagged with a protected tag
                    if options.debug:
                        print "Build %s has protected tag %s" % (nvr, tag_name)
                    is_protected = True
                    break
                elif our_entry['revoke_ts'] > cutoff_ts:
                    #we were still tagged here sometime before the cutoff
                    if options.debug:
                        print "Build %s had protected tag %s until %s" \
                                % (nvr, tag_name, time.asctime(time.localtime(our_entry['revoke_ts'])))
                    is_protected = True
                    break
            replaced_ts = None
            revoke_ts = None
            others = {}
            for event_id, is_create, entry in timeline:
                #So two things can knock this build from the title of latest:
                #  - it could be untagged (entry revoked)
                #  - another build could become latest (replaced)
                #Note however that if the superceding entry is itself revoked, then
                #our build could become latest again
                if options.debug:
                    print _histline(event_id, entry)
                if entry['build_id'] == binfo['id']:
                    if is_create:
                        #shouldn't happen
                        raise koji.GenericError, "Duplicate creation event found for %s in %s" \
                                                    % (nvr, tag_name)
                    else:
                        #we've been revoked
                        revoke_ts = entry['revoke_ts']
                        break
                else:
                    if is_create:
                        #this build has become latest
                        replaced_ts = entry['create_ts']
                        if entry['active']:
                            #this entry not revoked yet, so we're done for this tag
                            break
                        #since this entry is revoked later, our build might eventually be
                        #uncovered, so we have to keep looking
                        others[entry['build_id']] = 1
                    else:
                        #other build revoked
                        #see if our build has resurfaced
                        if others.has_key(entry['build_id']):
                            del others[entry['build_id']]
                        if replaced_ts is not None and not others:
                            #we've become latest again
                            #(note: we're not revoked yet because that triggers a break above)
                            replaced_ts = None
                            latest_ts = entry['revoke_ts']
            if last_latest is None:
                timestamps = []
            else:
                timestamps = [last_latest]
            if revoke_ts is None:
                if replaced_ts is None:
                    #turns out we are still latest
                    is_latest = True
                    if options.debug:
                        print "%s is latest (again) in tag %s" % (nvr, tag_name)
                    break
                else:
                    #replaced (but not revoked)
                    timestamps.append(replaced_ts)
                    if options.debug:
                        print "tag %s: %s not latest (replaced %s)" \
                                % (tag_name, nvr, time.asctime(time.localtime(replaced_ts)))
            elif replaced_ts is None:
                #revoked but not replaced
                timestamps.append(revoke_ts)
                if options.debug:
                    print "tag %s: %s not latest (revoked %s)" \
                            % (tag_name, nvr, time.asctime(time.localtime(revoke_ts)))
            else:
                #revoked AND replaced
                timestamps.append(min(revoke_ts, replaced_ts))
                if options.debug:
                    print "tag %s: %s not latest (revoked %s, replaced %s)" \
                            % (tag_name, nvr, time.asctime(time.localtime(revoke_ts)),
                                time.asctime(time.localtime(replaced_ts)))
            last_latest = max(timestamps)
            if last_latest > cutoff_ts:
                if options.debug:
                    print "%s was latest past the cutoff" % nvr
                is_latest = True
                break
        if is_latest:
            continue
        if is_protected:
            continue
        #not latest anywhere since cutoff, so we can remove all signed copies
        rpms = session.listRPMs(buildID=binfo['id'])
        session.multicall = True
        for rpminfo in rpms:
            session.queryRPMSigs(rpm_id=rpminfo['id'])
        by_sig = {}
        #index by sig
        for rpminfo, [sigs] in zip(rpms, session.multiCall()):
            for sig in sigs:
                sigkey = sig['sigkey']
                by_sig.setdefault(sigkey, []).append(rpminfo)
        builddir = koji.pathinfo.build(binfo)
        build_files = 0
        build_space = 0
        if not by_sig and options.debug:
            print "(build has no signatures)"
        for sigkey, rpms in by_sig.iteritems():
            mycount = 0
            archdirs = {}
            sigdirs = {}
            for rpminfo in rpms:
                signedpath = "%s/%s" % (builddir, koji.pathinfo.signed(rpminfo, sigkey))
                try:
                    st = os.lstat(signedpath)
                except OSError:
                    continue
                if not stat.S_ISREG(st.st_mode):
                    #warn about this
                    print "Skipping %s. Not a regular file" % signedpath
                    continue
                if st.st_mtime > cutoff_ts:
                    print "Skipping %s. File newer than cutoff" % signedpath
                    continue
                if options.test:
                    print "Would have unlinked: %s" % signedpath
                else:
                    if options.verbose:
                        print "Unlinking: %s" % signedpath
                    try:
                        os.unlink(signedpath)
                    except OSError, e:
                        print "Error removing %s: %s" % (signedpath, e)
                        print "This script needs write access to %s" % koji.BASEDIR
                        continue
                mycount +=1
                build_files += 1
                build_space += st.st_size
                #XXX - this makes some layout assumptions, but
                #      pathinfo doesn't report what we need
                mydir = os.path.dirname(signedpath)
                archdirs[mydir] = 1
                sigdirs[os.path.dirname(mydir)] = 1
            for dir in archdirs:
                if options.test:
                    print "Would have removed dir: %s" % dir
                else:
                    if options.verbose:
                        print "Removing dir: %s" % dir
                    try:
                        os.rmdir(dir)
                    except OSError, e:
                        print "Error removing %s: %s" % (signedpath, e)
            if len(sigdirs) == 1:
                dir = sigdirs.keys()[0]
                if options.test:
                    print "Would have removed dir: %s" % dir
                else:
                    if options.verbose:
                        print "Removing dir: %s" % dir
                    try:
                        os.rmdir(dir)
                    except OSError, e:
                        print "Error removing %s: %s" % (signedpath, e)
            elif len(sigdirs) > 1:
                print "Warning: more than one signature dir for %s: %r" % (sigkey, sigdirs)
        if build_files:
            total_files += build_files
            total_space += build_space
            if options.verbose:
                print "Build: %s, Removed %i signed copies (%i bytes). Total: %i/%i" \
                        % (nvr, build_files, build_space, total_files, total_space)
        elif options.debug and by_sig:
            print "(build has no signed copies)"
    print "--- Grand Totals ---"
    print "Files: %i" % total_files
    print "Bytes: %i" % total_space

def handle_set_build_volume(options, session, args):
    "[admin] Move a build to a different volume"
    usage = _("usage: %prog set-build-volume volume n-v-r [n-v-r ...]")
    usage += _("\n(Specify the --help global option for a list of other help options)")
    parser = OptionParser(usage=usage)
    parser.add_option("-v", "--verbose", action="store_true", help=_("Be verbose"))
    (options, args) = parser.parse_args(args)
    volinfo = session.getVolume(args[0])
    if not volinfo:
        print "No such volume: %s" % args[0]
        return 1
    activate_session(session)
    builds = []
    for nvr in args[1:]:
        binfo = session.getBuild(nvr)
        if not binfo:
            print "No such build: %s" % nvr
        elif binfo['volume_id'] == volinfo['id']:
            print "Build %s already on volume %s" %(nvr, volinfo['name'])
        else:
            builds.append(binfo)
    if not builds:
        print "No builds to move"
        return 1
    for binfo in builds:
        session.changeBuildVolume(binfo['id'], volinfo['id'])
        if options.verbose:
            print "%s: %s -> %s" % (binfo['nvr'], binfo['volume_name'], volinfo['name'])

def handle_add_volume(options, session, args):
    "[admin] Add a new storage volume"
    usage = _("usage: %prog add-volume volume-name")
    usage += _("\n(Specify the --help global option for a list of other help options)")
    parser = OptionParser(usage=usage)
    (options, args) = parser.parse_args(args)
    name = args[0]
    volinfo = session.getVolume(name)
    if volinfo:
        print "Volume %s already exists" % name
        return 1
    activate_session(session)
    volinfo = session.addVolume(name)
    print "Added volume %(name)s with id %(id)i" % volinfo

def handle_list_volumes(options, session, args):
    "List storage volumes"
    usage = _("usage: %prog list-volumes")
    usage += _("\n(Specify the --help global option for a list of other help options)")
    parser = OptionParser(usage=usage)
    (options, args) = parser.parse_args(args)
    for volinfo in session.listVolumes():
        print volinfo['name']

def handle_list_permissions(options, session, args):
    "[admin] List user permissions"
    usage = _("usage: %prog list-permissions [options]")
    usage += _("\n(Specify the --help global option for a list of other help options)")
    parser = OptionParser(usage=usage)
    parser.add_option("--user", help=_("List permissions for the given user"))
    parser.add_option("--mine", action="store_true", help=_("List your permissions"))
    (options, args) = parser.parse_args(args)
    if len(args) > 0:
        parser.error(_("This command takes no arguments"))
        assert False
    activate_session(session)
    if options.user:
        user = session.getUser(options.user)
        if not user:
            print "User %s does not exist" % options.user
            return 1
        perms = session.getUserPerms(user['id'])
    elif options.mine:
        perms = session.getPerms()
    else:
        perms = [p['name'] for p in session.getAllPerms()]
    for perm in perms:
        print perm

def handle_add_user(options, session, args):
    "[admin] Add a user"
    usage = _("usage: %prog add-user username [options]")
    usage += _("\n(Specify the --help global option for a list of other help options)")
    parser = OptionParser(usage=usage)
    parser.add_option("--principal", help=_("The Kerberos principal for this user"))
    parser.add_option("--disable", help=_("Prohibit logins by this user"), action="store_true")
    (options, args) = parser.parse_args(args)
    if len(args) < 1:
        parser.error(_("You must specify the username of the user to add"))
    elif len(args) > 1:
        parser.error(_("This command only accepts one argument (username)"))
    username = args[0]
    if options.disable:
        status = koji.USER_STATUS['BLOCKED']
    else:
        status = koji.USER_STATUS['NORMAL']
    activate_session(session)
    user_id = session.createUser(username, status=status, krb_principal=options.principal)
    print "Added user %s (%i)" % (username, user_id)

def handle_enable_user(options, session, args):
    "[admin] Enable logins by a user"
    usage = _("usage: %prog enable-user username")
    usage += _("\n(Specify the --help global option for a list of other help options)")
    parser = OptionParser(usage=usage)
    (options, args) = parser.parse_args(args)
    if len(args) < 1:
        parser.error(_("You must specify the username of the user to enable"))
    elif len(args) > 1:
        parser.error(_("This command only accepts one argument (username)"))
    username = args[0]
    activate_session(session)
    session.enableUser(username)

def handle_disable_user(options, session, args):
    "[admin] Disable logins by a user"
    usage = _("usage: %prog disable-user username")
    usage += _("\n(Specify the --help global option for a list of other help options)")
    parser = OptionParser(usage=usage)
    (options, args) = parser.parse_args(args)
    if len(args) < 1:
        parser.error(_("You must specify the username of the user to disable"))
    elif len(args) > 1:
        parser.error(_("This command only accepts one argument (username)"))
    username = args[0]
    activate_session(session)
    session.disableUser(username)

def handle_list_signed(options, session, args):
    "[admin] List signed copies of rpms"
    usage = _("usage: %prog list-signed [options]")
    usage += _("\n(Specify the --help global option for a list of other help options)")
    parser = OptionParser(usage=usage)
    parser.add_option("--debug", action="store_true")
    parser.add_option("--key", help=_("Only list RPMs signed with this key"))
    parser.add_option("--build", help=_("Only list RPMs from this build"))
    parser.add_option("--rpm", help=_("Only list signed copies for this RPM"))
    parser.add_option("--tag", help=_("Only list RPMs within this tag"))
    (options, args) = parser.parse_args(args)
    activate_session(session)
    qopts = {}
    build_idx = {}
    rpm_idx = {}
    if options.key:
        qopts['sigkey'] = options.key
    if options.rpm:
        rinfo = session.getRPM(options.rpm)
        rpm_idx[rinfo['id']] = rinfo
        if rinfo is None:
            parser.error(_("No such RPM: %s") % options.rpm)
        if rinfo.get('external_repo_id'):
            print "External rpm: %(name)s-%(version)s-%(release)s.%(arch)s@%(external_repo_name)s" % rinfo
            return 1
        qopts['rpm_id'] = rinfo['id']
    if options.build:
        binfo = session.getBuild(options.build)
        build_idx[binfo['id']] = binfo
        if binfo is None:
            parser.error(_("No such build: %s") % options.rpm)
        sigs = []
        rpms = session.listRPMs(buildID=binfo['id'])
        for rinfo in rpms:
            rpm_idx[rinfo['id']] = rinfo
            sigs += session.queryRPMSigs(rpm_id=rinfo['id'], **qopts)
    else:
        sigs = session.queryRPMSigs(**qopts)
    if options.tag:
        print "getting tag listing"
        rpms, builds = session.listTaggedRPMS(options.tag, inherit=False, latest=False)
        print "got tag listing"
        tagged = {}
        for binfo in builds:
            build_idx.setdefault(binfo['id'], binfo)
        for rinfo in rpms:
            rpm_idx.setdefault(rinfo['id'], rinfo)
            tagged[rinfo['id']] = 1
    #Now figure out which sig entries actually have live copies
    for sig in sigs:
        rpm_id = sig['rpm_id']
        sigkey = sig['sigkey']
        if options.tag:
            if tagged.get(rpm_id) is None:
                continue
        rinfo = rpm_idx.get(rpm_id)
        if not rinfo:
            rinfo = session.getRPM(rpm_id)
            rpm_idx[rinfo['id']] = rinfo
        binfo = build_idx.get(rinfo['build_id'])
        if not binfo:
            binfo = session.getBuild(rinfo['build_id'])
            build_idx[binfo['id']] = binfo
        binfo['name'] = binfo['package_name']
        builddir = koji.pathinfo.build(binfo)
        signedpath = "%s/%s" % (builddir, koji.pathinfo.signed(rinfo, sigkey))
        if not os.path.exists(signedpath):
            if options.debug:
                print "No copy: %s" % signedpath
            continue
        print signedpath

def handle_import_in_place(options, session, args):
    "[admin] Import RPMs that are already in place"
    usage = _("usage: %prog import-in-place [options] package [package...]")
    usage += _("\n(Specify the --help global option for a list of other help options)")
    parser = OptionParser(usage=usage)
    (options, args) = parser.parse_args(args)
    if len(args) < 1:
        parser.error(_("At least one package must be specified"))
        assert False
    activate_session(session)
    for nvr in args:
        data = koji.parse_NVR(nvr)
        print _("importing %s...") % nvr,
        try:
            session.importBuildInPlace(data)
        except koji.GenericError, e:
            print _("\nError importing: %s" % str(e).splitlines()[-1])
            sys.stdout.flush()
        else:
            print _("done")
        sys.stdout.flush()

def handle_import_archive(options, session, args):
    "[admin] Import an archive file and associate it with a build"
    usage = _("usage: %prog import-archive build-id|n-v-r /path/to/archive...")
    usage += _("\n(Specify the --help global option for a list of other help options)")
    parser = OptionParser(usage=usage)
    parser.add_option("--noprogress", action="store_true",
                      help=_("Do not display progress of the upload"))
    parser.add_option("--create-build", action="store_true", help=_("Auto-create builds as needed"))
    parser.add_option("--link", action="store_true", help=_("Attempt to hardlink instead of uploading"))
    parser.add_option("--type", help=_("The type of archive being imported.  Currently supported types: maven, win, image"))
    parser.add_option("--type-info", help=_("Type-specific information to associate with the archives.  "
                                            "For Maven archives this should be a local path to a .pom file.  "
                                            "For Windows archives this should be relpath:platforms[:flags]))  "
                                            "Images need an arch"))
    (suboptions, args) = parser.parse_args(args)

    if not len(args) > 1:
        parser.error(_("You must specify a build ID or N-V-R and an archive to import"))
        assert False

    activate_session(session)

    if not suboptions.type:
        parser.error(_("You must specify an archive type"))
        assert False
    if suboptions.type == 'maven':
        if not (session.hasPerm('maven-import') or session.hasPerm('admin')):
            parser.error(_("This action requires the maven-import privilege"))
            assert False
        if not suboptions.type_info:
            parser.error(_("--type-info must point to a .pom file when importing Maven archives"))
            assert False
        pom_info = koji.parse_pom(suboptions.type_info)
        maven_info = koji.pom_to_maven_info(pom_info)
        suboptions.type_info = maven_info
    elif suboptions.type == 'win':
        if not (session.hasPerm('win-import') or session.hasPerm('admin')):
            parser.error(_("This action requires the win-import privilege"))
            assert False
        if not suboptions.type_info:
            parser.error(_("--type-info must be specified"))
            assert False
        type_info = suboptions.type_info.split(':', 2)
        if len(type_info) < 2:
            parser.error(_("--type-info must be in relpath:platforms[:flags] format"))
        win_info = {'relpath': type_info[0], 'platforms': type_info[1].split()}
        if len(type_info) > 2:
            win_info['flags'] = type_info[2].split()
        else:
            win_info['flags'] = []
        suboptions.type_info = win_info
    elif suboptions.type == 'image':
        if not (session.hasPerm('image-import') or session.hasPerm('admin')):
            parser.error(_("This action requires the image-import privilege"))
            assert False
        if not suboptions.type_info:
            parser.error(_("--type-info must be specified"))
            assert False
        image_info = {'arch': suboptions.type_info}
        suboptions.type_info = image_info
    else:
        parser.error(_("Unsupported archive type: %s" % suboptions.type))
        assert False

    buildinfo = session.getBuild(arg_filter(args[0]))
    if not buildinfo:
        if not suboptions.create_build:
            parser.error(_("No such build: %s") % args[0])
        buildinfo = koji.parse_NVR(args[0])
        if buildinfo['epoch'] == '':
            buildinfo['epoch'] = None
        else:
            buildinfo['epoch'] = int(buildinfo['epoch'])
        if suboptions.type == 'maven':
            # --type-info should point to a local .pom file
            session.createMavenBuild(buildinfo, suboptions.type_info)
        elif suboptions.type == 'win':
            # We're importing, so we don't know what platform the build
            # was run on.  Use "import" as a placeholder.
            session.createWinBuild(buildinfo, {'platform': 'import'})
        elif suboptions.type == 'image':
            # --type-info should have an arch of the image
            session.createImageBuild(buildinfo)
        else:
            # should get caught above
            assert False

    for filepath in args[1:]:
        filename = os.path.basename(filepath)
        print "Uploading archive: %s" % filename
        serverdir = _unique_path('cli-import')
        if _running_in_bg() or suboptions.noprogress:
            callback = None
        else:
            callback = _progress_callback
        if suboptions.link:
            linked_upload(filepath, serverdir)
        else:
            session.uploadWrapper(filepath, serverdir, callback=callback)
        print
        serverpath = "%s/%s" % (serverdir, filename)
        session.importArchive(serverpath, buildinfo, suboptions.type, suboptions.type_info)
        print "Imported: %s" % filename

def handle_grant_permission(options, session, args):
    "[admin] Grant a permission to a user"
    usage = _("usage: %prog grant-permission <permission> <user> [<user> ...]")
    usage += _("\n(Specify the --help global option for a list of other help options)")
    parser = OptionParser(usage=usage)
    parser.add_option("--new", action="store_true", help=_("Create a new permission"))
    (options, args) = parser.parse_args(args)
    if len(args) < 2:
        parser.error(_("Please specify a permission and at least one user"))
        assert False
    activate_session(session)
    perm = args[0]
    names = args[1:]
    users = []
    for n in names:
        user = session.getUser(n)
        if user is None:
            parser.error(_("No such user: %s" % n))
            assert False
        users.append(user)
    kwargs = {}
    if options.new:
        kwargs['create'] = True
    for user in users:
        session.grantPermission(user['name'], perm, **kwargs)

def handle_revoke_permission(options, session, args):
    "[admin] Revoke a permission from a user"
    usage = _("usage: %prog revoke-permission <permission> <user> [<user> ...]")
    usage += _("\n(Specify the --help global option for a list of other help options)")
    parser = OptionParser(usage=usage)
    (options, args) = parser.parse_args(args)
    if len(args) < 2:
        parser.error(_("Please specify a permission and at least one user"))
        assert False
    activate_session(session)
    perm = args[0]
    names = args[1:]
    users = []
    for n in names:
        user = session.getUser(n)
        if user is None:
            parser.error(_("No such user: %s" % n))
            assert False
        users.append(user)
    for user in users:
        session.revokePermission(user['name'], perm)


def handle_grant_cg_access(options, session, args):
    "[admin] Add a user to a content generator"
    usage = _("usage: %prog grant-cg-access <user> <content generator>")
    usage += _("\n(Specify the --help global option for a list of other help options)")
    parser = OptionParser(usage=usage)
    parser.add_option("--new", action="store_true", help=_("Create a new content generator"))
    (options, args) = parser.parse_args(args)
    if len(args) != 2:
        parser.error(_("Please specify a user and content generator"))
        assert False
    activate_session(session)
    user = args[0]
    cg = args[1]
    uinfo = session.getUser(user)
    if uinfo is None:
        parser.error(_("No such user: %s" % user))
        assert False
    kwargs = {}
    if options.new:
        kwargs['create'] = True
    session.grantCGAccess(uinfo['name'], cg, **kwargs)


def handle_revoke_cg_access(options, session, args):
    "[admin] Remove a user from a content generator"
    usage = _("usage: %prog revoke-cg-access <user> <content generator>")
    usage += _("\n(Specify the --help global option for a list of other help options)")
    parser = OptionParser(usage=usage)
    (options, args) = parser.parse_args(args)
    if len(args) != 2:
        parser.error(_("Please specify a user and content generator"))
        assert False
    activate_session(session)
    user = args[0]
    cg = args[1]
    uinfo = session.getUser(user)
    if uinfo is None:
        parser.error(_("No such user: %s" % user))
        assert False
    session.revokeCGAccess(uinfo['name'], cg)


def anon_handle_latest_build(options, session, args):
    "Print the latest builds for a tag"
    usage = _("usage: %prog latest-build [options] tag package [package...]")
    usage += _("\n(Specify the --help global option for a list of other help options)")
    parser = OptionParser(usage=usage)
    parser.add_option("--arch", help=_("List all of the latest packages for this arch"))
    parser.add_option("--all", action="store_true", help=_("List all of the latest packages for this tag"))
    parser.add_option("--quiet", action="store_true", help=_("Do not print the header information"), default=options.quiet)
    parser.add_option("--paths", action="store_true", help=_("Show the file paths"))
    parser.add_option("--type", help=_("Show builds of the given type only.  Currently supported types: maven"))
    (options, args) = parser.parse_args(args)
    if len(args) == 0:
        parser.error(_("A tag name must be specified"))
        assert False
    activate_session(session)
    if options.all:
        if len(args) > 1:
            parser.error(_("A package name may not be combined with --all"))
            assert False
        # Set None as the package argument
        args.append(None)
    else:
        if len(args) < 2:
            parser.error(_("A tag name and package name must be specified"))
            assert False
    pathinfo = koji.PathInfo()

    for pkg in args[1:]:
        if options.arch:
            rpms, builds = session.getLatestRPMS(args[0], package=pkg, arch=options.arch)
            builds_hash = dict([(x['build_id'], x) for x in builds])
            data = rpms
            if options.paths:
                for x in data:
                    z = x.copy()
                    x['name'] = builds_hash[x['build_id']]['package_name']
                    x['path'] = os.path.join(pathinfo.build(x), pathinfo.rpm(z))
                fmt = "%(path)s"
            else:
                fmt = "%(name)s-%(version)s-%(release)s.%(arch)s"
        else:
            kwargs = {'package': pkg}
            if options.type:
                kwargs['type'] = options.type
            data = session.getLatestBuilds(args[0], **kwargs)
            if options.paths:
                if options.type == 'maven':
                    for x in data:
                        x['path'] = pathinfo.mavenbuild(x)
                    fmt = "%(path)-40s  %(tag_name)-20s  %(maven_group_id)-20s  %(maven_artifact_id)-20s  %(owner_name)s"
                else:
                    for x in data:
                        x['path'] = pathinfo.build(x)
                    fmt = "%(path)-40s  %(tag_name)-20s  %(owner_name)s"
            else:
                if options.type == 'maven':
                    fmt = "%(nvr)-40s  %(tag_name)-20s  %(maven_group_id)-20s  %(maven_artifact_id)-20s  %(owner_name)s"
                else:
                    fmt = "%(nvr)-40s  %(tag_name)-20s  %(owner_name)s"
            if not options.quiet:
                if options.type == 'maven':
                    print "%-40s  %-20s  %-20s  %-20s  %s" % ("Build", "Tag", "Group Id", "Artifact Id", "Built by")
                    print "%s  %s  %s  %s  %s" % ("-"*40, "-"*20, "-"*20, "-"*20, "-"*16)
                else:
                    print "%-40s  %-20s  %s" % ("Build","Tag","Built by")
                    print "%s  %s  %s" % ("-"*40, "-"*20, "-"*16)
                options.quiet = True

        output = [ fmt % x for x in data]
        output.sort()
        for line in output:
            print line


def anon_handle_list_api(options, session, args):
    "Print the list of XML-RPC APIs"
    usage = _("usage: %prog list-api [options]")
    usage += _("\n(Specify the --help global option for a list of other help options)")
    parser = OptionParser(usage=usage)
    (options, args) = parser.parse_args(args)
    if len(args) != 0:
        parser.error(_("This command takes no arguments"))
        assert False
    activate_session(session)
    tmplist = [(x['name'], x) for x in session._listapi()]
    tmplist.sort()
    funcs = [x[1] for x in tmplist]
    for x in funcs:
        if 'argdesc' in x:
            args = x['argdesc']
        elif x['args']:
            # older servers may not provide argdesc
            expanded = []
            for arg in x['args']:
                if type(arg) is str:
                    expanded.append(arg)
                else:
                    expanded.append('%s=%s' % (arg[0], arg[1]))
            args = "(%s)" % ", ".join(expanded)
        else:
            args = "()"
        print '%s%s' % (x['name'], args)
        if x['doc']:
            print "  description: %s" % x['doc']

def anon_handle_list_tagged(options, session, args):
    "List the builds or rpms in a tag"
    usage = _("usage: %prog list-tagged [options] tag [package]")
    usage += _("\n(Specify the --help global option for a list of other help options)")
    parser = OptionParser(usage=usage)
    parser.add_option("--arch", help=_("List rpms for this arch"))
    parser.add_option("--rpms", action="store_true", help=_("Show rpms instead of builds"))
    parser.add_option("--inherit", action="store_true", help=_("Follow inheritance"))
    parser.add_option("--latest", action="store_true", help=_("Only show the latest builds/rpms"))
    parser.add_option("--latest-n", type='int', metavar="N", help=_("Only show the latest N builds/rpms"))
    parser.add_option("--quiet", action="store_true", help=_("Do not print the header information"), default=options.quiet)
    parser.add_option("--paths", action="store_true", help=_("Show the file paths"))
    parser.add_option("--sigs", action="store_true", help=_("Show signatures"))
    parser.add_option("--type", help=_("Show builds of the given type only.  Currently supported types: maven, win, image"))
    parser.add_option("--event", type='int', metavar="EVENT#", help=_("query at event"))
    parser.add_option("--ts", type='int', metavar="TIMESTAMP", help=_("query at timestamp"))
    parser.add_option("--repo", type='int', metavar="REPO#", help=_("query at event for a repo"))
    (options, args) = parser.parse_args(args)
    if len(args) == 0:
        parser.error(_("A tag name must be specified"))
        assert False
    elif len(args) > 2:
        parser.error(_("Only one package name may be specified"))
        assert False
    activate_session(session)
    pathinfo = koji.PathInfo()
    package = None
    if len(args) > 1:
        package = args[1]
    tag = args[0]
    opts = {}
    for key in ('latest','inherit'):
        opts[key] = getattr(options, key)
    if options.latest_n is not None:
        opts['latest'] = options.latest_n
    if package:
        opts['package'] = package
    if options.arch:
        options.rpms = True
        opts['arch'] = options.arch
    if options.sigs:
        opts['rpmsigs'] = True
        options.rpms = True
    if options.type:
        opts['type'] = options.type
    event = koji.util.eventFromOpts(session, options)
    if event:
        opts['event'] = event['id']
        event['timestr'] = time.asctime(time.localtime(event['ts']))
        print "Querying at event %(id)i (%(timestr)s)" % event

    if options.rpms:
        rpms, builds = session.listTaggedRPMS(tag, **opts)
        data = rpms
        if options.paths:
            build_idx = dict([(b['id'],b) for b in builds])
            for rinfo in data:
                build = build_idx[rinfo['build_id']]
                builddir = pathinfo.build(build)
                if options.sigs:
                    sigkey = rinfo['sigkey']
                    signedpath = os.path.join(builddir, pathinfo.signed(rinfo, sigkey))
                    if os.path.exists(signedpath):
                        rinfo['path'] = signedpath
                else:
                    rinfo['path'] = os.path.join(builddir, pathinfo.rpm(rinfo))
            fmt = "%(path)s"
            data = [x for x in data if x.has_key('path')]
        else:
            fmt = "%(name)s-%(version)s-%(release)s.%(arch)s"
            if options.sigs:
                fmt = "%(sigkey)s " + fmt
    else:
        data = session.listTagged(tag, **opts)
        if options.paths:
            if options.type == 'maven':
                for x in data:
                    x['path'] = pathinfo.mavenbuild(x)
                fmt = "%(path)-40s  %(tag_name)-20s  %(maven_group_id)-20s  %(maven_artifact_id)-20s  %(owner_name)s"
            else:
                for x in data:
                    x['path'] = pathinfo.build(x)
                fmt = "%(path)-40s  %(tag_name)-20s  %(owner_name)s"
        else:
            if options.type == 'maven':
                fmt = "%(nvr)-40s  %(tag_name)-20s  %(maven_group_id)-20s  %(maven_artifact_id)-20s  %(owner_name)s"
            else:
                fmt = "%(nvr)-40s  %(tag_name)-20s  %(owner_name)s"
        if not options.quiet:
            if options.type == 'maven':
                print "%-40s  %-20s  %-20s  %-20s  %s" % ("Build", "Tag", "Group Id", "Artifact Id", "Built by")
                print "%s  %s  %s  %s  %s" % ("-"*40, "-"*20, "-"*20, "-"*20, "-"*16)
            else:
                print "%-40s  %-20s  %s" % ("Build","Tag","Built by")
                print "%s  %s  %s" % ("-"*40, "-"*20, "-"*16)

    output = [ fmt % x for x in data]
    output.sort()
    for line in output:
        print line

def anon_handle_list_buildroot(options, session, args):
    "List the rpms used in or built in a buildroot"
    usage = _("usage: %prog list-buildroot [options] buildroot-id")
    usage += _("\n(Specify the --help global option for a list of other help options)")
    parser = OptionParser(usage=usage)
    parser.add_option("--paths", action="store_true", help=_("Show the file paths"))
    parser.add_option("--built", action="store_true", help=_("Show the built rpms"))
    parser.add_option("--verbose", "-v", action="store_true", help=_("Show more information"))
    (options, args) = parser.parse_args(args)
    if len(args) != 1:
        parser.error(_("Incorrect number of arguments"))
        assert False
    activate_session(session)
    buildrootID = int(args[0])
    opts = {}
    if options.built:
        opts['buildrootID'] = buildrootID
    else:
        opts['componentBuildrootID'] = buildrootID
    data = session.listRPMs(**opts)

    fmt = "%(nvr)s.%(arch)s"
    order = [(fmt % x, x) for x in data]
    order.sort()
    for nvra, rinfo in order:
        if options.verbose and rinfo.get('is_update'):
            print nvra, "[update]"
        else:
            print nvra

def anon_handle_list_untagged(options, session, args):
    "List untagged builds"
    usage = _("usage: %prog list-untagged [options] [package]")
    usage += _("\n(Specify the --help global option for a list of other help options)")
    parser = OptionParser(usage=usage)
    parser.add_option("--paths", action="store_true", help=_("Show the file paths"))
    parser.add_option("--show-references", action="store_true", help=_("Show build references"))
    (options, args) = parser.parse_args(args)
    if len(args) > 1:
        parser.error(_("Only one package name may be specified"))
        assert False
    activate_session(session)
    package = None
    if len(args) > 0:
        package = args[0]
    opts = {}
    if package:
        opts['name'] = package
    pathinfo = koji.PathInfo()

    data = session.untaggedBuilds(**opts)
    if options.show_references:
        print "(Showing build references)"
        refs = {}
        refs2 = {} #reverse map
        for x in session.buildMap():
            refs.setdefault(x['used'], {}).setdefault(x['built'], 1)
            refs2.setdefault(x['built'], {}).setdefault(x['used'], 1)
        #XXX - need to ignore refs to unreferenced builds
        for x in data:
            builds = refs.get(x['id'])
            if builds:
                x['refs'] = "%s" % builds
            else:
                x['refs'] = ''
        #data = [x for x in data if not refs.has_key(x['id'])]
    if options.paths:
        for x in data:
            x['path'] = pathinfo.build(x)
        fmt = "%(path)s"
    else:
        fmt = "%(name)s-%(version)s-%(release)s"
    if options.show_references:
        fmt = fmt + "  %(refs)s"

    output = [ fmt % x for x in data]
    output.sort()
    for line in output:
        print line

def print_group_list_req_group(group):
    print "  @%(name)s  [%(tag_name)s]" % group

def print_group_list_req_package(pkg):
    print "  %(package)s: %(basearchonly)s, %(type)s  [%(tag_name)s]" % pkg

def anon_handle_list_groups(options, session, args):
    "Print the group listings"
    usage = _("usage: %prog list-groups [options] <tag> [group]")
    usage += _("\n(Specify the --help global option for a list of other help options)")
    parser = OptionParser(usage=usage)
    parser.add_option("--event", type='int', metavar="EVENT#", help=_("query at event"))
    parser.add_option("--ts", type='int', metavar="TIMESTAMP", help=_("query at timestamp"))
    parser.add_option("--repo", type='int', metavar="REPO#", help=_("query at event for a repo"))
    (options, args) = parser.parse_args(args)
    if len(args) < 1 or len(args) > 2:
        parser.error(_("Incorrect number of arguments"))
        assert False
    opts = {}
    activate_session(session)
    event = koji.util.eventFromOpts(session, options)
    if event:
        opts['event'] = event['id']
        event['timestr'] = time.asctime(time.localtime(event['ts']))
        print "Querying at event %(id)i (%(timestr)s)" % event
    tags = dict([(x['id'], x['name']) for x in session.listTags()])
    tmp_list = [(x['name'], x) for x in session.getTagGroups(args[0], **opts)]
    tmp_list.sort()
    groups = [x[1] for x in tmp_list]
    for group in groups:
        if len(args) > 1 and group['name'] != args[1]:
            continue
        print "%s  [%s]" % (group['name'], tags.get(group['tag_id'], group['tag_id']))
        groups = [(x['name'], x) for x in group['grouplist']]
        groups.sort()
        for x in [x[1] for x in groups]:
            x['tag_name'] = tags.get(x['tag_id'], x['tag_id'])
            print_group_list_req_group(x)
        pkgs = [(x['package'], x) for x in group['packagelist']]
        pkgs.sort()
        for x in [x[1] for x in pkgs]:
            x['tag_name'] = tags.get(x['tag_id'], x['tag_id'])
            print_group_list_req_package(x)

def handle_add_group_pkg(options, session, args):
    "[admin] Add a package to a group's package listing"
    usage = _("usage: %prog add-group-pkg [options] <tag> <group> <pkg> [<pkg>...]")
    usage += _("\n(Specify the --help global option for a list of other help options)")
    parser = OptionParser(usage=usage)
    (options, args) = parser.parse_args(args)
    if len(args) < 3:
        parser.error(_("You must specify a tag name, group name, and one or more package names"))
        assert False
    tag = args[0]
    group = args[1]
    activate_session(session)
    for pkg in args[2:]:
        session.groupPackageListAdd(tag, group, pkg)

def handle_block_group_pkg(options, session, args):
    "[admin] Block a package from a group's package listing"
    usage = _("usage: %prog block-group-pkg [options] <tag> <group> <pkg> [<pkg>...]")
    usage += _("\n(Specify the --help global option for a list of other help options)")
    parser = OptionParser(usage=usage)
    (options, args) = parser.parse_args(args)
    if len(args) < 3:
        parser.error(_("You must specify a tag name, group name, and one or more package names"))
        assert False
    tag = args[0]
    group = args[1]
    activate_session(session)
    for pkg in args[2:]:
        session.groupPackageListBlock(tag, group, pkg)

def handle_unblock_group_pkg(options, session, args):
    "[admin] Unblock a package from a group's package listing"
    usage = _("usage: %prog unblock-group-pkg [options] <tag> <group> <pkg> [<pkg>...]")
    usage += _("\n(Specify the --help global option for a list of other help options)")
    parser = OptionParser(usage=usage)
    (options, args) = parser.parse_args(args)
    if len(args) < 3:
        parser.error(_("You must specify a tag name, group name, and one or more package names"))
        assert False
    tag = args[0]
    group = args[1]
    activate_session(session)
    for pkg in args[2:]:
        session.groupPackageListUnblock(tag, group, pkg)

def handle_add_group_req(options, session, args):
    "[admin] Add a group to a group's required list"
    usage = _("usage: %prog add-group-req [options] <tag> <target group> <required group>")
    usage += _("\n(Specify the --help global option for a list of other help options)")
    parser = OptionParser(usage=usage)
    (options, args) = parser.parse_args(args)
    if len(args) != 3:
        parser.error(_("You must specify a tag name and two group names"))
        assert False
    tag = args[0]
    group = args[1]
    req = args[2]
    activate_session(session)
    session.groupReqListAdd(tag, group, req)

def handle_block_group_req(options, session, args):
    "[admin] Block a group's requirement listing"
    usage = _("usage: %prog block-group-req [options] <tag> <group> <blocked req>")
    usage += _("\n(Specify the --help global option for a list of other help options)")
    parser = OptionParser(usage=usage)
    (options, args) = parser.parse_args(args)
    if len(args) != 3:
        parser.error(_("You must specify a tag name and two group names"))
        assert False
    tag = args[0]
    group = args[1]
    req = args[2]
    activate_session(session)
    session.groupReqListBlock(tag, group, req)

def handle_unblock_group_req(options, session, args):
    "[admin] Unblock a group's requirement listing"
    usage = _("usage: %prog unblock-group-req [options] <tag> <group> <requirement>")
    usage += _("\n(Specify the --help global option for a list of other help options)")
    parser = OptionParser(usage=usage)
    (options, args) = parser.parse_args(args)
    if len(args) != 3:
        parser.error(_("You must specify a tag name and two group names"))
        assert False
    tag = args[0]
    group = args[1]
    req = args[2]
    activate_session(session)
    session.groupReqListUnblock(tag, group, req)

def anon_handle_list_hosts(options, session, args):
    "Print the host listing"
    usage = _("usage: %prog list-hosts [options]")
    usage += _("\n(Specify the --help global option for a list of other help options)")
    parser = OptionParser(usage=usage)
    parser.add_option("--arch", action="append", default=[], help=_("Specify an architecture"))
    parser.add_option("--channel", help=_("Specify a channel"))
    parser.add_option("--ready", action="store_true", help=_("Limit to ready hosts"))
    parser.add_option("--not-ready", action="store_false", dest="ready", help=_("Limit to not ready hosts"))
    parser.add_option("--enabled", action="store_true", help=_("Limit to enabled hosts"))
    parser.add_option("--not-enabled", action="store_false", dest="enabled", help=_("Limit to not enabled hosts"))
    parser.add_option("--quiet", action="store_true", help=_("Do not print header information"), default=options.quiet)
    (options, args) = parser.parse_args(args)
    opts = {}
    activate_session(session)
    if options.arch:
        opts['arches'] = options.arch
    if options.channel:
        channel = session.getChannel(options.channel)
        if not channel:
            parser.error(_('Unknown channel: %s' % options.channel))
            assert False
        opts['channelID'] = channel['id']
    if options.ready is not None:
        opts['ready'] = options.ready
    if options.enabled is not None:
        opts['enabled'] = options.enabled
    tmp_list = [(x['name'], x) for x in session.listHosts(**opts)]
    tmp_list.sort()
    hosts = [x[1] for x in tmp_list]

    def yesno(x):
        if x: return 'Y'
        else: return 'N'

    # pull in the last update using multicall to speed it up a bit
    session.multicall = True
    for host in hosts:
        session.getLastHostUpdate(host['id'])
    updateList = session.multiCall()

    for host, [update] in zip(hosts, updateList):
        if update is None:
            host['update'] = '-'
        else:
            host['update'] = update.split('.')[0]
        host['enabled'] = yesno(host['enabled'])
        host['ready'] = yesno(host['ready'])
        host['arches'] = ','.join(host['arches'].split())

    if not options.quiet:
        print "Hostname                     Enb Rdy Load/Cap Arches           Last Update"
    for host in hosts:
        print "%(name)-28s %(enabled)-3s %(ready)-3s %(task_load)4.1f/%(capacity)-3.1f %(arches)-16s %(update)s" % host

def anon_handle_list_pkgs(options, session, args):
    "Print the package listing for tag or for owner"
    usage = _("usage: %prog list-pkgs [options]")
    usage += _("\n(Specify the --help global option for a list of other help options)")
    parser = OptionParser(usage=usage)
    parser.add_option("--owner", help=_("Specify owner"))
    parser.add_option("--tag", help=_("Specify tag"))
    parser.add_option("--package", help=_("Specify package"))
    parser.add_option("--quiet", action="store_true", help=_("Do not print header information"), default=options.quiet)
    parser.add_option("--noinherit", action="store_true", help=_("Don't follow inheritance"))
    parser.add_option("--show-blocked", action="store_true", help=_("Show blocked packages"))
    parser.add_option("--show-dups", action="store_true", help=_("Show superseded owners"))
    parser.add_option("--event", type='int', metavar="EVENT#", help=_("query at event"))
    parser.add_option("--ts", type='int', metavar="TIMESTAMP", help=_("query at timestamp"))
    parser.add_option("--repo", type='int', metavar="REPO#", help=_("query at event for a repo"))
    (options, args) = parser.parse_args(args)
    if len(args) != 0:
        parser.error(_("This command takes no arguments"))
        assert False
    activate_session(session)
    opts = {}
    if options.owner:
        user = session.getUser(options.owner)
        if user is None:
            parser.error(_("Invalid user"))
            assert False
        opts['userID'] = user['id']
    if options.tag:
        tag = session.getTag(options.tag)
        if tag is None:
            parser.error(_("Invalid tag"))
            assert False
        opts['tagID'] = tag['id']
    if options.package:
        opts['pkgID'] = options.package
    allpkgs = False
    if not opts:
        # no limiting clauses were specified
        allpkgs = True
    opts['inherited'] = not options.noinherit
    #hiding dups only makes sense if we're querying a tag
    if options.tag:
        opts['with_dups'] = options.show_dups
    else:
        opts['with_dups'] = True
    event = koji.util.eventFromOpts(session, options)
    if event:
        opts['event'] = event['id']
        event['timestr'] = time.asctime(time.localtime(event['ts']))
        print "Querying at event %(id)i (%(timestr)s)" % event
    data = session.listPackages(**opts)
    if not data:
        print "(no matching packages)"
        return 1
    if not options.quiet:
        if allpkgs:
            print "Package"
            print '-'*23
        else:
            print "%-23s %-23s %-16s %-15s" % ('Package','Tag','Extra Arches','Owner')
            print "%s %s %s %s" % ('-'*23,'-'*23,'-'*16,'-'*15)
    for pkg in data:
        if allpkgs:
            print pkg['package_name']
        else:
            if not options.show_blocked and pkg.get('blocked',False):
                continue
            if pkg.has_key('tag_id'):
                if pkg['extra_arches'] is None:
                    pkg['extra_arches'] = ""
                fmt = "%(package_name)-23s %(tag_name)-23s %(extra_arches)-16s %(owner_name)-15s"
                if pkg.get('blocked',False):
                    fmt += " [BLOCKED]"
            else:
                fmt = "%(package_name)s"
            print fmt % pkg

def anon_handle_rpminfo(options, session, args):
    "Print basic information about an RPM"
    usage = _("usage: %prog rpminfo [options] <n-v-r.a> [<n-v-r.a> ...]")
    usage += _("\n(Specify the --help global option for a list of other help options)")
    parser = OptionParser(usage=usage)
    parser.add_option("--buildroots", action="store_true", help=_("show buildroots the rpm was used in"))
    (options, args) = parser.parse_args(args)
    if len(args) < 1:
        parser.error(_("Please specify an RPM"))
        assert False
    activate_session(session)
    for rpm in args:
        info = session.getRPM(rpm)
        if info is None:
            print "No such rpm: %s\n" % rpm
            continue
        if info['epoch'] is None:
            info['epoch'] = ""
        else:
            info['epoch'] = str(info['epoch']) + ":"
        if not info.get('external_repo_id', 0):
            buildinfo = session.getBuild(info['build_id'])
            buildinfo['name'] = buildinfo['package_name']
            buildinfo['arch'] = 'src'
            if buildinfo['epoch'] is None:
                buildinfo['epoch'] = ""
            else:
                buildinfo['epoch'] = str(buildinfo['epoch']) + ":"
        print "RPM: %(epoch)s%(name)s-%(version)s-%(release)s.%(arch)s [%(id)d]" %info
        if info.get('external_repo_id'):
            repo = session.getExternalRepo(info['external_repo_id'])
            print "External Repository: %(name)s [%(id)i]" % repo
            print "External Repository url: %(url)s" % repo
        else:
            print "RPM Path: %s" % os.path.join(koji.pathinfo.build(buildinfo), koji.pathinfo.rpm(info))
            print "SRPM: %(epoch)s%(name)s-%(version)s-%(release)s [%(id)d]" % buildinfo
            print "SRPM Path: %s" % os.path.join(koji.pathinfo.build(buildinfo), koji.pathinfo.rpm(buildinfo))
            print "Built: %s" % time.strftime('%a, %d %b %Y %H:%M:%S %Z', time.localtime(info['buildtime']))
        print "Payload: %(payloadhash)s" %info
        print "Size: %(size)s" %info
        if not info.get('external_repo_id', 0):
            print "Build ID: %(build_id)s" %info
        if info['buildroot_id'] is None:
            print "No buildroot data available"
        else:
            br_info = session.getBuildroot(info['buildroot_id'])
            if br_info['br_type'] == koji.BR_TYPES['STANDARD']:
                print "Buildroot: %(id)i (tag %(tag_name)s, arch %(arch)s, repo %(repo_id)i)" % br_info
                print "Build Host: %(host_name)s" % br_info
                print "Build Task: %(task_id)i" % br_info
            else:
                print "Content generator: %(cg_name)s" % br_info
                print "Buildroot: %(id)i" % br_info
                print "Build Host OS: %(host_os)s (%(host_arch)s)" % br_info
        if info.get('extra'):
            print "Extra: %(extra)r" % info
        if options.buildroots:
            br_list = session.listBuildroots(rpmID=info['id'], queryOpts={'order':'buildroot.id'})
            print "Used in %i buildroots:" % len(br_list)
            if len(br_list):
                print "  %8s %-28s %-8s %-29s" % ('id','build tag','arch','build host')
                print "  %s %s %s %s" % ('-'*8, '-'*28, '-'*8, '-'*29)
            for br_info in br_list:
                print "  %(id)8i %(tag_name)-28s %(arch)-8s %(host_name)-29s" % br_info


def anon_handle_buildinfo(options, session, args):
    "Print basic information about a build"
    usage = _("usage: %prog buildinfo [options] <n-v-r> [<n-v-r> ...]")
    usage += _("\n(Specify the --help global option for a list of other help options)")
    parser = OptionParser(usage=usage)
    parser.add_option("--changelog", action="store_true", help=_("Show the changelog for the build"))
    (options, args) = parser.parse_args(args)
    if len(args) < 1:
        parser.error(_("Please specify a build"))
        assert False
    activate_session(session)
    for build in args:
        if build.isdigit():
            build = int(build)
        info = session.getBuild(build)
        if info is None:
            print "No such build: %s\n" % build
            continue
        task = None
        if info['task_id']:
            task = session.getTaskInfo(info['task_id'], request=True)
        taglist = []
        for tag in session.listTags(build):
            taglist.append(tag['name'])
        info['arch'] = 'src'
        info['state'] = koji.BUILD_STATES[info['state']]
        print "BUILD: %(name)s-%(version)s-%(release)s [%(id)d]" % info
        print "State: %(state)s" % info
        print "Built by: %(owner_name)s" % info
        if 'volume_name' in info:
            print "Volume: %(volume_name)s" % info
        if task:
            print "Task: %s %s" % (task['id'], koji.taskLabel(task))
        else:
            print "Task: none"
        print "Finished: %s" % koji.formatTimeLong(info['completion_time'])
        maven_info = session.getMavenBuild(info['id'])
        if maven_info:
            print "Maven groupId: %s" % maven_info['group_id']
            print "Maven artifactId: %s" % maven_info['artifact_id']
            print "Maven version: %s" % maven_info['version']
        win_info = session.getWinBuild(info['id'])
        if win_info:
            print "Windows build platform: %s" % win_info['platform']
        print "Tags: %s" % ' '.join(taglist)
        if info.get('extra'):
            print "Extra: %(extra)r" % info
        maven_archives = session.listArchives(buildID=info['id'], type='maven')
        if maven_archives:
            print "Maven archives:"
            for archive in maven_archives:
                print os.path.join(koji.pathinfo.mavenbuild(info), koji.pathinfo.mavenfile(archive))
        win_archives = session.listArchives(buildID=info['id'], type='win')
        if win_archives:
            print "Windows archives:"
            for archive in win_archives:
                print os.path.join(koji.pathinfo.winbuild(info), koji.pathinfo.winfile(archive))
        rpms = session.listRPMs(buildID=info['id'])
        image_info = session.getImageBuild(info['id'])
        img_archives = session.listArchives(buildID=info['id'], type='image')
        if img_archives:
            print 'Image archives:'
            for archive in img_archives:
                print os.path.join(koji.pathinfo.imagebuild(info), archive['filename'])
        if rpms:
            print "RPMs:"
            for rpm in rpms:
                print os.path.join(koji.pathinfo.build(info), koji.pathinfo.rpm(rpm))
        if options.changelog:
            changelog = session.getChangelogEntries(info['id'])
            if changelog:
                print "Changelog:"
                print koji.util.formatChangelog(changelog)

def handle_clone_tag(options, session, args):
    "[admin] Duplicate the contents of one tag onto another tag"
    usage = _("usage: %prog clone-tag [options] <src-tag> <dst-tag>")
    usage += _("\n(Specify the --help global option for a list of other help options)")
    parser = OptionParser(usage=usage)
    parser.add_option("-v","--verbose", action="store_true", help=_("show changes"),)
    parser.add_option("-f","--force", action="store_true", help=_("override tag locks if necessary"),)
    parser.add_option("-n","--test", action="store_true", help=_("test mode"))
    (options, args) = parser.parse_args(args)

    if len(args) != 2:
        parser.error(_("This command takes two argument: <src-tag> <dst-tag>"))
        assert False
    activate_session(session)

    if not session.hasPerm('admin') and not options.test:
        print "This action requires admin privileges"
        return

    if args[0] == args[1]:
        sys.stdout.write('Source and destination tags must be different.\n')
        return
    # store tags.
    srctag = session.getTag(args[0])
    dsttag = session.getTag(args[1])
    if not srctag:
        sys.stdout.write("Unknown src-tag: %s\n" % args[0])
        return
    if (srctag['locked'] and not options.force) or (dsttag and dsttag['locked'] and not options.force):
        print _("Error: You are attempting to clone from or to a tag which is locked.")
        print _("Please use --force if this is what you really want to do.")
        return

    # init debug lists.
    chgpkglist=[]
    chgbldlist=[]
    chggrplist=[]
    # case of brand new dst-tag.
    if not dsttag:
        # create a new tag, copy srctag header.
        if not options.test:
            session.createTag(args[1], parent=None, arches=srctag['arches'], perm=srctag['perm_id'], locked=srctag['locked'])
            newtag = session.getTag(args[1]) # store the new tag, need its asigned id.
        # get pkglist of src-tag, including inherited packages.
        srcpkgs = session.listPackages(tagID=srctag['id'],inherited=True)
        srcpkgs.sort(lambda x, y: cmp(x['package_name'],y['package_name']))
        for pkgs in srcpkgs:
                # for each package add one entry in the new tag.
            chgpkglist.append(('[new]',pkgs['package_name'],pkgs['blocked'],pkgs['owner_name'],pkgs['tag_name']))
            if not options.test:
                # add packages.
                session.packageListAdd(newtag['name'],pkgs['package_name'],
                                       owner=pkgs['owner_name'],block=pkgs['blocked'],
                                       extra_arches=pkgs['extra_arches'])
        # get --all latest builds from src tag
        builds=session.getLatestBuilds(srctag['name'])
        for build in builds:
            build['name']=build['package_name'] # add missing 'name' field.
            chgbldlist.append(('[new]',build['package_name'],
                                build['nvr'],koji.BUILD_STATES[build['state']],
                                build['owner_name'],build['tag_name']))
            # copy latest builds into new tag
            if not options.test:
                session.tagBuildBypass(newtag['name'], build, force=options.force)
        # Copy the group data
        srcgroups = session.getTagGroups(srctag['name'])
        for group in srcgroups:
            if not options.test:
                session.groupListAdd(newtag['name'], group['name'])
            for pkg in group['packagelist']:
                if not options.test:
                    session.groupPackageListAdd(newtag['name'], group['name'], pkg['package'], block=pkg['blocked'])
                chggrplist.append(('[new]', pkg['package'], group['name']))
    # case of existing dst-tag.
    if dsttag:
        # get fresh list of packages & builds into maps.
        srcpkgs = {}
        for pkg in session.listPackages(tagID=srctag['id'],inherited=True):
            srcpkgs[pkg['package_name']] = pkg
        dstpkgs = {}
        for pkg in session.listPackages(tagID=dsttag['id'],inherited=True):
            dstpkgs[pkg['package_name']] = pkg
        srclblds = {}
        for build in session.getLatestBuilds(srctag['name']):
            srclblds[build['nvr']] = build
        dstlblds = {}
        for build in session.getLatestBuilds(dsttag['name']):
            dstlblds[build['nvr']] = build
        srcgroups = {}
        for group in session.getTagGroups(srctag['name']):
            srcgroups[group['name']] = group
        dstgroups = {}
        for group in session.getTagGroups(dsttag['name']):
            dstgroups[group['name']] = group
        #construct to-do lists.
        paddlist=[] # list containing new packages to be added from src tag
        for (package_name,pkg) in srcpkgs.iteritems():
            if not dstpkgs.has_key(package_name):
                paddlist.append(pkg)
        paddlist.sort(lambda x, y: cmp(x['package_name'],y['package_name']))
        pdellist=[] # list containing packages no more present in dst tag
        for (package_name,pkg) in dstpkgs.iteritems():
            if not srcpkgs.has_key(package_name):
                pdellist.append(pkg)
        pdellist.sort(lambda x, y: cmp(x['package_name'],y['package_name']))
        baddlist=[] # list containing new builds to be added from src tag
        for (nvr,lbld) in srclblds.iteritems():
            if not dstlblds.has_key(nvr):
                baddlist.append(lbld)
        baddlist.sort(lambda x, y: cmp(x['package_name'],y['package_name']))
        bdellist=[] # list containing new builds to be removed from src tag
        for (nvr,lbld) in dstlblds.iteritems():
            if not srclblds.has_key(nvr):
                bdellist.append(lbld)
        bdellist.sort(lambda x, y: cmp(x['package_name'],y['package_name']))
        gaddlist=[] # list containing new groups to be added from src tag
        for (grpname, group) in srcgroups.iteritems():
            if not dstgroups.has_key(grpname):
                gaddlist.append(group)
        gdellist=[] # list containing groups to be removed from src tag
        for (grpname, group) in dstgroups.iteritems():
            if not srcgroups.has_key(grpname):
                gdellist.append(group)
        grpchanges={} # dict of changes to make in shared groups
        for (grpname, group) in srcgroups.iteritems():
            if dstgroups.has_key(grpname):
                grpchanges[grpname] = {'adds':[], 'dels':[]}
                # Store whether group is inherited or not
                grpchanges[grpname]['inherited'] = False
                if group['tag_id'] != dsttag['id']:
                    grpchanges[grpname]['inherited'] = True
                srcgrppkglist=[]
                dstgrppkglist=[]
                for pkg in group['packagelist']:
                    srcgrppkglist.append(pkg['package'])
                for pkg in dstgroups[grpname]['packagelist']:
                    dstgrppkglist.append(pkg['package'])
                for pkg in srcgrppkglist:
                    if not pkg in dstgrppkglist:
                        grpchanges[grpname]['adds'].append(pkg)
                for pkg in dstgrppkglist:
                    if not pkg in srcgrppkglist:
                        grpchanges[grpname]['dels'].append(pkg)
        # ADD new packages.
        for pkg in paddlist:
            chgpkglist.append(('[add]',pkg['package_name'],
                                pkg['blocked'],pkg['owner_name'],
                                pkg['tag_name']))
            if not options.test:
                session.packageListAdd(dsttag['name'],pkg['package_name'],
                                       owner=pkg['owner_name'],
                                       block=pkg['blocked'],
                                       extra_arches=pkg['extra_arches'])
        # ADD builds.
        for build in baddlist:
            build['name']=build['package_name'] # add missing 'name' field.
            chgbldlist.append(('[add]',build['package_name'],build['nvr'],
                                koji.BUILD_STATES[build['state']],
                                build['owner_name'],build['tag_name']))
            # copy latest builds into new tag.
            if not options.test:
                session.tagBuildBypass(dsttag['name'], build, force=options.force)
        # ADD groups.
        for group in gaddlist:
            if not options.test:
                session.groupListAdd(dsttag['name'], group['name'], force=options.force)
            for pkg in group['packagelist']:
                if not options.test:
                    session.groupPackageListAdd(dsttag['name'], group['name'], pkg['package'], force=options.force)
                chggrplist.append(('[new]', pkg['package'], group['name']))
        # ADD group pkgs.
        for group in grpchanges:
            for pkg in grpchanges[group]['adds']:
                chggrplist.append(('[new]', pkg, group))
                if not options.test:
                    session.groupPackageListAdd(dsttag['name'], group, pkg, force=options.force)
        # DEL builds.
        for build in bdellist:
            # dont delete an inherited build.
            if build['tag_name'] == dsttag['name']:
                build['name']=build['package_name'] # add missing 'name' field.
                chgbldlist.append(('[del]',build['package_name'],build['nvr'],
                                    koji.BUILD_STATES[build['state']],
                                    build['owner_name'],build['tag_name']))
                # go on del builds from new tag.
                if not options.test:
                    session.untagBuildBypass(dsttag['name'], build, force=options.force)
        # DEL packages.
        for pkg in pdellist:
            # delete only non-inherited packages.
            if build['tag_name'] == dsttag['name']:
                # check if package have owned builds inside.
                builds=session.listTagged(dsttag['name'],package=pkg['package_name'],inherit=False)
                #remove all its builds first if there are any.
                for build in builds:
                    build['name']=build['package_name'] #add missing 'name' field.
                    chgbldlist.append(('[del]',build['package_name'],build['nvr'],
                                        koji.BUILD_STATES[build['state']],
                                        build['owner_name'],build['tag_name']))
                    # so delete latest build(s) from new tag.
                    if not options.test:
                        session.untagBuildBypass(dsttag['name'], build, force=options.force)
                # now safe to remove package itselfm since we resolved its builds.
                chgpkglist.append(('[del]',pkg['package_name'],pkg['blocked'],
                                    pkg['owner_name'],pkg['tag_name']))
                if not options.test:
                    session.packageListRemove(dsttag['name'],pkg['package_name'],force=False)
            # mark as blocked inherited packages.
            if build['tag_name'] != dsttag['name']:
                chgpkglist.append(('[blk]',pkg['package_name'],pkg['blocked'],pkg['owner_name'],pkg['tag_name']))
                if not options.test:
                    session.packageListBlock(dsttag['name'],pkg['package_name'])
        # DEL groups.
        for group in gdellist:
            # Only delete a group that isn't inherited
            if group['tag_id'] == dsttag['id']:
                if not options.test:
                    session.groupListRemove(dsttag['name'], group['name'], force=options.force)
                for pkg in group['packagelist']:
                    chggrplist.append(('[del]', pkg['package'], group['name']))
            # mark as blocked inherited groups.
            else:
                if not options.test:
                    session.groupListBlock(dsttag['name'], group['name'])
                for pkg in group['packagelist']:
                    chggrplist.append(('[blk]', pkg['package'], group['name']))
        # DEL group pkgs.
        for group in grpchanges:
            for pkg in grpchanges[group]['dels']:
                # Only delete a group that isn't inherited
                if not grpchanges[group]['inherited']:
                    chggrplist.append(('[del]', pkg, group))
                    if not options.test:
                        session.groupPackageListRemove(dsttag['name'], group, pkg, force=options.force)
                else:
                    chggrplist.append(('[blk]', pkg, group))
                    if not options.test:
                        session.groupPackageListBlock(dsttag['name'], group, pkg)
    # print final list of actions.
    if options.verbose:
        pfmt='    %-7s %-28s %-10s %-10s %-10s\n'
        bfmt='    %-7s %-28s %-40s %-10s %-10s %-10s\n'
        gfmt='    %-7s %-28s %-28s\n'
        sys.stdout.write('\nList of changes:\n\n')
        sys.stdout.write(pfmt % ('Action','Package','Blocked','Owner','From Tag'))
        sys.stdout.write(pfmt % ('-'*7,'-'*28,'-'*10,'-'*10,'-'*10))
        for changes in chgpkglist:
            sys.stdout.write(pfmt % changes)
        sys.stdout.write('\n')
        sys.stdout.write(bfmt % ('Action','From/To Package','Latest Build(s)','State','Owner','From Tag'))
        sys.stdout.write(bfmt %  ('-'*7,'-'*28,'-'*40,'-'*10,'-'*10,'-'*10))
        for changes in chgbldlist:
            sys.stdout.write(bfmt % changes)
        sys.stdout.write('\n')
        sys.stdout.write(gfmt % ('Action','Package','Group'))
        sys.stdout.write(gfmt %  ('-'*7,'-'*28,'-'*28))
        for changes in chggrplist:
            sys.stdout.write(gfmt % changes)


def handle_add_target(options, session, args):
    "[admin] Create a new build target"
    usage = _("usage: %prog add-target name build-tag <dest-tag>")
    usage += _("\n(Specify the --help global option for a list of other help options)")
    parser = OptionParser(usage=usage)
    (options, args) = parser.parse_args(args)
    if len(args) < 2:
        parser.error(_("Please specify a target name, a build tag, and destination tag"))
        assert False
    elif len(args) > 3:
        parser.error(_("Incorrect number of arguments"))
        assert False
    name = args[0]
    build_tag = args[1]
    if len(args) > 2:
        dest_tag = args[2]
    else:
        #most targets have the same name as their destination
        dest_tag = name
    activate_session(session)
    if not session.hasPerm('admin'):
        print "This action requires admin privileges"
        return 1

    chkbuildtag = session.getTag(build_tag)
    chkdesttag = session.getTag(dest_tag)
    if not chkbuildtag:
        print "Build tag does not exist: %s" % build_tag
        return 1
    if not chkbuildtag.get("arches", None):
        print "Build tag has no arches: %s" % build_tag
        return 1
    if not chkdesttag:
        print "Destination tag does not exist: %s" % dest_tag
        return 1

    session.createBuildTarget(name, build_tag, dest_tag)

def handle_edit_target(options, session, args):
    "[admin] Set the name, build_tag, and/or dest_tag of an existing build target to new values"
    usage = _("usage: %prog edit-target [options] name")
    usage += _("\n(Specify the --help global option for a list of other help options)")
    parser = OptionParser(usage=usage)
    parser.add_option("--rename", help=_("Specify new name for target"))
    parser.add_option("--build-tag", help=_("Specify a different build tag"))
    parser.add_option("--dest-tag", help=_("Specify a different destination tag"))

    (options, args) = parser.parse_args(args)

    if len(args) != 1:
        parser.error(_("Please specify a build target"))
        assert False
    activate_session(session)

    if not session.hasPerm('admin'):
        print "This action requires admin privileges"
        return

    targetInfo = session.getBuildTarget(args[0])
    if targetInfo == None:
        raise koji.GenericError("No build target with the name or id '%s'" % args[0])

    targetInfo['orig_name'] = targetInfo['name']

    if options.rename:
        targetInfo['name'] = options.rename
    if options.build_tag:
        targetInfo['build_tag_name'] = options.build_tag
        chkbuildtag = session.getTag(options.build_tag)
        if not chkbuildtag:
            print "Build tag does not exist: %s" % options.build_tag
            return 1
        if not chkbuildtag.get("arches", None):
            print "Build tag has no arches: %s" % options.build_tag
            return 1
    if options.dest_tag:
        chkdesttag = session.getTag(options.dest_tag)
        if not chkdesttag:
            print "Destination tag does not exist: %s" % options.dest_tag
            return 1
        targetInfo['dest_tag_name'] = options.dest_tag

    session.editBuildTarget(targetInfo['orig_name'], targetInfo['name'], targetInfo['build_tag_name'], targetInfo['dest_tag_name'])

def handle_remove_target(options, session, args):
    "[admin] Remove a build target"
    usage = _("usage: %prog remove-target [options] name")
    usage += _("\n(Specify the --help global option for a list of other help options)")
    parser = OptionParser(usage=usage)
    (options, args) = parser.parse_args(args)

    if len(args) != 1:
        parser.error(_("Please specify a build target to remove"))
        assert False
    activate_session(session)

    if not session.hasPerm('admin'):
        print "This action requires admin privileges"
        return

    target = args[0]
    target_info = session.getBuildTarget(target)
    if not target_info:
        print "Build target %s does not exist" % target
        return 1

    session.deleteBuildTarget(target_info['id'])

def handle_remove_tag(options, session, args):
    "[admin] Remove a tag"
    usage = _("usage: %prog remove-tag [options] name")
    usage += _("\n(Specify the --help global option for a list of other help options)")
    parser = OptionParser(usage=usage)
    (options, args) = parser.parse_args(args)

    if len(args) != 1:
        parser.error(_("Please specify a tag to remove"))
        assert False
    activate_session(session)

    if not session.hasPerm('admin'):
        print "This action requires admin privileges"
        return

    tag = args[0]
    tag_info = session.getTag(tag)
    if not tag_info:
        print "Tag %s does not exist" % tag
        return 1

    session.deleteTag(tag_info['id'])

def anon_handle_list_targets(options, session, args):
    "List the build targets"
    usage = _("usage: %prog list-targets [options]")
    usage += _("\n(Specify the --help global option for a list of other help options)")
    parser = OptionParser(usage=usage)
    parser.add_option("--name", help=_("Specify the build target name"))
    parser.add_option("--quiet", action="store_true", help=_("Do not print the header information"), default=options.quiet)
    (options, args) = parser.parse_args(args)
    if len(args) != 0:
        parser.error(_("This command takes no arguments"))
        assert False
    activate_session(session)

    fmt = "%(name)-30s %(build_tag_name)-30s %(dest_tag_name)-30s"
    if not options.quiet:
        print "%-30s %-30s %-30s" % ('Name','Buildroot','Destination')
        print "-" * 93
    tmp_list = [(x['name'], x) for x in session.getBuildTargets(options.name)]
    tmp_list.sort()
    targets = [x[1] for x in tmp_list]
    for target in targets:
        print fmt % target
    #pprint.pprint(session.getBuildTargets())

def _printInheritance(tags, sibdepths=None, reverse=False):
    if len(tags) == 0:
        return
    if sibdepths == None:
        sibdepths = []
    currtag = tags[0]
    tags = tags[1:]
    if reverse:
        siblings = len([tag for tag in tags if tag['parent_id'] == currtag['parent_id']])
    else:
        siblings = len([tag for tag in tags if tag['child_id'] == currtag['child_id']])

    outdepth = 0
    for depth in sibdepths:
        if depth < currtag['currdepth']:
            outspacing = depth - outdepth
            sys.stdout.write(' ' * (outspacing * 3 - 1))
            sys.stdout.write(u'\u2502'.encode('UTF-8'))
            outdepth = depth

    sys.stdout.write(' ' * ((currtag['currdepth'] - outdepth) * 3 - 1))
    if siblings:
        sys.stdout.write(u'\u251c'.encode('UTF-8'))
    else:
        sys.stdout.write(u'\u2514'.encode('UTF-8'))
    sys.stdout.write(u'\u2500'.encode('UTF-8'))
    if reverse:
        sys.stdout.write('%(name)s (%(tag_id)i)\n' % currtag)
    else:
        sys.stdout.write('%(name)s (%(parent_id)i)\n' % currtag)

    if siblings:
        if len(sibdepths) == 0 or sibdepths[-1] != currtag['currdepth']:
            sibdepths.append(currtag['currdepth'])
    else:
        if len(sibdepths) > 0 and sibdepths[-1] == currtag['currdepth']:
            sibdepths.pop()

    _printInheritance(tags, sibdepths, reverse)

def anon_handle_list_tag_inheritance(options, session, args):
    "Print the inheritance information for a tag"
    usage = _("usage: %prog list-tag-inheritance [options] <tag>")
    usage += _("\n(Specify the --help global option for a list of other help options)")
    parser = OptionParser(usage=usage)
    parser.add_option("--reverse", action="store_true", help=_("Process tag's children instead of its parents"))
    parser.add_option("--stop", help=_("Stop processing inheritance at this tag"))
    parser.add_option("--jump", help=_("Jump from one tag to another when processing inheritance"))
    parser.add_option("--event", type='int', metavar="EVENT#", help=_("query at event"))
    parser.add_option("--ts", type='int', metavar="TIMESTAMP", help=_("query at timestamp"))
    parser.add_option("--repo", type='int', metavar="REPO#", help=_("query at event for a repo"))
    (options, args) = parser.parse_args(args)
    if len(args) != 1:
        parser.error(_("This command takes exctly one argument: a tag name or ID"))
        assert False
    activate_session(session)
    event = koji.util.eventFromOpts(session, options)
    if event:
        event['timestr'] = time.asctime(time.localtime(event['ts']))
        print "Querying at event %(id)i (%(timestr)s)" % event
    if event:
        tag = session.getTag(args[0], event=event['id'])
    else:
        tag = session.getTag(args[0])
    if not tag:
        parser.error(_("Unknown tag: %s" % args[0]))

    opts = {}
    opts['reverse'] = options.reverse or False
    opts['stops'] = {}
    opts['jumps'] = {}
    if event:
        opts['event'] = event['id']

    if options.jump:
        match = re.match(r'^(.*)/(.*)$', options.jump)
        if match:
            tag1 = session.getTagID(match.group(1))
            if not tag1:
                parser.error(_("Unknown tag: %s" % match.group(1)))
            tag2 = session.getTagID(match.group(2))
            if not tag2:
                parser.error(_("Unknown tag: %s" % match.group(2)))
            opts['jumps'][str(tag1)] = tag2

    if options.stop:
        tag1 = session.getTagID(options.stop)
        if not tag1:
            parser.error(_("Unknown tag: %s" % options.stop))
        opts['stops'] = {str(tag1): 1}

    sys.stdout.write('%s (%i)\n' % (tag['name'], tag['id']))
    data = session.getFullInheritance(tag['id'], **opts)
    _printInheritance(data, None, opts['reverse'])

def anon_handle_list_tags(options, session, args):
    "Print the list of tags"
    usage = _("usage: %prog list-tags [options] [pattern]")
    usage += _("\n(Specify the --help global option for a list of other help options)")
    parser = OptionParser(usage=usage)
    parser.add_option("--show-id", action="store_true", help=_("Show tag ids"))
    parser.add_option("--verbose", action="store_true", help=_("Show more information"))
    parser.add_option("--unlocked", action="store_true", help=_("Only show unlocked tags"))
    parser.add_option("--build", help=_("Show tags associated with a build"))
    parser.add_option("--package", help=_("Show tags associated with a package"))
    (options, args) = parser.parse_args(args)
    activate_session(session)

    pkginfo = {}
    buildinfo = {}

    if options.package:
        pkginfo = session.getPackage(options.package)
        if not pkginfo:
            parser.error(_("Invalid package %s" % options.package))
            assert False

    if options.build:
        buildinfo = session.getBuild(options.build)
        if not buildinfo:
            parser.error(_("Invalid build %s" % options.build))
            assert False

    tags = session.listTags(buildinfo.get('id',None), pkginfo.get('id',None))
    tags.sort(lambda a,b: cmp(a['name'],b['name']))
    #if options.verbose:
    #    fmt = "%(name)s [%(id)i] %(perm)s %(locked)s %(arches)s"
    if options.show_id:
        fmt = "%(name)s [%(id)i]"
    else:
        fmt = "%(name)s"
    for tag in tags:
        if args:
            for pattern in args:
                if fnmatch.fnmatch(tag['name'], pattern):
                    break
            else:
                continue
        if options.unlocked:
            if tag['locked'] or tag['perm']:
                continue
        if not options.verbose:
            print fmt % tag
        else:
            print fmt % tag,
            if tag['locked']:
                print ' [LOCKED]',
            if tag['perm']:
                print ' [%(perm)s perm required]' % tag,
            print ''

def anon_handle_list_tag_history(options, session, args):
    "Print a history of tag operations"
    usage = _("usage: %prog list-tag-history [options]")
    usage += _("\n(Specify the --help global option for a list of other help options)")
    parser = OptionParser(usage=usage)
    parser.add_option("--debug", action="store_true")
    parser.add_option("--build", help=_("Only show data for a specific build"))
    parser.add_option("--package", help=_("Only show data for a specific package"))
    parser.add_option("--tag", help=_("Only show data for a specific tag"))
    parser.add_option("--all", action="store_true", help=_("Allows listing the entire global history"))
    (options, args) = parser.parse_args(args)
    if len(args) != 0:
        parser.error(_("This command takes no arguments"))
        assert False
    kwargs = {}
    limited = False
    if options.package:
        kwargs['package'] = options.package
        limited = True
    if options.tag:
        kwargs['tag'] = options.tag
        limited = True
    if options.build:
        kwargs['build'] = options.build
        limited = True
    if not limited and not options.all:
        parser.error(_("Please specify an option to limit the query"))

    activate_session(session)

    hist = session.tagHistory(**kwargs)
    timeline = []
    for x in hist:
        event_id = x['revoke_event']
        if event_id is not None:
            timeline.append((event_id, x))
        event_id = x['create_event']
        timeline.append((event_id, x))
    timeline.sort()
    def _histline(event_id, x):
        if event_id == x['revoke_event']:
            ts = x['revoke_ts']
            fmt = "%(name)s-%(version)s-%(release)s untagged from %(tag_name)s"
            if x.has_key('revoker_name'):
                fmt += " by %(revoker_name)s"
        elif event_id == x['create_event']:
            ts = x['create_ts']
            fmt = "%(name)s-%(version)s-%(release)s tagged into %(tag_name)s"
            if x.has_key('creator_name'):
                fmt += " by %(creator_name)s"
            if x['active']:
                fmt += " [still active]"
        else:
            raise koji.GenericError, "unknown event: (%r, %r)" % (event_id, x)
        time_str = time.asctime(time.localtime(ts))
        return "%s: %s" % (time_str, fmt % x)
    for event_id, x in timeline:
        if options.debug:
            print "%r" % x
        print _histline(event_id, x)

def _print_histline(entry, **kwargs):
    options = kwargs['options']
    event_id, table, create, x = entry
    who = None
    edit = x.get('.related')
    if edit:
        del x['.related']
        bad_edit = None
        if len(edit) != 1:
            bad_edit = "%i elements" % len(edit)+1
        other = edit[0]
        #check edit for sanity
        if create or not other[2]:
            bad_edit = "out of order"
        if event_id != other[0]:
            bad_edit = "non-matching"
        if bad_edit:
            print "Warning: unusual edit at event %i in table %s (%s)" % (event_id, table, bad_edit)
            #we'll simply treat them as separate events
            pprint.pprint(entry)
            pprint.pprint(edit)
            _print_histline(entry, **kwargs)
            for data in edit:
                _print_histline(entry, **kwargs)
            return
    if create:
        ts = x['create_ts']
        if x.has_key('creator_name'):
            who = "by %(creator_name)s"
    else:
        ts = x['revoke_ts']
        if x.has_key('revoker_name'):
            who = "by %(revoker_name)s"
    if table == 'tag_listing':
        if edit:
            fmt = "%(name)s-%(version)s-%(release)s re-tagged into %(tag.name)s"
        elif create:
            fmt = "%(name)s-%(version)s-%(release)s tagged into %(tag.name)s"
        else:
            fmt = "%(name)s-%(version)s-%(release)s untagged from %(tag.name)s"
    elif table == 'user_perms':
        if edit:
            fmt = "permission %(permission.name)s re-granted to %(user.name)s"
        elif create:
            fmt = "permission %(permission.name)s granted to %(user.name)s"
        else:
            fmt = "permission %(permission.name)s revoked for %(user.name)s"
    elif table == 'user_groups':
        if edit:
            fmt = "user %(user.name)s re-added to group %(group.name)s"
        elif create:
            fmt = "user %(user.name)s added to group %(group.name)s"
        else:
            fmt = "user %(user.name)s removed from group %(group.name)s"
    elif table == 'cg_users':
        if edit:
            fmt = "user %(user.name)s re-added to content generator %(content_generator.name)s"
        elif create:
            fmt = "user %(user.name)s added to content generator %(content_generator.name)s"
        else:
            fmt = "user %(user.name)s removed from content generator %(content_generator.name)s"
    elif table == 'tag_packages':
        if edit:
            fmt = "package list entry for %(package.name)s in %(tag.name)s updated"
        elif create:
            fmt = "package list entry created: %(package.name)s in %(tag.name)s"
        else:
            fmt = "package list entry revoked: %(package.name)s in %(tag.name)s"
    elif table == 'tag_inheritance':
        if edit:
            fmt = "inheritance line %(tag.name)s->%(parent.name)s updated"
        elif create:
            fmt = "inheritance line %(tag.name)s->%(parent.name)s added"
        else:
            fmt = "inheritance line %(tag.name)s->%(parent.name)s removed"
    elif table == 'tag_config':
        if edit:
            fmt = "tag configuration for %(tag.name)s altered"
        elif create:
            fmt = "new tag: %(tag.name)s"
        else:
            fmt = "tag deleted: %(tag.name)s"
    elif table == 'tag_extra':
        if edit:
            fmt = "tag option %(key)s for tag %(tag.name)s altered"
        elif create:
            fmt = "added tag option %(key)s for tag %(tag.name)s"
        else:
            fmt = "tag option %(key)s removed for %(tag.name)s"
    elif table == 'build_target_config':
        if edit:
            fmt = "build target configuration for %(build_target.name)s updated"
        elif create:
            fmt = "new build target: %(build_target.name)s"
        else:
            fmt = "build target deleted: %(build_target.name)s"
    elif table == 'external_repo_config':
        if edit:
            fmt = "external repo configuration for %(external_repo.name)s altered"
        elif create:
            fmt = "new external repo: %(external_repo.name)s"
        else:
            fmt = "external repo deleted: %(external_repo.name)s"
    elif table == 'tag_external_repos':
        if edit:
            fmt = "external repo entry for %(external_repo.name)s in tag %(tag.name)s updated"
        elif create:
            fmt = "external repo entry for %(external_repo.name)s added to tag %(tag.name)s"
        else:
            fmt = "external repo entry for %(external_repo.name)s removed from tag %(tag.name)s"
    elif table == 'group_config':
        if edit:
            fmt = "group %(group.name)s configuration for tag %(tag.name)s updated"
        elif create:
            fmt = "group %(group.name)s added to tag %(tag.name)s"
        else:
            fmt = "group %(group.name)s removed from tag %(tag.name)s"
    elif table == 'group_req_listing':
        if edit:
            fmt = "group dependency %(group.name)s->%(req.name)s updated in tag %(tag.name)s"
        elif create:
            fmt = "group dependency %(group.name)s->%(req.name)s added in tag %(tag.name)s"
        else:
            fmt = "group dependency %(group.name)s->%(req.name)s dropped from tag %(tag.name)s"
    elif table == 'group_package_listing':
        if edit:
            fmt = "package entry %(package)s in group %(group.name)s, tag %(tag.name)s updated"
        elif create:
            fmt = "package %(package)s added to group %(group.name)s in tag %(tag.name)s"
        else:
            fmt = "package %(package)s removed from group %(group.name)s in tag %(tag.name)s"
    else:
        if edit:
            fmt = "%s entry updated" % table
        elif create:
            fmt = "%s entry created" % table
        else:
            fmt = "%s entry revoked" % table
    time_str = time.asctime(time.localtime(ts))
    parts  = [time_str, fmt % x]
    if options.events or options.verbose:
        parts.insert(1, "(eid %i)" % event_id)
    if who:
        parts.append(who % x)
    if create and x['active']:
        parts.append("[still active]")
    print ' '.join(parts)
    hidden_fields = ['active', 'create_event', 'revoke_event', 'creator_id', 'revoker_id',
                     'creator_name', 'revoker_name', 'create_ts', 'revoke_ts']
    def get_nkey(key):
        if key == 'perm_id':
            return 'permission.name'
        elif key.endswith('_id'):
            return '%s.name' % key[:-3]
        else:
            return '%s.name' % key
    if edit:
        keys = x.keys()
        keys.sort()
        y = other[-1]
        for key in keys:
            if key in hidden_fields:
                continue
            if x[key] == y[key]:
                continue
            if key[0] == '_':
                continue
            nkey = get_nkey(key)
            if nkey in x and nkey in y:
                continue
            print "    %s: %s -> %s" % (key, x[key], y[key])
    elif create and options.verbose and table != 'tag_listing':
        keys = x.keys()
        keys.sort()
        # the table keys have already been represented in the base format string
        also_hidden = list(_table_keys[table])
        also_hidden.extend([get_nkey(k) for k in also_hidden])
        for key in keys:
            if key in hidden_fields or key in also_hidden:
                continue
            nkey = get_nkey(key)
            if nkey in x:
                continue
            if key[0] == '_':
                continue
            if x.get('blocked') and key != 'blocked':
                continue
            if key.endswith('.name'):
                dkey = key[:-5]
            else:
                dkey = key
            print "    %s: %s" % (dkey, x[key])

_table_keys = {
    'user_perms' : ['user_id', 'perm_id'],
    'user_groups' : ['user_id', 'group_id'],
    'cg_users' : ['user_id', 'cg_id'],
    'tag_inheritance' : ['tag_id', 'parent_id'],
    'tag_config' : ['tag_id'],
    'tag_extra' : ['tag_id', 'key'],
    'build_target_config' : ['build_target_id'],
    'external_repo_config' : ['external_repo_id'],
    'tag_external_repos' : ['tag_id', 'external_repo_id'],
    'tag_listing' : ['build_id', 'tag_id'],
    'tag_packages' : ['package_id', 'tag_id'],
    'group_config' : ['group_id', 'tag_id'],
    'group_req_listing' : ['group_id', 'tag_id', 'req_id'],
    'group_package_listing' : ['group_id', 'tag_id', 'package'],
    }

def anon_handle_list_history(options, session, args):
    "Display historical data"
    usage = _("usage: %prog list-history [options]")
    usage += _("\n(Specify the --help global option for a list of other help options)")
    parser = OptionParser(usage=usage)
    parser.add_option("--debug", action="store_true")
    parser.add_option("--build", help=_("Only show data for a specific build"))
    parser.add_option("--package", help=_("Only show data for a specific package"))
    parser.add_option("--tag", help=_("Only show data for a specific tag"))
    parser.add_option("--editor", "--by", metavar="USER", help=_("Only show entries modified by user"))
    parser.add_option("--user", help=_("Only show entries affecting a user"))
    parser.add_option("--permission", help=_("Only show entries relating to a given permission"))
    parser.add_option("--external-repo", "--erepo", help=_("Only show entries relating to a given external repo"))
    parser.add_option("--build-target", "--target", help=_("Only show entries relating to a given build target"))
    parser.add_option("--group", help=_("Only show entries relating to a given group"))
    parser.add_option("--before", metavar="TIMESTAMP", help=_("Only show entries before timestamp"))
    parser.add_option("--after", metavar="TIMESTAMP", help=_("Only show entries after timestamp"))
    parser.add_option("--before-event", metavar="EVENT_ID", type='int', help=_("Only show entries before event"))
    parser.add_option("--after-event", metavar="EVENT_ID", type='int', help=_("Only show entries after event"))
    parser.add_option("--watch", action="store_true", help=_("Monitor history data"))
    parser.add_option("--active", action='store_true', help=_("Only show entries that are currently active"))
    parser.add_option("--revoked", action='store_false', dest='active',
                            help=_("Only show entries that are currently revoked"))
    parser.add_option("--context", action="store_true", help=_("Show related entries"))
    parser.add_option("-s", "--show", action="append", help=_("Show data from selected tables"))
    parser.add_option("-v", "--verbose", action="store_true", help=_("Show more detail"))
    parser.add_option("-e", "--events", action="store_true", help=_("Show event ids"))
    parser.add_option("--all", action="store_true", help=_("Allows listing the entire global history"))
    (options, args) = parser.parse_args(args)
    if len(args) != 0:
        parser.error(_("This command takes no arguments"))
        assert False
    kwargs = {}
    limited = False
    for opt in 'package', 'tag', 'build', 'editor', 'user', 'permission', 'external_repo', \
               'build_target', 'group', 'before', 'after':
        val = getattr(options, opt)
        if val:
            kwargs[opt] = val
            limited = True
    if options.before_event:
        kwargs['beforeEvent'] = options.before_event
    if options.after_event:
        kwargs['afterEvent'] = options.after_event
    if options.active is not None:
        kwargs['active'] = options.active
    tables = None
    if options.show:
        tables = []
        for arg in options.show:
            tables.extend(arg.split(','))
    if not limited and not options.all:
        parser.error(_("Please specify an option to limit the query"))

    activate_session(session)

    if options.watch:
        if not kwargs.get('afterEvent') and not kwargs.get('after'):
            kwargs['afterEvent'] = session.getLastEvent()['id']

    while True:
        histdata = session.queryHistory(tables=tables, **kwargs)
        timeline = []
        def distinguish_match(x, name):
            """determine if create or revoke event matched"""
            if options.context:
                return True
            name = "_" + name
            ret = True
            for key in x:
                if key.startswith(name):
                    ret = ret and x[key]
            return ret
        for table in histdata:
            hist = histdata[table]
            for x in hist:
                if x['revoke_event'] is not None:
                    if distinguish_match(x, 'revoked'):
                        timeline.append((x['revoke_event'], table, 0, x.copy()))
                    #pprint.pprint(timeline[-1])
                if distinguish_match(x, 'created'):
                    timeline.append((x['create_event'], table, 1, x))
        timeline.sort()
        #group edits together
        new_timeline = []
        last_event = None
        edit_index = {}
        for entry in timeline:
            event_id, table, create, x = entry
            if event_id != last_event:
                edit_index = {}
                last_event = event_id
            key = tuple([x[k] for k in _table_keys[table]])
            prev = edit_index.get((table, event_id), {}).get(key)
            if prev:
                prev[-1].setdefault('.related', []).append(entry)
            else:
                edit_index.setdefault((table, event_id), {})[key] = entry
                new_timeline.append(entry)
        for entry in new_timeline:
            if options.debug:
                print "%r" % list(entry)
            _print_histline(entry, options=options)
        if not options.watch:
            break
        else:
            time.sleep(5)
            # repeat query for later events
            if last_event:
                kwargs['afterEvent'] = last_event

def _handleMap(lines, data, prefix=''):
    for key, val in data.items():
        if key != '__starstar':
            lines.append('  %s%s: %s' % (prefix, key, val))

def _handleOpts(lines, opts, prefix=''):
    if opts:
        lines.append("%sOptions:" % prefix)
        _handleMap(lines, opts, prefix)


def _parseTaskParams(session, method, task_id):
    try:
        return _do_parseTaskParams(session, method, task_id)
    except Exception:
        if logger.isEnabledFor(logging.DEBUG):
            tb_str = ''.join(traceback.format_exception(*sys.exc_info()))
            logger.debug(tb_str)
        return ['Unable to parse task parameters']


def _do_parseTaskParams(session, method, task_id):
    """Parse the return of getTaskRequest()"""
    params = session.getTaskRequest(task_id)

    lines = []

    if method == 'buildSRPMFromCVS':
        lines.append("CVS URL: %s" % params[0])
    elif method == 'buildSRPMFromSCM':
        lines.append("SCM URL: %s" % params[0])
    elif method == 'buildArch':
        lines.append("SRPM: %s/work/%s" % (options.topdir, params[0]))
        lines.append("Build Tag: %s" % session.getTag(params[1])['name'])
        lines.append("Build Arch: %s" % params[2])
        lines.append("SRPM Kept: %r" % params[3])
        if len(params) > 4:
            _handleOpts(lines, params[4])
    elif method == 'tagBuild':
        build = session.getBuild(params[1])
        lines.append("Destination Tag: %s" % session.getTag(params[0])['name'])
        lines.append("Build: %s" % koji.buildLabel(build))
    elif method == 'buildNotification':
        build = params[1]
        buildTarget = params[2]
        lines.append("Recipients: %s" % (", ".join(params[0])))
        lines.append("Build: %s" % koji.buildLabel(build))
        lines.append("Build Target: %s" % buildTarget['name'])
        lines.append("Web URL: %s" % params[3])
    elif method == 'build':
        lines.append("Source: %s" % params[0])
        lines.append("Build Target: %s" % params[1])
        if len(params) > 2:
            _handleOpts(lines, params[2])
    elif method == 'maven':
        lines.append("SCM URL: %s" % params[0])
        lines.append("Build Target: %s" % params[1])
        if len(params) > 2:
            _handleOpts(lines, params[2])
    elif method == 'buildMaven':
        lines.append("SCM URL: %s" % params[0])
        lines.append("Build Tag: %s" % params[1]['name'])
        if len(params) > 2:
            _handleOpts(lines, params[2])
    elif method == 'wrapperRPM':
        lines.append("Spec File URL: %s" % params[0])
        lines.append("Build Tag: %s" % params[1]['name'])
        if params[2]:
            lines.append("Build: %s" % koji.buildLabel(params[2]))
        if params[3]:
            lines.append("Task: %s %s" % (params[3]['id'], koji.taskLabel(params[3])))
        if len(params) > 4:
            _handleOpts(lines, params[4])
    elif method == 'chainmaven':
        lines.append("Builds:")
        for package, opts in params[0].items():
            lines.append("  " + package)
            _handleMap(lines, opts, prefix="  ")
        lines.append("Build Target: %s" % params[1])
        if len(params) > 2:
            _handleOpts(lines, params[2])
    elif method == 'winbuild':
        lines.append("VM: %s" % params[0])
        lines.append("SCM URL: %s" % params[1])
        lines.append("Build Target: %s" % params[2])
        if len(params) > 3:
            _handleOpts(lines, params[3])
    elif method == 'vmExec':
        lines.append("VM: %s" % params[0])
        lines.append("Exec Params:")
        for info in params[1]:
            if isinstance(info, dict):
                _handleMap(lines, info, prefix='  ')
            else:
                lines.append("  %s" % info)
        if len(params) > 2:
            _handleOpts(lines, params[2])
    elif method in ('createLiveCD', 'createAppliance'):
        lines.append("Arch: %s" % params[3])
        lines.append("Kickstart File: %s" % params[7])
        if len(params) > 8:
            _handleOpts(lines, params[8])
    elif method == 'newRepo':
        tag = session.getTag(params[0])
        lines.append("Tag: %s" % tag['name'])
    elif method == 'prepRepo':
        lines.append("Tag: %s" % params[0]['name'])
    elif method == 'createrepo':
        lines.append("Repo ID: %i" % params[0])
        lines.append("Arch: %s" % params[1])
        oldrepo = params[2]
        if oldrepo:
            lines.append("Old Repo ID: %i" % oldrepo['id'])
            lines.append("Old Repo Creation: %s" % koji.formatTimeLong(oldrepo['creation_time']))
        if len(params) > 3:
            lines.append("External Repos: %s" % ', '.join([ext['external_repo_name'] for ext in params[3]]))
    elif method == 'tagNotification':
        destTag = session.getTag(params[2])
        srcTag = None
        if params[3]:
            srcTag = session.getTag(params[3])
        build = session.getBuild(params[4])
        user = session.getUser(params[5])

        lines.append("Recipients: %s" % ", ".join(params[0]))
        lines.append("Successful?: %s" % (params[1] and 'yes' or 'no'))
        lines.append("Tagged Into: %s" % destTag['name'])
        if srcTag:
            lines.append("Moved From: %s" % srcTag['name'])
        lines.append("Build: %s" % koji.buildLabel(build))
        lines.append("Tagged By: %s" % user['name'])
        lines.append("Ignore Success?: %s" % (params[6] and 'yes' or 'no'))
        if params[7]:
            lines.append("Failure Message: %s" % params[7])
    elif method == 'dependantTask':
        lines.append("Dependant Tasks: %s" % ", ".join([str(depID) for depID in params[0]]))
        lines.append("Subtasks:")
        for subtask in params[1]:
            lines.append("  Method: %s" % subtask[0])
            lines.append("  Parameters: %s" % ", ".join([str(subparam) for subparam in subtask[1]]))
            if len(subtask) > 2 and subtask[2]:
                subopts = subtask[2]
                _handleOpts(lines, subopts, prefix='  ')
            lines.append("")
    elif method == 'chainbuild':
        lines.append("Build Groups:")
        group_num = 0
        for group_list in params[0]:
            group_num += 1
            lines.append("  %i: %s" % (group_num, ', '.join(group_list)))
        lines.append("Build Target: %s" % params[1])
        if len(params) > 2:
            _handleOpts(lines, params[2])
    elif method == 'waitrepo':
        lines.append("Build Target: %s" % params[0])
        if params[1]:
            lines.append("Newer Than: %s" % params[1])
        if params[2]:
            lines.append("NVRs: %s" % ', '.join(params[2]))

    return lines

def _printTaskInfo(session, task_id, level=0, recurse=True, verbose=True):
    """Recursive function to print information about a task
       and its children."""

    BUILDDIR = '/var/lib/mock'
    indent = " "*2*level

    info = session.getTaskInfo(task_id)
    if info['host_id']:
        host_info = session.getHost(info['host_id'])
    else:
        host_info = None
    buildroot_infos = session.listBuildroots(taskID=task_id)
    build_info = session.listBuilds(taskID=task_id)

    files = session.listTaskOutput(task_id)
    logs = [filename for filename in files if filename.endswith('.log')]
    output = [filename for filename in files if not filename.endswith('.log')]
    files_dir = '%s/%s' % (koji.pathinfo.work(), koji.pathinfo.taskrelpath(task_id))

    owner = session.getUser(info['owner'])['name']

    print "%sTask: %d" % (indent, task_id)
    print "%sType: %s" % (indent, info['method'])
    if verbose:
        print "%sRequest Parameters:" % indent
        for line in _parseTaskParams(session, info['method'], task_id):
            print "%s  %s" % (indent, line)
    print "%sOwner: %s" % (indent, owner)
    print "%sState: %s" % (indent, koji.TASK_STATES[info['state']].lower())
    print "%sCreated: %s" % (indent, time.asctime(time.localtime(info['create_ts'])))
    if info.get('start_ts'):
        print "%sStarted: %s" % (indent, time.asctime(time.localtime(info['start_ts'])))
    if info.get('completion_ts'):
        print "%sFinished: %s" % (indent, time.asctime(time.localtime(info['completion_ts'])))
    if host_info:
        print "%sHost: %s" % (indent, host_info['name'])
    if build_info:
        print "%sBuild: %s (%d)" % (indent, build_info[0]['nvr'], build_info[0]['build_id'])
    if buildroot_infos:
        print "%sBuildroots:" % indent
        for root in buildroot_infos:
            print "%s  %s/%s-%d-%d/" % (indent, BUILDDIR, root['tag_name'], root['id'], root['repo_id'])
    if logs:
        print "%sLog Files:" % indent
        for log in logs:
            print "%s  %s/%s" % (indent, files_dir, log)
    if output:
        print "%sOutput:" % indent
        for filename in output:
            print "%s  %s/%s" % (indent, files_dir, filename)

    # white space
    print

    if recurse:
        level += 1
        children = session.getTaskChildren(task_id, request=True)
        children.sort(cmp=lambda a, b: cmp(a['id'], b['id']))
        for child in children:
            _printTaskInfo(session, child['id'], level, verbose=verbose)

def anon_handle_taskinfo(options, session, args):
    """Show information about a task"""
    usage = _("usage: %prog taskinfo [options] taskID [taskID...]")
    usage += _("\n(Specify the --help global option for a list of other help options)")
    parser = OptionParser(usage=usage)
    parser.add_option("-r", "--recurse", action="store_true", help=_("Show children of this task as well"))
    parser.add_option("-v", "--verbose", action="store_true", help=_("Be verbose"))
    (options, args) = parser.parse_args(args)
    if len(args) < 1:
        parser.error(_("You must specify at least one task ID"))
        assert False

    activate_session(session)

    for arg in args:
        task_id = int(arg)
        _printTaskInfo(session, task_id, 0, options.recurse, options.verbose)

def anon_handle_taginfo(options, session, args):
    "Print basic information about a tag"
    usage = _("usage: %prog taginfo [options] <tag> [<tag> ...]")
    usage += _("\n(Specify the --help global option for a list of other help options)")
    parser = OptionParser(usage=usage)
    parser.add_option("--event", type='int', metavar="EVENT#", help=_("query at event"))
    parser.add_option("--ts", type='int', metavar="TIMESTAMP", help=_("query at timestamp"))
    parser.add_option("--repo", type='int', metavar="REPO#", help=_("query at event for a repo"))
    (options, args) = parser.parse_args(args)
    if len(args) < 1:
        parser.error(_("Please specify a tag"))
        assert False
    activate_session(session)
    event = koji.util.eventFromOpts(session, options)
    event_opts = {}
    if event:
        event['timestr'] = time.asctime(time.localtime(event['ts']))
        print "Querying at event %(id)i (%(timestr)s)" % event
        event_opts['event'] = event['id']
    perms = dict([(p['id'], p['name']) for p in session.getAllPerms()])

    tags = []
    for tag in args:
        info = session.getTag(tag, **event_opts)
        if info is None:
            print "No such tag: %s" % tag
            sys.exit(1)
        tags.append(info)

    for n, info in enumerate(tags):
        if n > 0:
            print
        print "Tag: %(name)s [%(id)d]" %info
        print "Arches: %(arches)s" %info
        group_list = [x['name'] for x in session.getTagGroups(info['id'], **event_opts)]
        group_list.sort()
        print "Groups: " + ', '.join(group_list)
        if info.get('locked'):
            print 'LOCKED'
        if info.get('perm_id') is not None:
            perm_id = info['perm_id']
            print "Required permission: %r" % perms.get(perm_id, perm_id)
        if session.mavenEnabled():
            print "Maven support?: %s" % (info['maven_support'] and 'yes' or 'no')
            print "Include all Maven archives?: %s" % (info['maven_include_all'] and 'yes' or 'no')
        if 'extra' in info:
            print "Tag options:"
            keys = info['extra'].keys()
            keys.sort()
            for key in keys:
                print "  %s : %s" % (key, pprint.pformat(info['extra'][key]))
        dest_targets = session.getBuildTargets(destTagID=info['id'], **event_opts)
        build_targets = session.getBuildTargets(buildTagID=info['id'], **event_opts)
        repos = {}
        if not event:
            for target in dest_targets + build_targets:
                if not repos.has_key(target['build_tag']):
                    repo = session.getRepo(target['build_tag'])
                    if repo is None:
                        repos[target['build_tag']] = "no active repo"
                    else:
                        repos[target['build_tag']] = "repo#%(id)i: %(creation_time)s" % repo
        if dest_targets:
            print "Targets that build into this tag:"
            for target in dest_targets:
                if event:
                    print "  %s (%s)" % (target['name'], target['build_tag_name'])
                else:
                    print "  %s (%s, %s)" % (target['name'], target['build_tag_name'], repos[target['build_tag']])
        if build_targets:
            print "This tag is a buildroot for one or more targets"
            if not event:
                print "Current repo: %s" % repos[info['id']]
            print "Targets that build from this tag:"
            for target in build_targets:
                print "  %s" % target['name']
        external_repos = session.getTagExternalRepos(tag_info=info['id'], **event_opts)
        if external_repos:
            print "External repos:"
            for rinfo in external_repos:
                print "  %(priority)3i %(external_repo_name)s (%(url)s)" % rinfo
        print "Inheritance:"
        for parent in session.getInheritanceData(tag, **event_opts):
            flags = ''
            for code,expr in (
                    ('M',parent['maxdepth'] is not None),
                    ('F',parent['pkg_filter']),
                    ('I',parent['intransitive']),
                    ('N',parent['noconfig']),):
                if expr:
                    flags += code
                else:
                    flags += '.'
            parent['flags'] = flags
            print "  %(priority)-4d %(flags)s %(name)s [%(parent_id)s]" % parent
            if parent['maxdepth'] is not None:
                print "    maxdepth: %(maxdepth)s" % parent
            if parent['pkg_filter']:
                print "    package filter: %(pkg_filter)s" % parent


def handle_add_tag(options, session, args):
    "[admin] Add a new tag to the database"
    usage = _("usage: %prog add-tag [options] name")
    usage += _("\n(Specify the --help global option for a list of other help options)")
    parser = OptionParser(usage=usage)
    parser.add_option("--parent", help=_("Specify parent"))
    parser.add_option("--arches", help=_("Specify arches"))
    parser.add_option("--maven-support", action="store_true", help=_("Enable creation of Maven repos for this tag"))
    parser.add_option("--include-all", action="store_true", help=_("Include all packages in this tag when generating Maven repos"))
    (options, args) = parser.parse_args(args)
    if len(args) != 1:
        parser.error(_("Please specify a name for the tag"))
        assert False
    activate_session(session)
    if not session.hasPerm('admin'):
        print "This action requires admin privileges"
        return
    opts = {}
    if options.parent:
        opts['parent'] = options.parent
    if options.arches:
        opts['arches'] = ' '.join(options.arches.replace(',',' ').split())
    if options.maven_support:
        opts['maven_support'] = True
    if options.include_all:
        opts['maven_include_all'] = True
    session.createTag(args[0],**opts)

def handle_edit_tag(options, session, args):
    "[admin] Alter tag information"
    usage = _("usage: %prog edit-tag [options] name")
    usage += _("\n(Specify the --help global option for a list of other help options)")
    parser = OptionParser(usage=usage)
    parser.add_option("--arches", help=_("Specify arches"))
    parser.add_option("--perm", help=_("Specify permission requirement"))
    parser.add_option("--no-perm", action="store_true", help=_("Remove permission requirement"))
    parser.add_option("--lock", action="store_true", help=_("Lock the tag"))
    parser.add_option("--unlock", action="store_true", help=_("Unlock the tag"))
    parser.add_option("--rename", help=_("Rename the tag"))
    parser.add_option("--maven-support", action="store_true", help=_("Enable creation of Maven repos for this tag"))
    parser.add_option("--no-maven-support", action="store_true", help=_("Disable creation of Maven repos for this tag"))
    parser.add_option("--include-all", action="store_true", help=_("Include all packages in this tag when generating Maven repos"))
    parser.add_option("--no-include-all", action="store_true", help=_("Do not include all packages in this tag when generating Maven repos"))
    parser.add_option("-x", "--extra", action="append", default=[], metavar="key=value",
                      help=_("Set tag extra option"))
    (options, args) = parser.parse_args(args)
    if len(args) != 1:
        parser.error(_("Please specify a name for the tag"))
        assert False
    activate_session(session)
    tag = args[0]
    opts = {}
    if options.arches:
        opts['arches'] = ' '.join(options.arches.replace(',',' ').split())
    if options.no_perm:
        opts['perm_id'] = None
    elif options.perm:
        opts['perm'] = options.perm
    if options.unlock:
        opts['locked'] = False
    if options.lock:
        opts['locked'] = True
    if options.rename:
        opts['name'] = options.rename
    if options.maven_support:
        opts['maven_support'] = True
    if options.no_maven_support:
        opts['maven_support'] = False
    if options.include_all:
        opts['maven_include_all'] = True
    if options.no_include_all:
        opts['maven_include_all'] = False
    if options.extra:
        extra = {}
        for xopt in options.extra:
            key, value = xopt.split('=')
            value = arg_filter(value)
            extra[key] = value
        opts['extra'] = extra
    #XXX change callname
    session.editTag2(tag,**opts)

def handle_lock_tag(options, session, args):
    "[admin] Lock a tag"
    usage = _("usage: %prog lock-tag [options] <tag> [<tag> ...] ")
    usage += _("\n(Specify the --help global option for a list of other help options)")
    parser = OptionParser(usage=usage)
    parser.add_option("--perm", help=_("Specify permission requirement"))
    parser.add_option("--glob", action="store_true", help=_("Treat args as glob patterns"))
    parser.add_option("--master", action="store_true", help=_("Lock the master lock"))
    parser.add_option("-n", "--test", action="store_true", help=_("Test mode"))
    (options, args) = parser.parse_args(args)
    if len(args) < 1:
        parser.error(_("Please specify a tag"))
        assert False
    activate_session(session)
    pdata = session.getAllPerms()
    perm_ids = dict([(p['name'], p['id']) for p in pdata])
    perm = options.perm
    if perm is None:
        perm = 'admin'
    perm_id = perm_ids[perm]
    if options.glob:
        selected = []
        for tag in session.listTags():
            for pattern in args:
                if fnmatch.fnmatch(tag['name'], pattern):
                    selected.append(tag)
                    break
        if not selected:
            print _("No tags matched")
    else:
        selected = [session.getTag(name) for name in args]
    for tag in selected:
        if options.master:
            #set the master lock
            if tag['locked']:
                print _("Tag %s: master lock already set") % tag['name']
                continue
            elif options.test:
                print _("Would have set master lock for: %s") % tag['name']
                continue
            session.editTag2(tag['id'], locked=True)
        else:
            if tag['perm_id'] == perm_id:
                print _("Tag %s: %s permission already required") % (tag['name'], perm)
                continue
            elif options.test:
                print _("Would have set permission requirement %s for tag %s") % (perm, tag['name'])
                continue
            session.editTag2(tag['id'], perm=perm_id)

def handle_unlock_tag(options, session, args):
    "[admin] Unlock a tag"
    usage = _("usage: %prog unlock-tag [options] <tag> [<tag> ...]")
    usage += _("\n(Specify the --help global option for a list of other help options)")
    parser = OptionParser(usage=usage)
    parser.add_option("--glob", action="store_true", help=_("Treat args as glob patterns"))
    parser.add_option("-n", "--test", action="store_true", help=_("Test mode"))
    (options, args) = parser.parse_args(args)
    if len(args) < 1:
        parser.error(_("Please specify a tag"))
        assert False
    activate_session(session)
    if options.glob:
        selected = []
        for tag in session.listTags():
            for pattern in args:
                if fnmatch.fnmatch(tag['name'], pattern):
                    selected.append(tag)
                    break
        if not selected:
            print _("No tags matched")
    else:
        selected = []
        for name in args:
            tag = session.getTag(name)
            if tag is None:
                parser.error(_("No such tag: %s") % name)
                assert False
            selected.append(tag)
        selected = [session.getTag(name) for name in args]
    for tag in selected:
        opts = {}
        if tag['locked']:
            opts['locked'] = False
        if tag['perm_id']:
            opts['perm'] = None
        if not opts:
            print "Tag %(name)s: not locked" % tag
            continue
        if options.test:
            print "Tag %s: skipping changes: %r" % (tag['name'], opts)
        else:
            session.editTag2(tag['id'], locked=False, perm_id=None)

def handle_add_tag_inheritance(options, session, args):
    """[admin] Add to a tag's inheritance"""
    usage = _("usage: %prog add-tag-inheritance [options] tag parent-tag")
    usage += _("\n(Specify the --help global option for a list of other help options)")
    parser = OptionParser(usage=usage)
    parser.add_option("--priority", help=_("Specify priority"))
    parser.add_option("--maxdepth", help=_("Specify max depth"))
    parser.add_option("--intransitive", action="store_true", help=_("Set intransitive"))
    parser.add_option("--noconfig", action="store_true", help=_("Set to packages only"))
    parser.add_option("--pkg-filter", help=_("Specify the package filter"))
    parser.add_option("--force", help=_("Force adding a parent to a tag that already has that parent tag"))
    (options, args) = parser.parse_args(args)

    if len(args) != 2:
        parser.error(_("This command takes exctly two argument: a tag name or ID and that tag's new parent name or ID"))
        assert False

    activate_session(session)

    tag = session.getTag(args[0])
    if not tag:
        parser.error(_("Invalid tag: %s" % args[0]))

    parent = session.getTag(args[1])
    if not parent:
        parser.error(_("Invalid tag: %s" % args[1]))

    inheritanceData = session.getInheritanceData(tag['id'])
    priority = options.priority and int(options.priority) or 0
    sameParents = [datum for datum in inheritanceData if datum['parent_id'] == parent['id']]
    samePriority = [datum for datum in inheritanceData if datum['priority'] == priority]

    if sameParents and not options.force:
        print _("Error: You are attempting to add %s as %s's parent even though it already is %s's parent."
                    % (parent['name'], tag['name'], tag['name']))
        print _("Please use --force if this is what you really want to do.")
        return
    if samePriority:
        print _("Error: There is already an active inheritance with that priority on %s, please specify a different priority with --priority." % tag['name'])
        return

    new_data = {}
    new_data['parent_id'] = parent['id']
    new_data['priority'] = options.priority or 0
    if options.maxdepth and options.maxdepth.isdigit():
        new_data['maxdepth'] = int(options.maxdepth)
    else:
        new_data['maxdepth'] = None
    new_data['intransitive'] = options.intransitive or False
    new_data['noconfig'] = options.noconfig or False
    new_data['pkg_filter'] = options.pkg_filter or ''

    inheritanceData.append(new_data)
    session.setInheritanceData(tag['id'], inheritanceData)


def handle_edit_tag_inheritance(options, session, args):
    """[admin] Edit tag inheritance"""
    usage = _("usage: %prog edit-tag-inheritance [options] tag <parent> <priority>")
    usage += _("\n(Specify the --help global option for a list of other help options)")
    parser = OptionParser(usage=usage)
    parser.add_option("--priority", help=_("Specify a new priority"))
    parser.add_option("--maxdepth", help=_("Specify max depth"))
    parser.add_option("--intransitive", action="store_true", help=_("Set intransitive"))
    parser.add_option("--noconfig", action="store_true", help=_("Set to packages only"))
    parser.add_option("--pkg-filter", help=_("Specify the package filter"))
    (options, args) = parser.parse_args(args)

    if len(args) < 1:
        parser.error(_("This command takes at lease one argument: a tag name or ID"))
        assert False

    if len(args) > 3:
        parser.error(_("This command takes at most three argument: a tag name or ID, a parent tag name or ID, and a priority"))
        assert False

    activate_session(session)

    tag = session.getTag(args[0])
    if not tag:
        parser.error(_("Invalid tag: %s" % args[0]))

    parent = None
    priority = None
    if len(args) > 1:
        parent = session.getTag(args[1])
        if not parent:
            parser.error(_("Invalid tag: %s" % args[1]))
        if len(args) > 2:
            priority = args[2]

    data = session.getInheritanceData(tag['id'])
    if parent and data:
        data = [datum for datum in data if datum['parent_id'] == parent['id']]
    if priority and data:
        data = [datum for datum in data if datum['priority'] == priority]

    if len(data) == 0:
        print _("No inheritance link found to remove.  Please check your arguments")
        return 1
    elif len(data) > 1:
        print _("Multiple matches for tag.")
        if not parent:
            print _("Please specify a parent on the command line.")
            return 1
        if not priority:
            print _("Please specify a priority on the command line.")
            return 1
        print _("Error: Key constraints may be broken.  Exiting.")
        return 1

    # len(data) == 1
    data = data[0]

    inheritanceData = session.getInheritanceData(tag['id'])
    samePriority = [datum for datum in inheritanceData if datum['priority'] == options.priority]
    if samePriority:
        print _("Error: There is already an active inheritance with that priority on %s, please specify a different priority with --priority.") % tag['name']
        return 1

    new_data = data.copy()
    if options.priority is not None  and options.priority.isdigit():
        new_data['priority'] = int(options.priority)
    if options.maxdepth is not None:
        if options.maxdepth.isdigit():
            new_data['maxdepth'] = int(options.maxdepth)
        elif options.maxdepth.lower() == "none":
            new_data['maxdepth'] = None
        else:
            print _("Invalid maxdepth: %s") % options.maxdepth
            return 1
    if options.intransitive:
        new_data['intransitive'] = options.intransitive
    if options.noconfig:
        new_data['noconfig'] = options.noconfig
    if options.pkg_filter:
        new_data['pkg_filter'] = options.pkg_filter

    # find the data we want to edit and replace it
    index = inheritanceData.index(data)
    inheritanceData[index] = new_data
    session.setInheritanceData(tag['id'], inheritanceData)

def handle_remove_tag_inheritance(options, session, args):
    """[admin] Remove a tag inheritance link"""
    usage = _("usage: %prog remove-tag-inheritance tag <parent> <priority>")
    usage += _("\n(Specify the --help global option for a list of other help options)")
    parser = OptionParser(usage=usage)
    (options, args) = parser.parse_args(args)

    if len(args) < 1:
        parser.error(_("This command takes at lease one argument: a tag name or ID"))
        assert False

    if len(args) > 3:
        parser.error(_("This command takes at most three argument: a tag name or ID, a parent tag name or ID, and a priority"))
        assert False

    activate_session(session)

    tag = session.getTag(args[0])
    if not tag:
        parser.error(_("Invalid tag: %s" % args[0]))

    parent = None
    priority = None
    if len(args) > 1:
        parent = session.getTag(args[1])
        if not parent:
            parser.error(_("Invalid tag: %s" % args[1]))
        if len(args) > 2:
            priority = args[2]

    data = session.getInheritanceData(tag['id'])
    if parent and data:
        data = [datum for datum in data if datum['parent_id'] == parent['id']]
    if priority and data:
        data = [datum for datum in data if datum['priority'] == priority]

    if len(data) == 0:
        print _("No inheritance link found to remove.  Please check your arguments")
        return
    elif len(data) > 1:
        print _("Multiple matches for tag.")
        if not parent:
            print _("Please specify a parent on the command line.")
            return
        if not priority:
            print _("Please specify a priority on the command line.")
            return
        print _("Error: Key constrainsts may be broken.  Exiting.")
        return

    # len(data) == 1
    data = data[0]

    inheritanceData = session.getInheritanceData(tag['id'])

    new_data = data.copy()
    new_data['delete link'] = True

    # find the data we want to edit and replace it
    index = inheritanceData.index(data)
    inheritanceData[index] = new_data
    session.setInheritanceData(tag['id'], inheritanceData)

def anon_handle_show_groups(options, session, args):
    "Show groups data for a tag"
    usage = _("usage: %prog show-groups [options] <tag>")
    usage += _("\n(Specify the --help global option for a list of other help options)")
    parser = OptionParser(usage=usage)
    parser.add_option("--comps", action="store_true", help=_("Print in comps format"))
    parser.add_option("-x", "--expand", action="store_true", default=False,
                      help=_("Expand groups in comps format"))
    parser.add_option("--spec", action="store_true", help=_("Print build spec"))
    (options, args) = parser.parse_args(args)
    if len(args) != 1:
        parser.error(_("Incorrect number of arguments"))
        assert False
    activate_session(session)
    tag = args[0]
    groups = session.getTagGroups(tag)
    if options.comps:
        print koji.generate_comps(groups, expand_groups=options.expand)
    elif options.spec:
        print koji.make_groups_spec(groups,name='buildgroups',buildgroup='build')
    else:
        pprint.pprint(groups)

def anon_handle_list_external_repos(options, session, args):
    "List external repos"
    usage = _("usage: %prog list-external-repos [options]")
    usage += _("\n(Specify the --help global option for a list of other help options)")
    parser = OptionParser(usage=usage)
    parser.add_option("--url",  help=_("Select by url"))
    parser.add_option("--name",  help=_("Select by name"))
    parser.add_option("--id", type="int", help=_("Select by id"))
    parser.add_option("--tag", help=_("Select by tag"))
    parser.add_option("--used", action='store_true', help=_("List which tags use the repo(s)"))
    parser.add_option("--inherit", action='store_true', help=_("Follow tag inheritance when selecting by tag"))
    parser.add_option("--event", type='int', metavar="EVENT#", help=_("Query at event"))
    parser.add_option("--ts", type='int', metavar="TIMESTAMP", help=_("Query at timestamp"))
    parser.add_option("--repo", type='int', metavar="REPO#",
                            help=_("Query at event corresponding to (nonexternal) repo"))
    parser.add_option("--quiet", action="store_true", default=options.quiet,
                      help=_("Do not display the column headers"))
    (options, args) = parser.parse_args(args)
    if len(args) > 0:
        parser.error(_("This command takes no arguments"))
        assert False
    activate_session(session)
    opts = {}
    event = koji.util.eventFromOpts(session, options)
    if event:
        opts['event'] = event['id']
        event['timestr'] = time.asctime(time.localtime(event['ts']))
        print "Querying at event %(id)i (%(timestr)s)" % event
    if options.tag:
        format = "tag"
        opts['tag_info'] = options.tag
        opts['repo_info'] = options.id or options.name or None
        if opts['repo_info']:
            if options.inherit:
                parser.error(_("Can't select by repo when using --inherit"))
                assert False
        if options.inherit:
            del opts['repo_info']
            data = session.getExternalRepoList(**opts)
            format = "multitag"
        else:
            data = session.getTagExternalRepos(**opts)
    elif options.used:
        format = "multitag"
        opts['repo_info'] = options.id or options.name or None
        data = session.getTagExternalRepos(**opts)
    else:
        format = "basic"
        opts['info'] = options.id or options.name or None
        opts['url'] = options.url or None
        data = session.listExternalRepos (**opts)

    # There are three different output formats
    #  1) Listing just repo data (name, url)
    #  2) Listing repo data for a tag (priority, name, url)
    #  3) Listing repo data for multiple tags (tag, priority, name, url)
    if format == "basic":
        format = "%(name)-25s %(url)s"
        header1 = "%-25s %s" % ("External repo name", "URL")
        header2 = "%s %s" % ("-"*25, "-"*40)
    elif format == "tag":
        format = "%(priority)-3i %(external_repo_name)-25s %(url)s"
        header1 = "%-3s %-25s %s" % ("Pri", "External repo name", "URL")
        header2 = "%s %s %s" % ("-"*3, "-"*25, "-"*40)
    elif format == "multitag":
        format = "%(tag_name)-20s %(priority)-3i %(external_repo_name)s"
        header1 = "%-20s %-3s %s" % ("Tag", "Pri", "External repo name")
        header2 = "%s %s %s" % ("-"*20, "-"*3, "-"*25)
    if not options.quiet:
        print header1
        print header2
    for rinfo in data:
        print format % rinfo

def _pick_external_repo_priority(session, tag):
    """pick priority after current ones, leaving space for later insertions"""
    repolist = session.getTagExternalRepos(tag_info=tag)
    #ordered by priority
    if not repolist:
        priority = 5
    else:
        priority = (repolist[-1]['priority'] + 7) / 5 * 5
        #at least 3 higher than current max and a multiple of 5
    return priority

def _parse_tagpri(tagpri):
    parts = tagpri.rsplit('::', 1)
    tag = parts[0]
    if len(parts) == 1:
        return tag, None
    elif parts[1] in ('auto', '-1'):
        return tag, None
    else:
        try:
            pri = int(parts[1])
        except ValueError:
            raise koji.GenericError, "Invalid priority: %s" % parts[1]
        return tag, pri

def handle_add_external_repo(options, session, args):
    "[admin] Create an external repo and/or add one to a tag"
    usage = _("usage: %prog add-external-repo [options] name [url]")
    usage += _("\n(Specify the --help global option for a list of other help options)")
    parser = OptionParser(usage=usage)
    parser.add_option("-t", "--tag", action="append", metavar="TAG",
                      help=_("Also add repo to tag. Use tag::N to set priority"))
    parser.add_option("-p", "--priority", type='int',
                      help=_("Set priority (when adding to tag)"))
    (options, args) = parser.parse_args(args)
    activate_session(session)
    if len(args) == 1:
        name = args[0]
        rinfo = session.getExternalRepo(name, strict=True)
        if not options.tag:
            parser.error(_("A url is required to create an external repo entry"))
    elif len(args) == 2:
        name, url = args
        rinfo = session.createExternalRepo(name, url)
        print "Created external repo %(id)i" % rinfo
    else:
        parser.error(_("Incorrect number of arguments"))
        assert False
    if options.tag:
        for tagpri in options.tag:
            tag, priority = _parse_tagpri(tagpri)
            if priority is None:
                if options.priority is not None:
                    priority = options.priority
                else:
                    priority = _pick_external_repo_priority(session, tag)
            session.addExternalRepoToTag(tag, rinfo['name'], priority)
            print "Added external repo %s to tag %s (priority %i)" \
                    % (rinfo['name'], tag, priority)

def handle_edit_external_repo(options, session, args):
    "[admin] Edit data for an external repo"
    usage = _("usage: %prog edit-external-repo name")
    usage += _("\n(Specify the --help global option for a list of other help options)")
    parser = OptionParser(usage=usage)
    parser.add_option("--url",  help=_("Change the url"))
    parser.add_option("--name",  help=_("Change the name"))
    (options, args) = parser.parse_args(args)
    if len(args) != 1:
        parser.error(_("Incorrect number of arguments"))
        parser.error(_("This command takes no arguments"))
        assert False
    opts = {}
    if options.url:
        opts['url'] = options.url
    if options.name:
        opts['name'] = options.name
    if not opts:
        parser.error(_("No changes specified"))
    activate_session(session)
    session.editExternalRepo(args[0], **opts)

def handle_remove_external_repo(options, session, args):
    "[admin] Remove an external repo from a tag or tags, or remove entirely"
    usage = _("usage: %prog remove-external-repo repo [tag ...]")
    usage += _("\n(Specify the --help global option for a list of other help options)")
    parser = OptionParser(usage=usage)
    parser.add_option("--alltags", action="store_true", help=_("Remove from all tags"))
    parser.add_option("--force", action='store_true', help=_("Force action"))
    (options, args) = parser.parse_args(args)
    if len(args) < 1:
        parser.error(_("Incorrect number of arguments"))
        assert False
    activate_session(session)
    repo = args[0]
    tags = args[1:]
    delete = not bool(tags)
    data = session.getTagExternalRepos(repo_info=repo)
    current_tags = [d['tag_name'] for d in data]
    if options.alltags:
        delete = False
        if tags:
            parser.error(_("Do not specify tags when using --alltags"))
            assert False
        if not current_tags:
            print _("External repo %s not associated with any tags") % repo
            return 0
        tags = current_tags
    if delete:
        #removing entirely
        if current_tags and not options.force:
            print _("Error: external repo %s used by tag(s): %s") % (repo, ', '.join(current_tags))
            print _("Use --force to remove anyway")
            return 1
        session.deleteExternalRepo(args[0])
    else:
        for tag in tags:
            if not tag in current_tags:
                print _("External repo %s not associated with tag %s") % (repo, tag)
                continue
            session.removeExternalRepoFromTag(tag, repo)

# This handler is for spinning livecd images
#
def handle_spin_livecd(options, session, args):
    """[admin] Create a live CD image given a kickstart file"""

    # Usage & option parsing.
    usage = _("usage: %prog spin-livecd [options] <name> <version> <target>" +
              " <arch> <kickstart-file>")
    usage += _("\n(Specify the --help global option for a list of other " +
               "help options)")
    parser = OptionParser(usage=usage)
    parser.add_option("--wait", action="store_true",
        help=_("Wait on the livecd creation, even if running in the background"))
    parser.add_option("--nowait", action="store_false", dest="wait",
        help=_("Don't wait on livecd creation"))
    parser.add_option("--noprogress", action="store_true",
        help=_("Do not display progress of the upload"))
    parser.add_option("--background", action="store_true",
        help=_("Run the livecd creation task at a lower priority"))
    parser.add_option("--ksurl", metavar="SCMURL",
        help=_("The URL to the SCM containing the kickstart file"))
    parser.add_option("--ksversion", metavar="VERSION",
        help=_("The syntax version used in the kickstart file"))
    parser.add_option("--scratch", action="store_true",
        help=_("Create a scratch LiveCD image"))
    parser.add_option("--repo", action="append",
        help=_("Specify a repo that will override the repo used to install " +
               "RPMs in the LiveCD. May be used multiple times. The " +
               "build tag repo associated with the target is the default."))
    parser.add_option("--release", help=_("Forcibly set the release field"))
    parser.add_option("--specfile", metavar="URL",
        help=_("SCM URL to spec file fragment to use to generate wrapper RPMs"))
    parser.add_option("--skip-tag", action="store_true",
                      help=_("Do not attempt to tag package"))
    (task_options, args) = parser.parse_args(args)

    # Make sure the target and kickstart is specified.
    if len(args) != 5:
        parser.error(_("Five arguments are required: a name, a version, an" +
                       " architecture, a build target, and a relative path to" +
                       " a kickstart file."))
        assert False
    _build_image(options, task_options, session, args, 'livecd')

# This handler is for spinning appliance images
#
def handle_spin_appliance(options, session, args):
    """[admin] Create an appliance given a kickstart file"""

    # Usage & option parsing
    usage = _("usage: %prog spin-appliance [options] <name> <version> " +
              "<target> <arch> <kickstart-file>")
    usage += _("\n(Specify the --help global option for a list of other " +
               "help options)")
    parser = OptionParser(usage=usage)
    parser.add_option("--wait", action="store_true",
        help=_("Wait on the appliance creation, even if running in the background"))
    parser.add_option("--nowait", action="store_false", dest="wait",
        help=_("Don't wait on appliance creation"))
    parser.add_option("--noprogress", action="store_true",
        help=_("Do not display progress of the upload"))
    parser.add_option("--background", action="store_true",
        help=_("Run the appliance creation task at a lower priority"))
    parser.add_option("--ksurl", metavar="SCMURL",
        help=_("The URL to the SCM containing the kickstart file"))
    parser.add_option("--ksversion", metavar="VERSION",
        help=_("The syntax version used in the kickstart file"))
    parser.add_option("--scratch", action="store_true",
        help=_("Create a scratch appliance"))
    parser.add_option("--repo", action="append",
        help=_("Specify a repo that will override the repo used to install " +
               "RPMs in the appliance. May be used multiple times. The " +
               "build tag repo associated with the target is the default."))
    parser.add_option("--release", help=_("Forcibly set the release field"))
    parser.add_option("--specfile", metavar="URL",
        help=_("SCM URL to spec file fragment to use to generate wrapper RPMs"))
    parser.add_option("--skip-tag", action="store_true",
                      help=_("Do not attempt to tag package"))
    parser.add_option("--vmem", metavar="VMEM", default=None,
        help=_("Set the amount of virtual memory in the appliance in MB, " +
               "default is 512"))
    parser.add_option("--vcpu", metavar="VCPU", default=None,
        help=_("Set the number of virtual cpus in the appliance, " +
               "default is 1"))
    parser.add_option("--format", metavar="DISK_FORMAT", default='raw',
        help=_("Disk format, default is raw. Other options are qcow, " +
               "qcow2, and vmx."))

    (task_options, args) = parser.parse_args(args)

    # Make sure the target and kickstart is specified.
    print 'spin-appliance is deprecated and will be replaced with image-build'
    if len(args) != 5:
        parser.error(_("Five arguments are required: a name, a version, " +
                       "an architecture, a build target, and a relative path" +
                       " to a kickstart file."))
        assert False
    _build_image(options, task_options, session, args, 'appliance')

def handle_image_build_indirection(options, session, args):
    """Create a disk image using other disk images via the Indirection plugin"""
    usage = _("usage: %prog image-build-indirection [base_image] " +
              "[utility_image] [indirection_build_template]")
    usage += _("\n       %prog image-build --config FILE")
    usage += _("\n\n(Specify the --help global option for a list of other " +
               "help options)")
    parser = OptionParser(usage=usage)
    parser.add_option("--config",
        help=_("Use a configuration file to define image-build options " +
               "instead of command line options (they will be ignored)."))
    parser.add_option("--background", action="store_true",
        help=_("Run the image creation task at a lower priority"))
    parser.add_option("--name",
         help=_("Name of the output image"))
    parser.add_option("--version",
         help=_("Version of the output image"))
    parser.add_option("--release",
         help=_("Release of the output image"))
    parser.add_option("--arch",
         help=_("Architecture of the output image and input images"))
    parser.add_option("--target",
         help=_("Build target to use for the indirection build"))
    parser.add_option("--skip-tag", action="store_true",
         help=_("Do not tag the resulting build"))
    parser.add_option("--base-image-task",
         help=_("ID of the createImage task of the base image to be used"))
    parser.add_option("--base-image-build",
         help=_("NVR or build ID of the base image to be used"))
    parser.add_option("--utility-image-task",
         help=_("ID of the createImage task of the utility image to be used"))
    parser.add_option("--utility-image-build",
         help=_("NVR or build ID of the utility image to be used"))
    parser.add_option("--indirection-template",
        help=_("Name of the local file, or SCM file containing the template used to drive the indirection plugin"))
    parser.add_option("--indirection-template-url",
        help=_("SCM URL containing the template used to drive the indirection plugin"))
    parser.add_option("--results-loc",
        help=_("Relative path inside the working space image where the results should be extracted from"))
    parser.add_option("--scratch", action="store_true",
        help=_("Create a scratch image"))
    parser.add_option("--wait", action="store_true",
        help=_("Wait on the image creation, even if running in the background"))
    parser.add_option("--noprogress", action="store_true",
        help=_("Do not display progress of the upload"))


    (task_options, args) = parser.parse_args(args)
    _build_image_indirection(options, task_options, session, args)


def _build_image_indirection(options, task_opts, session, args):
    """
    A private helper function for builds using the indirection plugin of ImageFactory
    """

    # Do some sanity checks before even attempting to create the session
    if not (bool(task_opts.utility_image_task) !=
            bool(task_opts.utility_image_build)):
        raise koji.GenericError, _("You must specify either a utility-image task or build ID/NVR")

    if not (bool(task_opts.base_image_task) !=
            bool(task_opts.base_image_build)):
        raise koji.GenericError, _("You must specify either a base-image task or build ID/NVR")

    required_opts = [ 'name', 'version', 'arch', 'target', 'indirection_template', 'results_loc' ]
    optional_opts = [ 'indirection_template_url', 'scratch', 'utility_image_task', 'utility_image_build',
                      'base_image_task', 'base_image_build', 'release', 'skip_tag' ]

    missing = [ ]
    for opt in required_opts:
        if not getattr(task_opts, opt, None):
            missing.append(opt)

    if len(missing) > 0:
        print "Missing the following required options:" ,
        for opt in missing:
            print "--" + opt.replace('_','-') ,
        print
        raise koji.GenericError, _("Missing required options specified above")

    activate_session(session)

    # Set the task's priority. Users can only lower it with --background.
    priority = None
    if task_opts.background:
        # relative to koji.PRIO_DEFAULT; higher means a "lower" priority.
        priority = 5
    if _running_in_bg() or task_opts.noprogress:
        callback = None
    else:
        callback = _progress_callback

    # We do some early sanity checking of the given target.
    # Kojid gets these values again later on, but we check now as a convenience
    # for the user.

    tmp_target = session.getBuildTarget(task_opts.target)
    if not tmp_target:
        raise koji.GenericError, _("Unknown build target: %s" % tmp_target)
    dest_tag = session.getTag(tmp_target['dest_tag'])
    if not dest_tag:
        raise koji.GenericError, _("Unknown destination tag: %s" %
                                   tmp_target['dest_tag_name'])

    # Set the architecture
    task_opts.arch = koji.canonArch(task_opts.arch)


    # Upload the indirection template file to the staging area.
    # If it's a URL, it's kojid's job to go get it when it does the checkout.
    if not task_opts.indirection_template_url:
        if not task_opts.scratch:
            # only scratch builds can omit indirection_template_url
            raise koji.GenericError, _("Non-scratch builds must provide a URL for the indirection template")
        templatefile = task_opts.indirection_template
        serverdir = _unique_path('cli-image-indirection')
        session.uploadWrapper(templatefile, serverdir, callback=callback)
        task_opts.indirection_template = os.path.join('work', serverdir,
            os.path.basename(templatefile))
        print

    hub_opts = { }
    # Just pass everything in as opts.  No posiitonal arguments at all.  Why not?
    for opt in required_opts + optional_opts:
        val = getattr(task_opts, opt, None)
        # We pass these through even if they are None
        # The builder code can then check if they are set without using getattr
        hub_opts[opt] = val

    # finally, create the task.
    task_id = session.buildImageIndirection(opts=hub_opts,
                                            priority=priority)

    if not options.quiet:
        print "Created task:", task_id
        print "Task info: %s/taskinfo?taskID=%s" % (options.weburl, task_id)
    #if task_opts.wait or (task_opts.wait is None and not _running_in_bg()):
    #    session.logout()
    #    return watch_tasks(session, [task_id], quiet=options.quiet)
    #else:
    #    return


def handle_image_build(options, session, args):
    """Create a disk image given an install tree"""
    formats = ('vmdk', 'qcow', 'qcow2', 'vdi', 'vpc', 'rhevm-ova',
               'vsphere-ova', 'vagrant-virtualbox', 'vagrant-libvirt',
               'vagrant-vmware-fusion', 'docker', 'raw-xz')
    usage = _("usage: %prog image-build [options] <name> <version> " +
              "<target> <install-tree-url> <arch> [<arch>...]")
    usage += _("\n       %prog image-build --config FILE")
    usage += _("\n\n(Specify the --help global option for a list of other " +
               "help options)")
    parser = OptionParser(usage=usage)
    parser.add_option("--background", action="store_true",
        help=_("Run the image creation task at a lower priority"))
    parser.add_option("--config",
        help=_("Use a configuration file to define image-build options " +
               "instead of command line options (they will be ignored)."))
    parser.add_option("--disk-size", default=10,
        help=_("Set the disk device size in gigabytes"))
    parser.add_option("--distro",
        help=_("specify the RPM based distribution the image will be based " +
             "on with the format RHEL-X.Y, CentOS-X.Y, SL-X.Y, or Fedora-NN. " +
             "The packages for the Distro you choose must have been built " +
             "in this system."))
    parser.add_option("--format", default=[], action="append",
        help=_("Convert results to one or more formats " +
               "(%s), this option may be used " % ', '.join(formats) +
               "multiple times. By default, specifying this option will " +
               "omit the raw disk image (which is 10G in size) from the " +
               "build results. If you really want it included with converted " +
               "images, pass in 'raw' as an option."))
    parser.add_option("--kickstart", help=_("Path to a local kickstart file"))
    parser.add_option("--ksurl", metavar="SCMURL",
        help=_("The URL to the SCM containing the kickstart file"))
    parser.add_option("--ksversion", metavar="VERSION",
        help=_("The syntax version used in the kickstart file"))
    parser.add_option("--noprogress", action="store_true",
        help=_("Do not display progress of the upload"))
    parser.add_option("--nowait", action="store_false", dest="wait",
        help=_("Don't wait on image creation"))
    parser.add_option("--ova-option", action="append",
        help=_("Override a value in the OVA description XML. Provide a value " +
               "in a name=value format, such as 'ovf_memory_mb=6144'"))
    parser.add_option("--factory-parameter", nargs=2, action="append",
        help=_("Pass a parameter to Image Factory. The results are highly specific " +
               "to the image format being created. This is a two argument parameter " +
               "that can be specified an arbitrary number of times. For example: "
               "--factory-parameter docker_cmd '[ \"/bin/echo Hello World\" ]'"))
    parser.add_option("--release", help=_("Forcibly set the release field"))
    parser.add_option("--repo", action="append",
        help=_("Specify a repo that will override the repo used to install " +
               "RPMs in the image. May be used multiple times. The " +
               "build tag repo associated with the target is the default."))
    parser.add_option("--scratch", action="store_true",
        help=_("Create a scratch image"))
    parser.add_option("--skip-tag", action="store_true",
                      help=_("Do not attempt to tag package"))
    parser.add_option("--specfile", metavar="URL",
        help=_("SCM URL to spec file fragment to use to generate wrapper RPMs"))
    parser.add_option("--wait", action="store_true",
        help=_("Wait on the image creation, even if running in the background"))

    (task_options, args) = parser.parse_args(args)

    if task_options.config:
        if not os.path.exists(task_options.config):
            parser.error(_("%s not found!" % task_options.config))
        section = 'image-build'
        config = ConfigParser.ConfigParser()
        conf_fd = open(task_options.config)
        config.readfp(conf_fd)
        conf_fd.close()
        if not config.has_section(section):
            parser.error(_("single section called [%s] is required" % section))
        # pluck out the positional arguments first
        args = []
        for arg in ('name', 'version', 'target', 'install_tree'):
            args.append(config.get(section, arg))
            config.remove_option(section, arg)
        args.extend(config.get(section, 'arches').split(','))
        config.remove_option(section, 'arches')
        # turn comma-separated options into lists
        for arg in ('repo', 'format'):
            if config.has_option(section, arg):
                setattr(task_options, arg, config.get(section, arg).split(','))
                config.remove_option(section, arg)
        # handle everything else
        for k, v in config.items(section):
            setattr(task_options, k, v)

        # ova-options belong in their own section
        section = 'ova-options'
        if config.has_section(section):
            task_options.ova_option = []
            for k, v in config.items(section):
                task_options.ova_option.append('%s=%s' % (k, v))

        # as do factory-parameters
        section = 'factory-parameters'
        if config.has_section(section):
            task_options.factory_parameter = [ ]
            for k, v in config.items(section):
                # We do this, rather than a dict, to match what argparse spits out
                task_options.factory_parameter.append( (k, v) )

    else:
        if len(args) < 5:
            parser.error(_("At least five arguments are required: a name, " +
                           "a version, a build target, a URL to an " +
                           "install tree, and 1 or more architectures."))
    if not task_options.ksurl and not task_options.kickstart:
        parser.error(_('You must specify --kickstart'))
    if not task_options.distro:
        parser.error(
            _("You must specify --distro. Examples: Fedora-16, RHEL-6.4, " +
              "SL-6.4 or CentOS-6.4"))
    _build_image_oz(options, task_options, session, args)

def _build_image(options, task_opts, session, args, img_type):
    """
    A private helper function that houses common CLI code for building
    images with chroot-based tools.
    """

    if img_type not in ('livecd', 'appliance'):
        raise koji.GenericError, 'Unrecognized image type: %s' % img_type
    activate_session(session)

    # Set the task's priority. Users can only lower it with --background.
    priority = None
    if task_opts.background:
        # relative to koji.PRIO_DEFAULT; higher means a "lower" priority.
        priority = 5
    if _running_in_bg() or task_opts.noprogress:
        callback = None
    else:
        callback = _progress_callback

    # We do some early sanity checking of the given target.
    # Kojid gets these values again later on, but we check now as a convenience
    # for the user.
    target = args[2]
    tmp_target = session.getBuildTarget(target)
    if not tmp_target:
        raise koji.GenericError, _("Unknown build target: %s" % target)
    dest_tag = session.getTag(tmp_target['dest_tag'])
    if not dest_tag:
        raise koji.GenericError, _("Unknown destination tag: %s" %
                                   tmp_target['dest_tag_name'])

    # Set the architecture
    arch = koji.canonArch(args[3])

    # Upload the KS file to the staging area.
    # If it's a URL, it's kojid's job to go get it when it does the checkout.
    ksfile = args[4]

    if not task_opts.ksurl:
        serverdir = _unique_path('cli-' + img_type)
        session.uploadWrapper(ksfile, serverdir, callback=callback)
        ksfile = os.path.join(serverdir, os.path.basename(ksfile))
        print

    hub_opts = {}
    for opt in ('isoname', 'ksurl', 'ksversion', 'scratch', 'repo',
                'release', 'skip_tag', 'vmem', 'vcpu', 'format', 'specfile'):
        val = getattr(task_opts, opt, None)
        if val is not None:
            hub_opts[opt] = val

    # finally, create the task.
    task_id = session.buildImage(args[0], args[1], arch, target, ksfile,
                                 img_type, opts=hub_opts, priority=priority)

    if not options.quiet:
        print "Created task:", task_id
        print "Task info: %s/taskinfo?taskID=%s" % (options.weburl, task_id)
    if task_opts.wait or (task_opts.wait is None and not _running_in_bg()):
        session.logout()
        return watch_tasks(session, [task_id], quiet=options.quiet)
    else:
        return

def _build_image_oz(options, task_opts, session, args):
    """
    A private helper function that houses common CLI code for building
    images with Oz and ImageFactory
    """
    activate_session(session)

    # Set the task's priority. Users can only lower it with --background.
    priority = None
    if task_opts.background:
        # relative to koji.PRIO_DEFAULT; higher means a "lower" priority.
        priority = 5
    if _running_in_bg() or task_opts.noprogress:
        callback = None
    else:
        callback = _progress_callback

    # We do some early sanity checking of the given target.
    # Kojid gets these values again later on, but we check now as a convenience
    # for the user.
    target = args[2]
    tmp_target = session.getBuildTarget(target)
    if not tmp_target:
        raise koji.GenericError, _("Unknown build target: %s" % target)
    dest_tag = session.getTag(tmp_target['dest_tag'])
    if not dest_tag:
        raise koji.GenericError, _("Unknown destination tag: %s" %
                                   tmp_target['dest_tag_name'])

    # Set the architectures
    arches = []
    for arch in args[4:]:
        arches.append(koji.canonArch(arch))

    # Upload the KS file to the staging area.
    # If it's a URL, it's kojid's job to go get it when it does the checkout.
    if not task_opts.ksurl:
        if not task_opts.scratch:
            # only scratch builds can omit ksurl
            raise koji.GenericError, _("Non-scratch builds must provide ksurl")
        ksfile = task_opts.kickstart
        serverdir = _unique_path('cli-image')
        session.uploadWrapper(ksfile, serverdir, callback=callback)
        task_opts.kickstart = os.path.join('work', serverdir,
            os.path.basename(ksfile))
        print

    hub_opts = {}
    for opt in ('ksurl', 'ksversion', 'kickstart', 'scratch', 'repo',
                'release', 'skip_tag', 'specfile', 'distro', 'format',
                'disk_size', 'ova_option', 'factory_parameter'):
        val = getattr(task_opts, opt, None)
        if val is not None:
            hub_opts[opt] = val

    # finally, create the task.
    task_id = session.buildImageOz(args[0], args[1], arches, target, args[3],
                                 opts=hub_opts, priority=priority)

    if not options.quiet:
        print "Created task:", task_id
        print "Task info: %s/taskinfo?taskID=%s" % (options.weburl, task_id)
    if task_opts.wait or (task_opts.wait is None and not _running_in_bg()):
        session.logout()
        return watch_tasks(session, [task_id], quiet=options.quiet)
    else:
        return

def handle_win_build(options, session, args):
    """Build a Windows package from source"""
    # Usage & option parsing
    usage = _("usage: %prog win-build [options] target URL VM")
    usage += _("\n(Specify the --help global option for a list of other " +
               "help options)")
    parser = OptionParser(usage=usage)
    parser.add_option("--winspec", metavar="URL",
                      help=_("SCM URL to retrieve the build descriptor from. " + \
                             "If not specified, the winspec must be in the root directory " + \
                             "of the source repository."))
    parser.add_option("--patches", metavar="URL",
                      help=_("SCM URL of a directory containing patches to apply " + \
                             "to the sources before building"))
    parser.add_option("--cpus", type="int",
                      help=_("Number of cpus to allocate to the build VM " + \
                             "(requires admin access)"))
    parser.add_option("--mem", type="int",
                      help=_("Amount of memory (in megabytes) to allocate to the build VM " + \
                             "(requires admin access)"))
    parser.add_option("--static-mac", action="store_true",
                      help=_("Retain the original MAC address when cloning the VM"))
    parser.add_option("--specfile", metavar="URL",
                      help=_("SCM URL of a spec file fragment to use to generate wrapper RPMs"))
    parser.add_option("--scratch", action="store_true",
                      help=_("Perform a scratch build"))
    parser.add_option("--repo-id", type="int", help=_("Use a specific repo"))
    parser.add_option("--skip-tag", action="store_true",
                      help=_("Do not attempt to tag package"))
    parser.add_option("--background", action="store_true",
                      help=_("Run the build at a lower priority"))
    parser.add_option("--wait", action="store_true",
                      help=_("Wait on the build, even if running in the background"))
    parser.add_option("--nowait", action="store_false", dest="wait",
                      help=_("Don't wait on build"))
    parser.add_option("--quiet", action="store_true",
                      help=_("Do not print the task information"), default=options.quiet)
    (build_opts, args) = parser.parse_args(args)
    if len(args) != 3:
        parser.error(_("Exactly three arguments (a build target, a SCM URL, and a VM name) are required"))
        assert False
    activate_session(session)
    target = args[0]
    if target.lower() == "none" and build_opts.repo_id:
        target = None
        build_opts.skip_tag = True
    else:
        build_target = session.getBuildTarget(target)
        if not build_target:
            parser.error(_("Unknown build target: %s" % target))
        dest_tag = session.getTag(build_target['dest_tag'])
        if not dest_tag:
            parser.error(_("Unknown destination tag: %s" % build_target['dest_tag_name']))
        if dest_tag['locked'] and not build_opts.scratch:
            parser.error(_("Destination tag %s is locked" % dest_tag['name']))
    scmurl = args[1]
    vm_name = args[2]
    opts = {}
    for key in ('winspec', 'patches', 'cpus', 'mem', 'static_mac',
                'specfile', 'scratch', 'repo_id', 'skip_tag'):
        val = getattr(build_opts, key)
        if val is not None:
            opts[key] = val
    priority = None
    if build_opts.background:
        #relative to koji.PRIO_DEFAULT
        priority = 5
    task_id = session.winBuild(vm_name, scmurl, target, opts, priority=priority)
    if not build_opts.quiet:
        print "Created task:", task_id
        print "Task info: %s/taskinfo?taskID=%s" % (options.weburl, task_id)
    if build_opts.wait or (build_opts.wait is None and not _running_in_bg()):
        session.logout()
        return watch_tasks(session, [task_id], quiet=build_opts.quiet)
    else:
        return

def handle_free_task(options, session, args):
    "[admin] Free a task"
    usage = _("usage: %prog free-task [options] <task-id> [<task-id> ...]")
    usage += _("\n(Specify the --help global option for a list of other help options)")
    parser = OptionParser(usage=usage)
    (options, args) = parser.parse_args(args)
    activate_session(session)
    tlist = []
    for task_id in args:
        try:
            tlist.append(int(task_id))
        except ValueError:
            parser.error(_("task-id must be an integer"))
            assert False
    for task_id in tlist:
        session.freeTask(task_id)

def handle_cancel(options, session, args):
    "Cancel tasks and/or builds"
    usage = _("usage: %prog cancel [options] <task-id|build> [<task-id|build> ...]")
    usage += _("\n(Specify the --help global option for a list of other help options)")
    parser = OptionParser(usage=usage)
    parser.add_option("--justone", action="store_true", help=_("Do not cancel subtasks"))
    parser.add_option("--full", action="store_true", help=_("Full cancellation (admin only)"))
    parser.add_option("--force", action="store_true", help=_("Allow subtasks with --full"))
    (options, args) = parser.parse_args(args)
    if len(args) == 0:
        parser.error(_("You must specify at least one task id or build"))
        assert False
    activate_session(session)
    tlist = []
    blist = []
    for arg in args:
        try:
            tlist.append(int(arg))
        except ValueError:
            try:
                koji.parse_NVR(arg)
                blist.append(arg)
            except koji.GenericError:
                parser.error(_("please specify only task ids (integer) or builds (n-v-r)"))
                assert False
    if tlist:
        opts = {}
        remote_fn = session.cancelTask
        if options.justone:
            opts['recurse'] = False
        elif options.full:
            remote_fn = session.cancelTaskFull
            if options.force:
                opts['strict'] = False
        for task_id in tlist:
            remote_fn(task_id, **opts)
    for build in blist:
        session.cancelBuild(build)

def handle_set_task_priority(options, session, args):
    "[admin] Set task priority"
    usage = _("usage: %prog set-task-priority [options] --priority=<priority> <task-id> [task-id]...")
    usage += _("\n(Specify the --help global option for a list of other help options)")
    parser = OptionParser(usage=usage)
    parser.add_option("--priority", type="int", help=_("New priority"))
    parser.add_option("--recurse", action="store_true", default=False, help=_("Change priority of child tasks as well"))
    (options, args) = parser.parse_args(args)
    if len(args) == 0:
        parser.error(_("You must specify at least one task id"))
        assert False

    if options.priority is None:
        parser.error(_("You must specify --priority"))
        assert False
    try:
        tasks = [int(a) for a in args]
    except ValueError:
        parser.error(_("Task numbers must be integers"))

    activate_session(session)

    for task_id in tasks:
        session.setTaskPriority(task_id, options.priority, options.recurse)

def _list_tasks(options, session):
    "Retrieve a list of tasks"

    callopts = {
        'state' : [koji.TASK_STATES[s] for s in ('FREE', 'OPEN', 'ASSIGNED')],
        'decode' : True,
    }

    if options.mine:
        user = session.getLoggedInUser()
        if not user:
            print "Unable to determine user"
            sys.exit(1)
        callopts['owner'] = user['id']
    if options.user:
        user = session.getUser(options.user)
        if not user:
            print "No such user: %s" % options.user
            sys.exit(1)
        callopts['owner'] = user['id']
    if options.arch:
        arches = options.arch.replace(',',' ').split()
        callopts['arch'] = arches
    if options.method:
        callopts['method'] = options.method
    if options.channel:
        chan = session.getChannel(options.channel)
        if not chan:
            print "No such channel: %s" % options.channel
            sys.exit(1)
        callopts['channel_id'] = chan['id']
    if options.host:
        host = session.getHost(options.host)
        if not host:
            print "No such host: %s" % options.host
            sys.exit(1)
        callopts['host_id'] = host['id']

    qopts = {'order' : 'priority,create_time'}
    tasklist = session.listTasks(callopts, qopts)
    tasks = dict([(x['id'], x) for x in tasklist])

    #thread the tasks
    for t in tasklist:
        if t['parent'] is not None:
            parent = tasks.get(t['parent'])
            if parent:
                parent.setdefault('children',[])
                parent['children'].append(t)
                t['sub'] = True

    return tasklist


def handle_list_tasks(options, session, args):
    "Print the list of tasks"
    usage = _("usage: %prog list-tasks [options]")
    usage += _("\n(Specify the --help global option for a list of other help options)")
    parser = OptionParser(usage=usage)
    parser.add_option("--mine", action="store_true", help=_("Just print your tasks"))
    parser.add_option("--user", help=_("Only tasks for this user"))
    parser.add_option("--arch", help=_("Only tasks for this architecture"))
    parser.add_option("--method", help=_("Only tasks of this method"))
    parser.add_option("--channel", help=_("Only tasks in this channel"))
    parser.add_option("--host", help=_("Only tasks for this host"))
    parser.add_option("--quiet", action="store_true", help=_("Do not display the column headers"), default=options.quiet)
    (options, args) = parser.parse_args(args)
    if len(args) != 0:
        parser.error(_("This command takes no arguments"))
        assert False

    activate_session(session)
    tasklist = _list_tasks(options, session)
    if not tasklist:
        print "(no tasks)"
        return
    if not options.quiet:
        print_task_headers()
    for t in tasklist:
        if t.get('sub'):
            # this subtask will appear under another task
            continue
        print_task_recurse(t)

def handle_set_pkg_arches(options, session, args):
    "[admin] Set the list of extra arches for a package"
    usage = _("usage: %prog set-pkg-arches [options] arches tag package [package2 ...]")
    usage += _("\n(Specify the --help global option for a list of other help options)")
    parser = OptionParser(usage=usage)
    parser.add_option("--force", action='store_true', help=_("Force operation"))
    (options, args) = parser.parse_args(args)
    if len(args) < 3:
        parser.error(_("Please specify an archlist, a tag, and at least one package"))
        assert False
    activate_session(session)
    arches = ' '.join(args[0].replace(',',' ').split())
    tag = args[1]
    for package in args[2:]:
        #really should implement multicall...
        session.packageListSetArches(tag,package,arches,force=options.force)

def handle_set_pkg_owner(options, session, args):
    "[admin] Set the owner for a package"
    usage = _("usage: %prog set-pkg-owner [options] owner tag package [package2 ...]")
    usage += _("\n(Specify the --help global option for a list of other help options)")
    parser = OptionParser(usage=usage)
    parser.add_option("--force", action='store_true', help=_("Force operation"))
    (options, args) = parser.parse_args(args)
    if len(args) < 3:
        parser.error(_("Please specify an owner, a tag, and at least one package"))
        assert False
    activate_session(session)
    owner = args[0]
    tag = args[1]
    for package in args[2:]:
        #really should implement multicall...
        session.packageListSetOwner(tag,package,owner,force=options.force)

def handle_set_pkg_owner_global(options, session, args):
    "[admin] Set the owner for a package globally"
    usage = _("usage: %prog set-pkg-owner-global [options] owner package [package2 ...]")
    usage += _("\n(Specify the --help global option for a list of other help options)")
    parser = OptionParser(usage=usage)
    parser.add_option("--verbose", action='store_true', help=_("List changes"))
    parser.add_option("--test", action='store_true', help=_("Test mode"))
    parser.add_option("--old-user", "--from", action="store", help=_("Only change ownership for packages belonging to this user"))
    (options, args) = parser.parse_args(args)
    if options.old_user:
        if len(args) < 1:
            parser.error(_("Please specify an owner"))
            assert False
    elif len(args) < 2:
        parser.error(_("Please specify an owner and at least one package"))
        assert False
    activate_session(session)
    owner = args[0]
    packages = args[1:]
    user = session.getUser(owner)
    if not user:
        print "No such user: %s" % owner
        return 1
    opts = {'with_dups' : True}
    old_user = None
    if options.old_user:
        old_user = session.getUser(options.old_user)
        if not old_user:
            print "No such user: %s" % options.old_user
            return 1
        opts['userID'] = old_user['id']
    to_change = []
    for package in packages:
        entries = session.listPackages(pkgID=package, **opts)
        if not entries:
            print "No data for package %s" % package
            continue
        to_change.extend(entries)
    if not packages and options.old_user:
        entries = session.listPackages(**opts)
        if not entries:
            print "No data for user %s" % old_user['name']
            return 1
        to_change.extend(entries)
    for entry in to_change:
        if user['id'] == entry['owner_id']:
            if options.verbose:
                print "Preserving owner=%s for package %s in tag %s" \
                        % (user['name'], package,  entry['tag_name'] )
        else:
            if options.test:
                print "Would have changed owner for %s in tag %s: %s -> %s" \
                        % (entry['package_name'], entry['tag_name'], entry['owner_name'], user['name'])
                continue
            if options.verbose:
                print "Changing owner for %s in tag %s: %s -> %s" \
                        % (entry['package_name'], entry['tag_name'], entry['owner_name'], user['name'])
            session.packageListSetOwner(entry['tag_id'], entry['package_name'], user['id'])

def anon_handle_watch_task(options, session, args):
    "Track progress of particular tasks"
    usage = _("usage: %prog watch-task [options] <task id> [<task id>...]")
    usage += _("\n(Specify the --help global option for a list of other help options)")
    parser = OptionParser(usage=usage)
    parser.add_option("--quiet", action="store_true",
                      help=_("Do not print the task information"), default=options.quiet)
    parser.add_option("--mine", action="store_true", help=_("Just watch your tasks"))
    parser.add_option("--user", help=_("Only tasks for this user"))
    parser.add_option("--arch", help=_("Only tasks for this architecture"))
    parser.add_option("--method", help=_("Only tasks of this method"))
    parser.add_option("--channel", help=_("Only tasks in this channel"))
    parser.add_option("--host", help=_("Only tasks for this host"))
    (options, args) = parser.parse_args(args)
    selection = (options.mine or
                 options.user or
                 options.arch or
                 options.method or
                 options.channel or
                 options.host)
    if args and selection:
        parser.error(_("Selection options cannot be combined with a task list"))

    activate_session(session)
    if selection:
        tasks = [task['id'] for task in _list_tasks(options, session)]
        if not tasks:
            print "(no tasks)"
            return
    else:
        tasks = []
        for task in args:
            try:
                tasks.append(int(task))
            except ValueError:
                parser.error(_("task id must be an integer"))
        if not tasks:
            parser.error(_("at least one task id must be specified"))

    return watch_tasks(session, tasks, quiet=options.quiet)

def anon_handle_watch_logs(options, session, args):
    "Watch logs in realtime"
    usage = _("usage: %prog watch-logs [options] <task id> [<task id>...]")
    usage += _("\n(Specify the --help global option for a list of other help options)")
    parser = OptionParser(usage=usage)
    parser.add_option("--log", help=_("Watch only a specific log"))
    (options, args) = parser.parse_args(args)
    activate_session(session)

    tasks = []
    for task in args:
        try:
            tasks.append(int(task))
        except ValueError:
            parser.error(_("task id must be an integer"))
    if not tasks:
        parser.error(_("at least one task id must be specified"))

    watch_logs(session, tasks, options)

def handle_make_task(opts, session, args):
    "[admin] Create an arbitrary task"
    usage = _("usage: %prog make-task [options] <arg1> [<arg2>...]")
    usage += _("\n(Specify the --help global option for a list of other help options)")
    parser = OptionParser(usage=usage)
    parser.add_option("--channel", help=_("set channel"))
    parser.add_option("--priority", help=_("set priority"))
    parser.add_option("--watch", action="store_true", help=_("watch the task"))
    parser.add_option("--arch", help=_("set arch"))
    (options, args) = parser.parse_args(args)
    activate_session(session)

    taskopts = {}
    for key in ('channel','priority','arch'):
        value = getattr(options,key,None)
        if value is not None:
            taskopts[key] = value
    task_id = session.makeTask(method=args[0],
                               arglist=map(arg_filter,args[1:]),
                               **taskopts)
    print "Created task id %d" % task_id
    if _running_in_bg() or not options.watch:
        return
    else:
        session.logout()
        return watch_tasks(session, [task_id], quiet=opts.quiet)

def handle_tag_build(opts, session, args):
    "Apply a tag to one or more builds"
    usage = _("usage: %prog tag-build [options] <tag> <pkg> [<pkg>...]")
    usage += _("\n(Specify the --help global option for a list of other help options)")
    parser = OptionParser(usage=usage)
    parser.add_option("--force", action="store_true", help=_("force operation"))
    parser.add_option("--nowait", action="store_true", help=_("Do not wait on task"))
    (options, args) = parser.parse_args(args)
    if len(args) < 2:
        parser.error(_("This command takes at least two arguments: a tag name/ID and one or more package n-v-r's"))
        assert False
    activate_session(session)
    tasks = []
    for pkg in args[1:]:
        task_id = session.tagBuild(args[0], pkg, force=options.force)
        #XXX - wait on task
        tasks.append(task_id)
        print "Created task %s" % task_id
    if _running_in_bg() or options.nowait:
        return
    else:
        session.logout()
        return watch_tasks(session,tasks,quiet=opts.quiet)

def handle_move_build(opts, session, args):
    "'Move' one or more builds between tags"
    usage = _("usage: %prog move-build [options] <tag1> <tag2> <pkg> [<pkg>...]")
    usage += _("\n(Specify the --help global option for a list of other help options)")
    parser = OptionParser(usage=usage)
    parser.add_option("--force", action="store_true", help=_("force operation"))
    parser.add_option("--nowait", action="store_true", help=_("do not wait on tasks"))
    parser.add_option("--all", action="store_true", help=_("move all instances of a package, <pkg>'s are package names"))
    (options, args) = parser.parse_args(args)
    if len(args) < 3:
        if options.all:
            parser.error(_("This command, with --all, takes at least three arguments: two tags and one or more package names"))
        else:
            parser.error(_("This command takes at least three arguments: two tags and one or more package n-v-r's"))
        assert False
    activate_session(session)
    tasks = []
    builds = []

    if options.all:
        for arg in args[2:]:
            pkg = session.getPackage(arg)
            if not pkg:
                print _("Invalid package name %s, skipping." % arg)
                continue
            tasklist = session.moveAllBuilds(args[0], args[1], arg, options.force)
            tasks.extend(tasklist)
    else:
        for arg in args[2:]:
            build = session.getBuild(arg)
            if not build:
                print _("Invalid build %s, skipping." % arg)
                continue
            if not build in builds:
                builds.append(build)

        for build in builds:
            task_id = session.moveBuild(args[0], args[1], build['id'], options.force)
            tasks.append(task_id)
            print "Created task %s, moving %s" % (task_id, koji.buildLabel(build))
    if _running_in_bg() or options.nowait:
        return
    else:
        session.logout()
        return watch_tasks(session, tasks, quiet=opts.quiet)

def handle_untag_build(options, session, args):
    "Remove a tag from one or more builds"
    usage = _("usage: %prog untag-build [options] <tag> <pkg> [<pkg>...]")
    usage += _("\n(Specify the --help global option for a list of other help options)")
    parser = OptionParser(usage=usage)
    parser.add_option("--all", action="store_true", help=_("untag all versions of the package in this tag"))
    parser.add_option("--non-latest", action="store_true", help=_("untag all versions of the package in this tag except the latest"))
    parser.add_option("-n", "--test", action="store_true", help=_("test mode"))
    parser.add_option("-v", "--verbose", action="store_true", help=_("print details"))
    parser.add_option("--force", action="store_true", help=_("force operation"))
    (options, args) = parser.parse_args(args)
    if options.non_latest and options.force:
        if len(args) < 1:
            parser.error(_("Please specify a tag"))
            assert False
    elif len(args) < 2:
        parser.error(_("This command takes at least two arguments: a tag name/ID and one or more package n-v-r's"))
        assert False
    activate_session(session)
    tag = session.getTag(args[0])
    if not tag:
        parser.error(_("Invalid tag: %s" % args[0]))
    if options.all:
        builds = []
        for pkg in args[1:]:
            builds.extend(session.listTagged(args[0], package=pkg))
    elif options.non_latest:
        if options.force and len(args) == 1:
            tagged = session.listTagged(args[0])
        else:
            tagged = []
            for pkg in args[1:]:
                tagged.extend(session.listTagged(args[0], package=pkg))
        # listTagged orders entries latest first
        seen_pkg = {}
        builds = []
        for binfo in tagged:
            if not seen_pkg.has_key(binfo['name']):
                #latest for this package
                if options.verbose:
                    print _("Leaving latest build for package %(name)s: %(nvr)s") % binfo
            else:
                builds.append(binfo)
            seen_pkg[binfo['name']] = 1
    else:
        tagged = session.listTagged(args[0])
        idx = dict([(b['nvr'], b) for b in tagged])
        builds = []
        for nvr in args[1:]:
            binfo = idx.get(nvr)
            if binfo:
                builds.append(binfo)
            else:
                # not in tag, see if it even exists
                binfo = session.getBuild(nvr)
                if not binfo:
                    print _("No such build: %s") % nvr
                else:
                    print _("Build %s not in tag %s") % (nvr, tag['name'])
                if not options.force:
                    return 1
    builds.reverse()
    for binfo in builds:
        if options.test:
            print _("would have untagged %(nvr)s") % binfo
        else:
            if options.verbose:
                print _("untagging %(nvr)s") % binfo
            session.untagBuild(tag['name'], binfo['nvr'], force=options.force)

def handle_unblock_pkg(options, session, args):
    "[admin] Unblock a package in the listing for tag"
    usage = _("usage: %prog unblock-pkg [options] tag package [package2 ...]")
    usage += _("\n(Specify the --help global option for a list of other help options)")
    parser = OptionParser(usage=usage)
    (options, args) = parser.parse_args(args)
    if len(args) < 2:
        parser.error(_("Please specify a tag and at least one package"))
        assert False
    activate_session(session)
    tag = args[0]
    for package in args[1:]:
        #really should implement multicall...
        session.packageListUnblock(tag,package)

def anon_handle_download_build(options, session, args):
    "Download a built package"
    usage = _("usage: %prog download-build [options] <n-v-r | build_id | package>")
    usage += _("\n(Specify the --help global option for a list of other help options)")
    parser = OptionParser(usage=usage)
    parser.add_option("--arch", "-a", dest="arches", metavar="ARCH", action="append", default=[],
                      help=_("Only download packages for this arch (may be used multiple times)"))
    parser.add_option("--type", help=_("Download archives of the given type, rather than rpms (maven, win, or image)"))
    parser.add_option("--latestfrom", dest="latestfrom", help=_("Download the latest build from this tag"))
    parser.add_option("--debuginfo", action="store_true", help=_("Also download -debuginfo rpms"))
    parser.add_option("--task-id", action="store_true", help=_("Interperet id as a task id"))
    parser.add_option("--rpm", action="store_true", help=_("Download the given rpm"))
    parser.add_option("--key", help=_("Download rpms signed with the given key"))
    parser.add_option("--topurl", metavar="URL", default=options.topurl,
                      help=_("URL under which Koji files are accessible"))
    parser.add_option("-q", "--quiet", action="store_true", help=_("Do not display progress meter"),
                      default=options.quiet)
    (suboptions, args) = parser.parse_args(args)
    if len(args) < 1:
        parser.error(_("Please specify a package N-V-R or build ID"))
        assert False
    elif len(args) > 1:
        parser.error(_("Only a single package N-V-R or build ID may be specified"))
        assert False

    activate_session(session)
    build = args[0]

    if build.isdigit():
        if suboptions.latestfrom:
            print "--latestfrom not compatible with build IDs, specify a package name."
            return 1
        build = int(build)
        if suboptions.task_id:
            builds = session.listBuilds(taskID=build)
            if not builds:
                print "No associated builds for task %s" % build
                return 1
            build = builds[0]['build_id']

    if suboptions.latestfrom:
        # We want the latest build, not a specific build
        try:
            builds = session.listTagged(suboptions.latestfrom, latest=True, package=build, type=suboptions.type)
        except koji.GenericError, data:
            print "Error finding latest build: %s" % data
            return 1
        if not builds:
            print "%s has no builds of %s" % (suboptions.latestfrom, build)
            return 1
        info = builds[0]
    elif suboptions.rpm:
        rpminfo = session.getRPM(build)
        if rpminfo is None:
            print "No such rpm: %s" % build
            return 1
        info = session.getBuild(rpminfo['build_id'])
    else:
        # if we're given an rpm name without --rpm, download the containing build
        try:
            nvra = koji.parse_NVRA(build)
            rpminfo = session.getRPM(build)
            build = rpminfo['build_id']
        except Exception:
            pass
        info = session.getBuild(build)

    if info is None:
        print "No such build: %s" % build
        return 1

    if not suboptions.topurl:
        print "You must specify --topurl to download files"
        return 1
    pathinfo = koji.PathInfo(topdir=suboptions.topurl)

    urls = []
    if suboptions.type:
        archives = session.listArchives(buildID=info['id'], type=suboptions.type)
        if not archives:
            print "No %s archives available for %s" % (suboptions.type, koji.buildLabel(info))
            return 1
        if suboptions.type == 'maven':
            for archive in archives:
                url = pathinfo.mavenbuild(info) + '/' + pathinfo.mavenfile(archive)
                urls.append((url, pathinfo.mavenfile(archive)))
        elif suboptions.type == 'win':
            for archive in archives:
                url = pathinfo.winbuild(info) + '/' + pathinfo.winfile(archive)
                urls.append((url, pathinfo.winfile(archive)))
        elif suboptions.type == 'image':
            if not suboptions.topurl:
                print "You must specify --topurl to download images"
                return 1
            pi = koji.PathInfo(topdir=suboptions.topurl)
            for archive in archives:
                url = '%s/%s' % (pi.imagebuild(info), archive['filename'])
                urls.append((url, archive['filename']))
        else:
            # can't happen
            assert False
    else:
        arches = suboptions.arches
        if len(arches) == 0:
            arches = None
        if suboptions.rpm:
            rpms = [rpminfo]
        else:
            rpms = session.listRPMs(buildID=info['id'], arches=arches)
        if not rpms:
            if arches:
                print "No %s packages available for %s" % (" or ".join(arches), koji.buildLabel(info))
            else:
                print "No packages available for %s" % koji.buildLabel(info)
            return 1
        for rpm in rpms:
            if not suboptions.debuginfo and koji.is_debuginfo(rpm['name']):
                continue
            if suboptions.key:
                fname = pathinfo.signed(rpm, suboptions.key)
            else:
                fname = pathinfo.rpm(rpm)
            url = pathinfo.build(info) + '/' + fname
            urls.append((url, os.path.basename(fname)))

    if suboptions.quiet:
        pg = None
    else:
        pg = progress.TextMeter()

    for url, relpath in urls:
        if '/' in relpath:
            koji.ensuredir(os.path.dirname(relpath))
        grabber.urlgrab(url, filename=relpath, progress_obj=pg, text=relpath)


def anon_handle_download_logs(options, session, args):
    "Download a logs for package"

    FAIL_LOG = "task_failed.log"
    usage = _("usage: %prog download-logs [options] <task-id> [<task-id> ...]")
    usage += _("\n       %prog download-logs [options] --nvr <n-v-r> [<n-v-r> ...]")
    usage += _("\n(Specify the --help global option for a list of other help options)")
    usage += _("\nCreates special log with name %s if task failed." % FAIL_LOG)
    parser = OptionParser(usage=usage)
    parser.add_option("-r", "--recurse", action="store_true",
                      help=_("Process children of this task as well"))
    parser.add_option("--nvr", action="store_true",
                      help=_("Get logs from n-v-r"))
    parser.add_option("-m", "--match", action="append", metavar="PATTERN",
                      help=_("Get only log matching PATTERN. May be used multiple times."))
    parser.add_option("-c", "--continue", action="store_true", dest="cont",
                      help=_("Continue previous download"))
    parser.add_option("-d", "--dir", metavar="DIRECTORY", default='kojilogs',
                      help=_("Write logs to DIRECTORY"))
    (suboptions, args) = parser.parse_args(args)

    if len(args) < 1:
        parser.error(_("Please specify at least one task id or n-v-r"))

    def write_fail_log(task_log_dir, task_id):
        """Gets output only from failed tasks"""
        try:
            result = session.getTaskResult(task_id)
            # with current code, failed task results should always be faults,
            # but that could change in the future
            content = pprint.pformat(result)
        except koji.GenericError:
            etype, e = sys.exc_info()[:2]
            content = ''.join(traceback.format_exception_only(etype, e))
        full_filename = os.path.normpath(os.path.join(task_log_dir, FAIL_LOG))
        koji.ensuredir(os.path.dirname(full_filename))
        sys.stdout.write("Writing: %s\n" % full_filename)
        file(full_filename, 'w').write(content)

    def download_log(task_log_dir, task_id, filename, blocksize=102400):
        #Create directories only if there is any log file to write to
        full_filename = os.path.normpath(os.path.join(task_log_dir, filename))
        koji.ensuredir(os.path.dirname(full_filename))
        contents = 'IGNORE ME!'
        if suboptions.cont and os.path.exists(full_filename):
            sys.stdout.write("Continuing: %s\n" % full_filename)
            fd = file(full_filename, 'ab')
            offset = fd.tell()
        else:
            sys.stdout.write("Downloading: %s\n" % full_filename)
            fd = file(full_filename, 'wb')
            offset = 0
        try:
            while contents:
                contents = session.downloadTaskOutput(task_id, filename, offset, blocksize)
                offset += len(contents)
                if contents:
                    fd.write(contents)
        finally:
            fd.close()

    def save_logs(task_id, match, parent_dir='.', recurse=True):
        assert task_id == int(task_id), "Task id must be number: %r" % task_id
        task_info = session.getTaskInfo(task_id)
        if task_info is None:
            error(_("No such task id: %i" % task_id))
        files = session.listTaskOutput(task_id)
        logs = []
        for filename in files:
            if not filename.endswith(".log"):
                continue
            if match and not koji.util.multi_fnmatch(filename, match):
                continue
            logs.append(filename)

        task_log_dir = os.path.join(parent_dir,
                                    "%s-%s" % (task_info["arch"], task_id))

        count = 0
        state =  koji.TASK_STATES[task_info['state']]
        if state == 'FAILED':
            if not match or koji.util.multi_fnmatch(FAIL_LOG, match):
                write_fail_log(task_log_dir, task_id)
                count += 1
        elif state not in ['CLOSED', 'CANCELED']:
            sys.stderr.write(_("Warning: task %s is %s\n") % (task_id, state))

        for log_filename in logs:
            download_log(task_log_dir, task_id, log_filename)
            count += 1

        if count == 0 and not recurse:
            sys.stderr.write(_("No logs found for task %i. Perhaps try --recurse?\n") % task_id)

        if recurse:
            child_tasks = session.getTaskChildren(task_id)
            for child_task in child_tasks:
                save_logs(child_task['id'], match, task_log_dir, recurse)

    for arg in args:
        if suboptions.nvr:
            suboptions.recurse = True
            binfo = session.getBuild(arg)
            if binfo is None:
                error(_("There is no build with n-v-r: %s" % arg))
            assert binfo['task_id'], binfo
            arg = binfo['task_id']
            sys.stdout.write("Using task ID: %s\n" % arg)
        else:
            try:
                task_id = int(arg)
            except ValueError:
                error(_("Task id must be number: %r") % task_id)
                continue
            save_logs(task_id, suboptions.match, suboptions.dir, suboptions.recurse)


def anon_handle_download_task(options, session, args):
    "Download the output of a build task "
    usage = _("usage: %prog download-task <task_id>")
    usage += _("\n(Specify the --help global option for a list of other help options)")
    parser = OptionParser(usage=usage)
    parser.add_option("--arch", dest="arches", metavar="ARCH", action="append", default=[],
                      help=_("Only download packages for this arch (may be used multiple times)"))
    parser.add_option("--logs", dest="logs", action="store_true", default=False, help=_("Also download build logs"))

    (suboptions, args) = parser.parse_args(args)
    if len(args) == 0:
        parser.error(_("Please specify a task ID"))
    elif len(args) > 1:
        parser.error(_("Only one task ID may be specified"))

    base_task_id = int(args.pop())
    if len(suboptions.arches) > 0:
        suboptions.arches = ",".join(suboptions.arches).split(",")

    # get downloadable tasks

    base_task = session.getTaskInfo(base_task_id)

    check_downloadable = lambda task: task["method"] == "buildArch"
    downloadable_tasks = []

    if check_downloadable(base_task):
        downloadable_tasks.append(base_task)
    else:
        subtasks = session.getTaskChildren(base_task_id)
        downloadable_tasks.extend(filter(check_downloadable, subtasks))

    # get files for download

    downloads = []

    for task in downloadable_tasks:
        files = session.listTaskOutput(task["id"])
        for filename in files:
            if filename.endswith(".log") and suboptions.logs:
                # rename logs, they would conflict
                new_filename = "%s.%s.log" % (filename.rstrip(".log"), task["arch"])
                downloads.append((task, filename, new_filename))
                continue

            if filename.endswith(".rpm"):
                filearch = filename.split(".")[-2]
                if len(suboptions.arches) == 0 or filearch in suboptions.arches:
                    downloads.append((task, filename, filename))
                continue

    if len(downloads) == 0:
        error(_("No files for download found."))

    required_tasks = {}
    for (task, nop, nop) in downloads:
        if task["id"] not in required_tasks:
            required_tasks[task["id"]] = task

    for task_id in required_tasks:
        if required_tasks[task_id]["state"] != koji.TASK_STATES.get("CLOSED"):
            if task_id == base_task_id:
                error(_("Task %d has not finished yet.") % task_id)
            else:
                error(_("Child task %d has not finished yet.") % task_id)

    # perform the download

    number = 0
    for (task, filename, new_filename) in downloads:
        number += 1
        print _("Downloading [%d/%d]: %s") % (number, len(downloads), new_filename)
        output_file = open(new_filename, "wb")
        output_file.write(session.downloadTaskOutput(task["id"], filename))
        output_file.close()

def anon_handle_wait_repo(options, session, args):
    "Wait for a repo to be regenerated"
    usage = _("usage: %prog wait-repo [options] <tag>")
    usage += _("\n(Specify the --help global option for a list of other help options)")
    parser = OptionParser(usage=usage)
    parser.add_option("--build", metavar="NVR", dest="builds", action="append", default=[],
                      help=_("Check that the given build is in the newly-generated repo (may be used multiple times)"))
    parser.add_option("--target", action="store_true", help=_("Interpret the argument as a build target name"))
    parser.add_option("--timeout", type="int", help=_("Amount of time to wait (in minutes) before giving up (default: 120)"), default=120)
    parser.add_option("--quiet", action="store_true", help=_("Suppress output, success or failure will be indicated by the return value only"), default=options.quiet)
    (suboptions, args) = parser.parse_args(args)

    start = time.time()

    builds = [koji.parse_NVR(build) for build in suboptions.builds]
    if len(args) < 1:
        parser.error(_("Please specify a tag name"))
    elif len(args) > 1:
        parser.error(_("Only one tag may be specified"))

    tag = args[0]

    if suboptions.target:
        target_info = session.getBuildTarget(tag)
        if not target_info:
            parser.error("Invalid build target: %s" % tag)
        tag = target_info['build_tag_name']
        tag_id = target_info['build_tag']
    else:
        tag_info = session.getTag(tag)
        if not tag_info:
            parser.error("Invalid tag: %s" % tag)
        targets = session.getBuildTargets(buildTagID=tag_info['id'])
        if not targets:
            print "%(name)s is not a build tag for any target" % tag_info
            targets = session.getBuildTargets(destTagID=tag_info['id'])
            if targets:
                maybe = {}.fromkeys([t['build_tag_name'] for t in targets])
                maybe = maybe.keys()
                maybe.sort()
                print "Suggested tags: %s" % ', '.join(maybe)
            return 1
        tag_id = tag_info['id']


    for nvr in builds:
        data = session.getLatestBuilds(tag_id, package=nvr["name"])
        if len(data) == 0:
            print "Warning: package %s is not in tag %s" % (nvr["name"], tag)
        else:
            present_nvr = [x["nvr"] for x in data][0]
            if present_nvr != "%s-%s-%s" % (nvr["name"], nvr["version"], nvr["release"]):
                print "Warning: nvr %s-%s-%s is not current in tag %s\n  latest build in %s is %s" % (nvr["name"], nvr["version"], nvr["release"], tag, tag, present_nvr)

    last_repo = None
    repo = session.getRepo(tag_id)

    while True:
        if builds and repo and repo != last_repo:
            if koji.util.checkForBuilds(session, tag_id, builds, repo['create_event'], latest=True):
                if not suboptions.quiet:
                    print "Successfully waited %s for %s to appear in the %s repo" % (koji.util.duration(start), koji.util.printList(suboptions.builds), tag)
                return

        time.sleep(60)
        last_repo = repo
        repo = session.getRepo(tag_id)

        if not builds:
            if repo != last_repo:
                if not suboptions.quiet:
                    print "Successfully waited %s for a new %s repo" % (koji.util.duration(start), tag)
                return

        if (time.time() - start) > (suboptions.timeout * 60.0):
            if not suboptions.quiet:
                if builds:
                    print "Unsuccessfully waited %s for %s to appear in the %s repo" % (koji.util.duration(start), koji.util.printList(suboptions.builds), tag)
                else:
                    print "Unsuccessfully waited %s for a new %s repo" % (koji.util.duration(start), tag)
            return 1

_search_types = ('package', 'build', 'tag', 'target', 'user', 'host', 'rpm', 'maven', 'win')

def handle_regen_repo(options, session, args):
    "[admin] Force a repo to be regenerated"
    usage = _("usage: %prog regen-repo [options] <tag>")
    usage += _("\n(Specify the --help global option for a list of other help options)")
    parser = OptionParser(usage=usage)
    parser.add_option("--target", action="store_true", help=_("Interpret the argument as a build target name"))
    parser.add_option("--nowait", action="store_true", help=_("Don't wait on for regen to finish"))
    parser.add_option("--debuginfo", action="store_true", help=_("Include debuginfo rpms in repo"))
    parser.add_option("--source", "--src", action="store_true", help=_("Include source rpms in the repo"))
    (suboptions, args) = parser.parse_args(args)
    if len(args) == 0:
        parser.error(_("A tag name must be specified"))
        assert False
    elif len(args) > 1:
        if suboptions.target:
            parser.error(_("Only a single target may be specified"))
        else:
            parser.error(_("Only a single tag name may be specified"))
        assert False
    activate_session(session)
    tag = args[0]
    repo_opts = {}
    if suboptions.target:
        info = session.getBuildTarget(tag)
        if not info:
            parser.error(_("No matching build target: " + tag))
            assert False
        tag = info['build_tag_name']
        info = session.getTag(tag)
    else:
        info = session.getTag(tag)
        if not info:
            parser.error(_("No matching tag: " + tag))
            assert False
        tag = info['name']
        targets = session.getBuildTargets(buildTagID=info['id'])
        if not targets:
            print "Warning: %s is not a build tag" % tag
    if not info['arches']:
        print "Warning: tag %s has an empty arch list" % info['name']
    if suboptions.debuginfo:
        repo_opts['debuginfo'] = True
    if suboptions.source:
        repo_opts['src'] = True
    task_id = session.newRepo(tag, **repo_opts)
    print "Regenerating repo for tag: %s" % tag
    print "Created task:", task_id
    print "Task info: %s/taskinfo?taskID=%s" % (options.weburl, task_id)
    if _running_in_bg() or suboptions.nowait:
        return
    else:
        session.logout()
        return watch_tasks(session, [task_id], quiet=options.quiet)

def anon_handle_search(options, session, args):
    "Search the system"
    usage = _("usage: %prog search [options] search_type pattern")
    usage += _('\nAvailable search types: %s') % ', '.join(_search_types)
    usage += _("\n(Specify the --help global option for a list of other help options)")
    parser = OptionParser(usage=usage)
    parser.add_option("-r", "--regex", action="store_true", help=_("treat pattern as regex"))
    parser.add_option("--exact", action="store_true", help=_("exact matches only"))
    (options, args) = parser.parse_args(args)
    if not args:
        parser.print_help()
        return
    type = args[0]
    if type not in _search_types:
        parser.error(_("Unknown search type: %s") % type)
    pattern = args[1]
    matchType = 'glob'
    if options.regex:
        matchType = 'regexp'
    elif options.exact:
        matchType = 'exact'
    data = session.search(pattern, type, matchType)
    for row in data:
        print row['name']

def handle_moshimoshi(options, session, args):
    "Introduce yourself"
    usage = _("usage: %prog moshimoshi [options]")
    parser = OptionParser(usage=usage)
    (opts, args) = parser.parse_args(args)
    if len(args) != 0:
        parser.error(_("This command takes no arguments"))
        assert False
    activate_session(session)
    u = session.getLoggedInUser()
    if not u:
        print "Not authenticated"
        u = {'name' : 'anonymous user'}
    print "%s, %s!" % (random.choice(greetings), u["name"],)
    print ""
    print "You are using the hub at %s" % (session.baseurl,)
    authtype = u.get('authtype', getattr(session, 'authtype', None))
    if authtype == koji.AUTHTYPE_NORMAL:
        print "Authenticated via password"
    elif authtype == koji.AUTHTYPE_KERB:
        print "Authenticated via Kerberos principal %s" % u["krb_principal"]
    elif authtype == koji.AUTHTYPE_SSL:
        print "Authenticated via client certificate %s" % options.cert

def handle_runroot(options, session, args):
    "[admin] Run a command in a buildroot"
    usage = _("usage: %prog runroot [options] <tag> <arch> <command>")
    usage += _("\n(Specify the --help global option for a list of other help options)")
    parser = OptionParser(usage=usage)
    parser.disable_interspersed_args()
    parser.add_option("-p", "--package", action="append", default=[], help=_("make sure this package is in the chroot"))
    parser.add_option("-m", "--mount", action="append", default=[], help=_("mount this directory read-write in the chroot"))
    parser.add_option("--skip-setarch", action="store_true", default=False,
            help=_("bypass normal setarch in the chroot"))
    parser.add_option("-w", "--weight", type='int', help=_("set task weight"))
    parser.add_option("--channel-override", help=_("use a non-standard channel"))
    parser.add_option("--task-id", action="store_true", default=False,
            help=_("Print the ID of the runroot task"))
    parser.add_option("--use-shell", action="store_true", default=False,
            help=_("Run command through a shell, otherwise uses exec"))
    parser.add_option("--repo-id", type="int", help=_("ID of the repo to use"))

    (opts, args) = parser.parse_args(args)

    if len(args) < 3:
        parser.error(_("Incorrect number of arguments"))
    activate_session(session)
    tag = args[0]
    arch = args[1]
    if opts.use_shell:
        # everything must be correctly quoted
        command = ' '.join(args[2:])
    else:
        command = args[2:]
    try:
        task_id = session.runroot(tag, arch, command,
                                channel=opts.channel_override,
                                packages=opts.package, mounts=opts.mount,
                                repo_id=opts.repo_id,
                                skip_setarch=opts.skip_setarch,
                                weight=opts.weight)
    except koji.GenericError, e:
        if 'Invalid method' in str(e):
            print "* The runroot plugin appears to not be installed on the",
            print "koji hub.  Please contact the administrator."
        raise
    if opts.task_id:
        print task_id

    try:
        while True:
            # wait for the task to finish
            if session.taskFinished(task_id):
                break
            time.sleep(options.poll_interval)
    except KeyboardInterrupt:
        # this is probably the right thing to do here
        print "User interrupt: canceling runroot task"
        session.cancelTask(task_id)
        return
    output = None
    if "runroot.log" in session.listTaskOutput(task_id):
        output = session.downloadTaskOutput(task_id, "runroot.log")
    if output:
        sys.stdout.write(output)
    info = session.getTaskInfo(task_id)
    if info is None:
        sys.exit(1)
    state = koji.TASK_STATES[info['state']]
    if state in ('FAILED', 'CANCELED'):
        sys.exit(1)
    return


def handle_help(options, session, args):
    "List available commands"
    usage = _("usage: %prog help [options]")
    usage += _("\n(Specify the --help global option for a list of other help options)")
    parser = OptionParser(usage=usage)
    parser.add_option("--admin", action="store_true", help=_("show admin commands"))
    (options, args) = parser.parse_args(args)
    list_commands(show_admin=options.admin)


def list_commands(show_admin=False):
    handlers = []
    for name,value in globals().items():
        if name.startswith('handle_'):
            alias = name.replace('handle_','')
            alias = alias.replace('_','-')
            handlers.append((alias,value))
        elif name.startswith('anon_handle_'):
            alias = name.replace('anon_handle_','')
            alias = alias.replace('_','-')
            handlers.append((alias,value))
    handlers.sort()
    print _("Available commands:")
    for alias,handler in handlers:
        desc = handler.__doc__
        if desc.startswith('[admin] '):
            if not show_admin:
                continue
            desc = desc[8:]
        print "        %-25s %s" % (alias, desc)
    progname = os.path.basename(sys.argv[0]) or 'koji'
    print _('(Type "%s --help" for help about global options') % progname
    print _(' or "%s <command> --help" for help about a particular command\'s options') % progname
    print _(' or "%s help --admin" for help about privileged administrative commands.)') % progname

def error(msg=None, code=1):
    if msg:
        sys.stderr.write(msg + "\n")
        sys.stderr.flush()
    sys.exit(code)

def warn(msg):
    sys.stderr.write(msg + "\n")
    sys.stderr.flush()

def has_krb_creds():
    if not sys.modules.has_key('krbV'):
        return False
    try:
        ctx = krbV.default_context()
        ccache = ctx.default_ccache()
        princ = ccache.principal()
        return True
    except krbV.Krb5Error:
        return False

def activate_session(session):
    """Test and login the session is applicable"""
    global options
    if options.authtype == "noauth" or options.noauth:
        #skip authentication
        pass
    elif options.authtype == "ssl" or os.path.isfile(options.cert) and options.authtype is None:
        # authenticate using SSL client cert
        session.ssl_login(options.cert, None, options.serverca, proxyuser=options.runas)
    elif options.authtype == "password" or options.user and options.authtype is None:
        # authenticate using user/password
        session.login()
    elif options.authtype == "kerberos" or has_krb_creds() and options.authtype is None:
        try:
            if options.keytab and options.principal:
                session.krb_login(principal=options.principal, keytab=options.keytab, proxyuser=options.runas)
            else:
                session.krb_login(proxyuser=options.runas)
        except krbV.Krb5Error, e:
            error(_("Kerberos authentication failed: %s (%s)") % (e.args[1], e.args[0]))
        except socket.error, e:
            warn(_("Could not connect to Kerberos authentication service: %s") % e.args[1])
    if not options.noauth and options.authtype != "noauth" and not session.logged_in:
        error(_("Unable to log in, no authentication methods available"))
    ensure_connection(session)
    if options.debug:
        print "successfully connected to hub"

if __name__ == "__main__":
    global options
    options, command, args = get_options()

    logger = logging.getLogger("koji")
    handler = logging.StreamHandler(sys.stderr)
    handler.setFormatter(logging.Formatter('%(asctime)s [%(levelname)s] %(name)s: %(message)s'))
    handler.setLevel(logging.DEBUG)
    logger.addHandler(handler)
    if options.debug:
        logger.setLevel(logging.DEBUG)
    elif options.quiet:
        logger.setLevel(logging.ERROR)
    else:
        logger.setLevel(logging.WARN)

    session_opts = {}
    for k in ('user', 'password', 'krbservice', 'debug_xmlrpc', 'debug', 'max_retries',
              'retry_interval', 'offline_retry', 'offline_retry_interval',
              'anon_retry', 'keepalive', 'timeout', 'use_fast_upload',
              'upload_blocksize'):
        value = getattr(options,k)
        if value is not None:
            session_opts[k] = value
    session = koji.ClientSession(options.server,session_opts)
    rv = 0
    try:
        rv = locals()[command].__call__(options, session, args)
        if not rv:
            rv = 0
    except KeyboardInterrupt:
        pass
    except SystemExit:
        rv = 1
    except:
        if options.debug:
            raise
        else:
            exctype, value = sys.exc_info()[:2]
            rv = 1
            print "%s: %s" % (exctype.__name__, value)
    try:
        session.logout()
    except:
        pass
    sys.exit(rv)<|MERGE_RESOLUTION|>--- conflicted
+++ resolved
@@ -198,7 +198,6 @@
         assert False
 
     # load local config
-<<<<<<< HEAD
     try:
         result = koji.read_config(options.profile, user_config=options.configFile)
     except koji.ConfigurationError, e:
@@ -207,79 +206,6 @@
 
     # update options according to local config
     for name, value in result.iteritems():
-=======
-    defaults = {
-        'server' : 'http://localhost/kojihub',
-        'weburl' : 'http://localhost/koji',
-        'topurl' : None,
-        'pkgurl' : None,
-        'topdir' : '/mnt/koji',
-        'max_retries' : None,
-        'retry_interval': None,
-        'anon_retry' : None,
-        'offline_retry' : None,
-        'offline_retry_interval' : None,
-        'keepalive' : True,
-        'timeout' : None,
-        'use_fast_upload': False,
-        'upload_blocksize': 1048576,
-        'poll_interval': 5,
-        'krbservice': 'host',
-        'cert': '~/.koji/client.crt',
-        'ca': '',  # FIXME: remove in next major release
-        'serverca': '~/.koji/serverca.crt',
-        'authtype': None
-        }
-    #note: later config files override earlier ones
-    configs = koji.config_directory_contents('/etc/koji.conf.d')
-    if os.access('/etc/koji.conf', os.F_OK):
-        configs.append('/etc/koji.conf')
-    if options.configFile:
-        fn = os.path.expanduser(options.configFile)
-        if os.path.isdir(fn):
-            contents = koji.config_directory_contents(fn)
-            if not contents:
-                parser.error("No config files found in directory: %s" % fn)
-            configs.extend(contents)
-        else:
-            if not os.access(fn, os.F_OK):
-                parser.error("No such file: %s" % fn)
-            configs.append(fn)
-    else:
-        user_config_dir = os.path.expanduser("~/.koji/config.d")
-        configs.extend(koji.config_directory_contents(user_config_dir))
-        fn = os.path.expanduser("~/.koji/config")
-        if os.access(fn, os.F_OK):
-            configs.append(fn)
-    got_conf = False
-    for configFile in configs:
-        f = open(configFile)
-        config = ConfigParser.ConfigParser()
-        config.readfp(f)
-        f.close()
-        if config.has_section(options.profile):
-            got_conf = True
-            for name, value in config.items(options.profile):
-                #note the defaults dictionary also serves to indicate which
-                #options *can* be set via the config file. Such options should
-                #not have a default value set in the option parser.
-                if defaults.has_key(name):
-                    if name in ('anon_retry', 'offline_retry', 'keepalive', 'use_fast_upload'):
-                        defaults[name] = config.getboolean(options.profile, name)
-                    elif name in ('max_retries', 'retry_interval',
-                                  'offline_retry_interval', 'poll_interval', 'timeout',
-                                  'upload_blocksize'):
-                        try:
-                            defaults[name] = int(value)
-                        except ValueError:
-                            parser.error("value for %s config option must be a valid integer" % name)
-                            assert False
-                    else:
-                        defaults[name] = value
-    if configs and not got_conf:
-        warn("Warning: no configuration for profile name: %s" % options.profile)
-    for name, value in defaults.iteritems():
->>>>>>> 2f507ec6
         if getattr(options, name, None) is None:
             setattr(options, name, value)
 
