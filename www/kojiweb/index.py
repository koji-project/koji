import os
import os.path
import re
import sys
import mod_python
import mod_python.Cookie
import Cheetah.Template
import datetime
import time
import koji
import kojiweb.util

# Convenience definition of a commonly-used sort function
_sortbyname = kojiweb.util.sortByKeyFunc('name')

def _setUserCookie(req, user):
    options = req.get_options()
    cookie = mod_python.Cookie.SignedCookie('user', user,
                                            secret=options['Secret'],
                                            secure=True,
                                            path=os.path.dirname(req.uri),
                                            expires=(time.time() + (int(options['LoginTimeout']) * 60 * 60)))
    mod_python.Cookie.add_cookie(req, cookie)

def _clearUserCookie(req):
    cookie = mod_python.Cookie.Cookie('user', '',
                                      path=os.path.dirname(req.uri),
                                      expires=0)
    mod_python.Cookie.add_cookie(req, cookie)

def _getUserCookie(req):
    options = req.get_options()
    cookies = mod_python.Cookie.get_cookies(req,
                                            mod_python.Cookie.SignedCookie,
                                            secret=options['Secret'])
    if cookies.has_key('user') and \
           (type(cookies['user']) is mod_python.Cookie.SignedCookie):
        return cookies['user'].value
    else:
        return None

def _krbLogin(req, session, principal):
    options = req.get_options()
    wprinc = options['WebPrincipal']
    keytab = options['WebKeytab']
    ccache = options['WebCCache']
    return session.krb_login(principal=wprinc, keytab=keytab,
                             ccache=ccache, proxyuser=principal)

def _sslLogin(req, session, username):
    options = req.get_options()
    client_cert = options['WebCert']
    client_ca = options['ClientCA']
    server_ca = options['KojiHubCA']

    return session.ssl_login(client_cert, client_ca, server_ca,
                             proxyuser=username)

def _assertLogin(req):
    session = req._session
    options = req.get_options()
    if not (hasattr(req, 'currentLogin') and
            hasattr(req, 'currentUser')):
        raise StandardError, '_getServer() must be called before _assertLogin()'
    elif req.currentLogin and req.currentUser:
        if options.get('WebCert'):
            if not _sslLogin(req, session, req.currentLogin):
                raise koji.AuthError, 'could not login %s via SSL' % req.currentLogin
        elif options.get('WebPrincipal'):
            if not _krbLogin(req, req._session, req.currentLogin):
                raise koji.AuthError, 'could not login using principal: %s' % req.currentLogin
        else:
            raise koji.AuthError, 'KojiWeb is incorrectly configured for authentication, contact the system administrator'
    else:
        mod_python.util.redirect(req, 'login')
        assert False

def _initValues(req, title='Build System Info', pageID='summary'):
    values = {}
    values['title'] = title
    values['pageID'] = pageID
    values['currentDate'] = str(datetime.datetime.now())
    
    req._values = values

    return values

def _genHTML(req, fileName):
    os.chdir(os.path.dirname(req.filename))

    if hasattr(req, 'currentUser'):
        req._values['currentUser'] = req.currentUser
    else:
        req._values['currentUser'] = None
        
    return Cheetah.Template.Template(file=fileName, searchList=[req._values], filter='EncodeUnicode').respond()

def _getServer(req):
    serverURL = req.get_options().get('KojiHubURL', 'http://localhost/kojihub')
    session = koji.ClientSession(serverURL)
    
    req.currentLogin = _getUserCookie(req)
    if req.currentLogin:
        req.currentUser = session.getUser(req.currentLogin)
        if not req.currentUser:
            raise koji.AuthError, 'could not get user for principal: %s' % req.currentLogin
        _setUserCookie(req, req.currentLogin)
    else:
        req.currentUser = None
    
    req._session = session
    return session

def _construct_url(req, page):
    port = req.connection.local_addr[1]
    url_scheme = 'http'
    env = req.subprocess_env
    if env.get('HTTPS') == 'on':
        url_scheme = 'https'
    if (url_scheme == 'https' and port == 443) or \
        (url_scheme == 'http' and port == 80):
        return "%s://%s%s" % (url_scheme, req.hostname, page)
    return "%s://%s:%d%s" % (url_scheme, req.hostname, port, page)

def _getBaseURL(req):
    pieces = req.uri.split('/')
    base = '/'.join(pieces[:-1])
    return _construct_url(req, base)

def _redirectBack(req, page, forceSSL):
    if page:
        # We'll work with the page we were given
        pass
    elif req.headers_in.get('Referer'):
        page = req.headers_in.get('Referer')
    else:
        page = 'index'

    # Modify the scheme if necessary
    if page.startswith('http'):
        pass
    elif page.startswith('/'):
        page = _construct_url(req, page)
    else:
        page = _getBaseURL(req) + '/' + page
    if forceSSL:
        page = page.replace('http:', 'https:')
    else:
        page = page.replace('https:', 'http:')

    # and redirect to the page
    mod_python.util.redirect(req, page)

def login(req, page=None):
    session = _getServer(req)
    options = req.get_options()

    # try SSL first, fall back to Kerberos
    if options.get('WebCert'):
        req.add_common_vars()
        env = req.subprocess_env
        if not env.get('HTTPS') == 'on':
            dest = 'login'
            if page:
                dest = dest + '?page=' + page
            _redirectBack(req, dest, forceSSL=True)
            return

        if env.get('SSL_CLIENT_VERIFY') != 'SUCCESS':
            raise koji.AuthError, 'could not verify client: %s' % env.get('SSL_CLIENT_VERIFY')

        # use the subject's common name as their username
        username = env.get('SSL_CLIENT_S_DN_CN')
        if not username:
            raise koji.AuthError, 'unable to get user information from client certificate'
        
        if not _sslLogin(req, session, username):
            raise koji.AuthError, 'could not login %s using SSL certificates' % username
        
    elif options.get('WebPrincipal'):
        principal = req.user
        if not principal:
            raise koji.AuthError, 'configuration error: mod_auth_kerb should have performed authentication before presenting this page'

        if not _krbLogin(req, session, principal):
            raise koji.AuthError, 'could not login using principal: %s' % principal
        
        username = principal
    else:
        raise koji.AuthError, 'KojiWeb is incorrectly configured for authentication, contact the system administrator'

    _setUserCookie(req, username)
    # To protect the session cookie, we must forceSSL
    _redirectBack(req, page, forceSSL=True)

def logout(req, page=None):
    _clearUserCookie(req)

    _redirectBack(req, page, forceSSL=False)

def index(req, packageOrder='package_name', packageStart=None, buildOrder='-completion_time', buildStart=None, taskOrder='-completion_time', taskStart=None):
    values = _initValues(req)
    server = _getServer(req)

    user = req.currentUser

    builds = kojiweb.util.paginateMethod(server, values, 'listBuilds', kw={'userID': (user and user['id'] or None)},
                                         start=buildStart, dataName='builds', prefix='build', order=buildOrder, pageSize=10)

    taskOpts = {'parent': None, 'decode': True}
    if user:
        taskOpts['owner'] = user['id']
    tasks = kojiweb.util.paginateMethod(server, values, 'listTasks', kw={'opts': taskOpts},
                                        start=taskStart, dataName='tasks', prefix='task', order=taskOrder, pageSize=10)

    if user:
        packages = kojiweb.util.paginateResults(server, values, 'listPackages', kw={'userID': user['id'], 'with_dups': True},
                                                start=packageStart, dataName='packages', prefix='package', order=packageOrder, pageSize=10)
        
        notifs = server.getBuildNotifications(user['id'])
        notifs.sort(kojiweb.util.sortByKeyFunc('id'))
        # XXX Make this a multicall
        for notif in notifs:
            notif['package'] = None
            if notif['package_id']:
                notif['package'] = server.getPackage(notif['package_id'])
    
            notif['tag'] = None
            if notif['tag_id']:
                notif['tag'] = server.getTag(notif['tag_id'])
        values['notifs'] = notifs
        
    values['user'] = user
    
    return _genHTML(req, 'index.chtml')

def notificationedit(req, notificationID):
    server = _getServer(req)
    _assertLogin(req)
    
    notificationID = int(notificationID)
    notification = server.getBuildNotification(notificationID)
    if notification == None:
        raise koji.GenericError, 'no notification with ID: %i' % notificationID

    form = req.form

    if form.has_key('save'):
        package_id = form['package']
        if package_id == 'all':
            package_id = None
        else:
            package_id = int(package_id)

        tag_id = form['tag']
        if tag_id == 'all':
            tag_id = None
        else:
            tag_id = int(tag_id)

        if form.has_key('success_only'):
            success_only = True
        else:
            success_only = False
        
        server.updateNotification(notification['id'], package_id, tag_id, success_only)
        
        mod_python.util.redirect(req, 'index')
    elif form.has_key('cancel'):
        mod_python.util.redirect(req, 'index')
    else:
        values = _initValues(req, 'Edit Notification')

        values['notif'] = notification
        packages = server.listPackages()
        packages.sort(kojiweb.util.sortByKeyFunc('package_name'))
        values['packages'] = packages
        tags = server.listTags(queryOpts={'order': 'name'})
        values['tags'] = tags

        return _genHTML(req, 'notificationedit.chtml')

def notificationcreate(req):
    server = _getServer(req)
    _assertLogin(req)
    
    form = req.form

    if form.has_key('add'):
        user = req.currentUser
        if not user:
            raise koji.GenericError, 'not logged-in'
        
        package_id = form['package']
        if package_id == 'all':
            package_id = None
        else:
            package_id = int(package_id)

        tag_id = form['tag']
        if tag_id == 'all':
            tag_id = None
        else:
            tag_id = int(tag_id)

        if form.has_key('success_only'):
            success_only = True
        else:
            success_only = False
        
        server.createNotification(user['id'], package_id, tag_id, success_only)
        
        mod_python.util.redirect(req, 'index')
    elif form.has_key('cancel'):
        mod_python.util.redirect(req, 'index')
    else:
        values = _initValues(req, 'Edit Notification')

        values['notif'] = None
        packages = server.listPackages()
        packages.sort(kojiweb.util.sortByKeyFunc('package_name'))
        values['packages'] = packages
        tags = server.listTags(queryOpts={'order': 'name'})
        values['tags'] = tags

        return _genHTML(req, 'notificationedit.chtml')

def notificationdelete(req, notificationID):
    server = _getServer(req)
    _assertLogin(req)
    
    notificationID = int(notificationID)
    notification = server.getBuildNotification(notificationID)
    if not notification:
        raise koji.GenericError, 'no notification with ID: %i' % notificationID

    server.deleteNotification(notification['id'])

    mod_python.util.redirect(req, 'index')

def hello(req):
    return _getServer(req).hello()

def showSession(req):
    return _getServer(req).showSession()

# Tasks that can exist without a parent
_TOPLEVEL_TASKS = ['build', 'buildNotification', 'chainbuild', 'newRepo', 'tagBuild', 'tagNotification', 'waitrepo']
# Tasks that can have children
_PARENT_TASKS = ['build', 'chainbuild', 'newRepo']

def tasks(req, owner=None, state='active', view='tree', method='all', hostID=None, start=None, order='-completion_time'):
    values = _initValues(req, 'Tasks', 'tasks')
    server = _getServer(req)

    opts = {'decode': True}
    if owner:
        if owner.isdigit():
            owner = int(owner)
        ownerObj = server.getUser(owner, strict=True)
        opts['owner'] = ownerObj['id']
        values['owner'] = ownerObj['name']
        values['ownerObj'] = ownerObj
    else:
        values['owner'] = None
        values['ownerObj'] = None

    values['users'] = server.listUsers(queryOpts={'order': 'name'})

    treeEnabled = True
    if hostID or (method not in ['all'] + _PARENT_TASKS):
        # force flat view if we're filtering by a hostID or a task that never has children
        if view == 'tree':
            view = 'flat'
        # don't let them choose tree view either
        treeEnabled = False
    values['treeEnabled'] = treeEnabled

    toplevelEnabled = True
    if method not in ['all'] + _TOPLEVEL_TASKS:
        # force flat view if we're viewing a task that is never a top-level task
        if view == 'toplevel':
            view = 'flat'
        toplevelEnabled = False
    values['toplevelEnabled'] = toplevelEnabled

    values['view'] = view

    if view == 'tree':
        treeDisplay = True
    else:
        treeDisplay = False
    values['treeDisplay'] = treeDisplay

    if method != 'all':
        opts['method'] = method
    values['method'] = method

    if view in ('tree', 'toplevel'):
        opts['parent'] = None
    
    if state == 'active':
        opts['state'] = [koji.TASK_STATES['FREE'], koji.TASK_STATES['OPEN'], koji.TASK_STATES['ASSIGNED']]
    elif state == 'all':
        pass
    else:
        # Assume they've passed in a state name
        opts['state'] = [koji.TASK_STATES[state.upper()]]
    values['state'] = state

    if hostID:
        hostID = int(hostID)
        host = server.getHost(hostID, strict=True)
        opts['host_id'] = host['id']
        values['host'] = host
        values['hostID'] = host['id']
    else:
        values['host'] = None
        values['hostID'] = None

    loggedInUser = req.currentUser
    values['loggedInUser'] = loggedInUser

    values['order'] = order

    tasks = kojiweb.util.paginateMethod(server, values, 'listTasks', kw={'opts': opts},
                                        start=start, dataName='tasks', prefix='task', order=order)
    
    if view == 'tree':
        server.multicall = True
        for task in tasks:
            server.getTaskDescendents(task['id'], request=True)
        descendentList = server.multiCall()
        for task, [descendents] in zip(tasks, descendentList):
            task['descendents'] = descendents

    return _genHTML(req, 'tasks.chtml')

def taskinfo(req, taskID):
    server = _getServer(req)
    values = _initValues(req, 'Task Info', 'tasks')

    taskID = int(taskID)
    task = server.getTaskInfo(taskID, request=True)
    if not task:
        raise koji.GenericError, 'invalid task ID: %s' % taskID

    values['title'] = koji.taskLabel(task) + ' | Task Info'

    values['task'] = task
    params = task['request']
    values['params'] = params

    if task['channel_id']:
        channel = server.getChannel(task['channel_id'])
        values['channelName'] = channel['name']
    else:
        values['channelName'] = None
    if task['host_id']:
        host = server.getHost(task['host_id'])
        values['hostName'] = host['name']
    else:
        values['hostName'] = None
    if task['owner']:
        owner = server.getUser(task['owner'])
        values['owner'] = owner
    else:
        values['owner'] = None
    if task['parent']:
        parent = server.getTaskInfo(task['parent'], request=True)
        values['parent'] = parent
    else:
        values['parent'] = None
    
    descendents = server.getTaskDescendents(task['id'], request=True)
    values['descendents'] = descendents

    builds = server.listBuilds(taskID=task['id'])
    if builds:
        values['taskBuild'] = builds[0]
    else:
        values['taskBuild'] = None

    buildroots = server.listBuildroots(taskID=task['id'])
    values['buildroots'] = buildroots

    if task['method'] == 'buildArch':
        buildTag = server.getTag(params[1])
        values['buildTag'] = buildTag
    elif task['method'] == 'buildMaven':
        buildTag = params[1]
        values['buildTag'] = buildTag
    elif task['method'] == 'tagBuild':
        destTag = server.getTag(params[0])
        build = server.getBuild(params[1])
        values['destTag'] = destTag
        values['build'] = build
    elif task['method'] == 'newRepo':
        tag = server.getTag(params[0])
        values['tag'] = tag
    elif task['method'] == 'tagNotification':
        destTag = None
        if params[2]:
            destTag = server.getTag(params[2])
        srcTag = None
        if params[3]:
            srcTag = server.getTag(params[3])
        build = server.getBuild(params[4])
        user = server.getUser(params[5])
        values['destTag'] = destTag
        values['srcTag'] = srcTag
        values['build'] = build
        values['user'] = user
    elif task['method'] == 'dependantTask':
        deps = [server.getTaskInfo(depID, request=True) for depID in params[0]]
        values['deps'] = deps
    elif task['method'] == 'wrapperRPM':
        buildTag = params[1]
        values['buildTag'] = buildTag
        if params[3]:
            wrapTask = server.getTaskInfo(params[3]['id'], request=True)
            values['wrapTask'] = wrapTask
    
    if task['state'] in (koji.TASK_STATES['CLOSED'], koji.TASK_STATES['FAILED']):
        try:
            result = server.getTaskResult(task['id'])
            values['result'] = result
            values['excClass'] = None
        except:
            excClass, exc = sys.exc_info()[:2]
            values['result'] = exc
            values['excClass'] = excClass
            # clear the exception, since we're just using
            # it for display purposes
            sys.exc_clear()
    else:
        values['result'] = None
        values['excClass'] = None

    output = server.listTaskOutput(task['id'])
    output.sort(_sortByExtAndName)
    values['output'] = output
    if req.currentUser:
        values['perms'] = server.getUserPerms(req.currentUser['id'])
    else:
        values['perms'] = []
    
    return _genHTML(req, 'taskinfo.chtml')

def resubmittask(req, taskID):
    server = _getServer(req)
    _assertLogin(req)
    
    taskID = int(taskID)
    newTaskID = server.resubmitTask(taskID)
    mod_python.util.redirect(req, 'taskinfo?taskID=%i' % newTaskID)

def canceltask(req, taskID):
    server = _getServer(req)
    _assertLogin(req)

    taskID = int(taskID)
    server.cancelTask(taskID)
    mod_python.util.redirect(req, 'taskinfo?taskID=%i' % taskID)

def _sortByExtAndName(a, b):
    """Sort two filenames, first by extension, and then by name."""
    aRoot, aExt = os.path.splitext(a)
    bRoot, bExt = os.path.splitext(b)
    return cmp(aExt, bExt) or cmp(aRoot, bRoot)

def getfile(req, taskID, name):
    server = _getServer(req)
    taskID = int(taskID)

    output = server.listTaskOutput(taskID, stat=True)
    file_info = output.get(name)
    if not file_info:
        raise koji.GenericError, 'no file "%s" output by task %i' % (name, taskID)
    
    if name.endswith('.rpm'):
        req.content_type = 'application/x-rpm'
        req.headers_out['Content-Disposition'] = 'attachment; filename=%s' % name
    elif name.endswith('.log'):
        req.content_type = 'text/plain'
    req.set_content_length(file_info['st_size'])

    offset = 0
    while True:
        content = server.downloadTaskOutput(taskID, name, offset=offset, size=65536)
        if not content:
            break
        req.write(content)
        offset += len(content)

def tags(req, start=None, order=None, childID=None):
    values = _initValues(req, 'Tags', 'tags')
    server = _getServer(req)

    if order == None:
        order = 'name'
    values['order'] = order

    tags = kojiweb.util.paginateMethod(server, values, 'listTags', kw=None,
                                       start=start, dataName='tags', prefix='tag', order=order)

    if req.currentUser:
        values['perms'] = server.getUserPerms(req.currentUser['id'])
    else:
        values['perms'] = []

    values['childID'] = childID
    
    return _genHTML(req, 'tags.chtml')

def packages(req, tagID=None, userID=None, order='package_name', start=None, prefix=None, inherited='1'):
    values = _initValues(req, 'Packages', 'packages')
    server = _getServer(req)
    tag = None
    if tagID != None:
        tagID = int(tagID)
        tag = server.getTag(tagID)
    values['tagID'] = tagID
    values['tag'] = tag
    user = None
    if userID != None:
        userID = int(userID)
        user = server.getUser(userID)
    values['userID'] = userID
    values['user'] = user
    values['order'] = order
    if prefix:
        prefix = prefix.lower()
    values['prefix'] = prefix
    inherited = int(inherited)
    values['inherited'] = inherited
    
    packages = kojiweb.util.paginateResults(server, values, 'listPackages',
                                            kw={'tagID': tagID, 'userID': userID, 'prefix': prefix, 'inherited': bool(inherited)},
                                            start=start, dataName='packages', prefix='package', order=order)
    
    values['chars'] = [chr(char) for char in range(48, 58) + range(97, 123)]
    
    return _genHTML(req, 'packages.chtml')

def packageinfo(req, packageID, tagOrder='name', tagStart=None, buildOrder='-completion_time', buildStart=None):
    values = _initValues(req, 'Package Info', 'packages')
    server = _getServer(req)

    if packageID.isdigit():
        packageID = int(packageID)
    package = server.getPackage(packageID)
    if package == None:
        raise koji.GenericError, 'invalid package ID: %s' % packageID

    values['title'] = package['name'] + ' | Package Info'

    values['package'] = package
    values['packageID'] = package['id']
    
    tags = kojiweb.util.paginateMethod(server, values, 'listTags', kw={'package': package['id']},
                                       start=tagStart, dataName='tags', prefix='tag', order=tagOrder)
    builds = kojiweb.util.paginateMethod(server, values, 'listBuilds', kw={'packageID': package['id']},
                                         start=buildStart, dataName='builds', prefix='build', order=buildOrder)

    return _genHTML(req, 'packageinfo.chtml')

def taginfo(req, tagID, all='0', packageOrder='package_name', packageStart=None, buildOrder='-completion_time', buildStart=None, childID=None):
    values = _initValues(req, 'Tag Info', 'tags')
    server = _getServer(req)

    if tagID.isdigit():
        tagID = int(tagID)
    tag = server.getTag(tagID, strict=True)

    values['title'] = tag['name'] + ' | Tag Info'

    all = int(all)

    numPackages = server.count('listPackages', tagID=tag['id'], inherited=True)
    numBuilds = server.count('listTagged', tag=tag['id'], inherit=True)
    values['numPackages'] = numPackages
    values['numBuilds'] = numBuilds
    
    inheritance = server.getFullInheritance(tag['id'])
    tagsByChild = {}
    for parent in inheritance:
        child_id = parent['child_id']
        if not tagsByChild.has_key(child_id):
            tagsByChild[child_id] = []
        tagsByChild[child_id].append(child_id)

    srcTargets = server.getBuildTargets(buildTagID=tag['id'])
    srcTargets.sort(_sortbyname)
    destTargets = server.getBuildTargets(destTagID=tag['id'])
    destTargets.sort(_sortbyname)

    values['tag'] = tag
    values['tagID'] = tag['id']
    values['inheritance'] = inheritance
    values['tagsByChild'] = tagsByChild
    values['srcTargets'] = srcTargets
    values['destTargets'] = destTargets
    values['all'] = all
    values['repo'] = server.getRepo(tag['id'], state=koji.REPO_READY)
    
    child = None
    if childID != None:
        child = server.getTag(int(childID), strict=True)
    values['child'] = child

    if req.currentUser:
        values['perms'] = server.getUserPerms(req.currentUser['id'])
    else:
        values['perms'] = []
    permList = server.getAllPerms()
    allPerms = dict([(perm['id'], perm['name']) for perm in permList])
    values['allPerms'] = allPerms

    return _genHTML(req, 'taginfo.chtml')

def tagcreate(req):
    server = _getServer(req)
    _assertLogin(req)

    form = req.form

    if form.has_key('add'):
        params = {}
        name = form['name'].value
        params['arches'] = form['arches'].value
        params['locked'] = form.has_key('locked')
        permission = form['permission'].value
        if permission != 'none':
            params['perm'] = int(permission)
        params['maven_support'] = form.has_key('maven_support')

        tagID = server.createTag(name, **params)

        mod_python.util.redirect(req, 'taginfo?tagID=%i' % tagID)
    elif form.has_key('cancel'):
        mod_python.util.redirect(req, 'tags')
    else:
        values = _initValues(req, 'Add Tag', 'tags')

        values['tag'] = None
        values['permissions'] = server.getAllPerms()

        return _genHTML(req, 'tagedit.chtml')

def tagedit(req, tagID):
    server = _getServer(req)
    _assertLogin(req)

    tagID = int(tagID)
    tag = server.getTag(tagID)
    if tag == None:
        raise koji.GenericError, 'no tag with ID: %i' % tagID

    form = req.form

    if form.has_key('save'):
        params = {}
        params['name'] = form['name'].value
        params['arches'] = form['arches'].value
        params['locked'] = form.has_key('locked')
        permission = form['permission'].value
        if permission != 'none':
            params['perm'] = int(permission)
        params['maven_support'] = form.has_key('maven_support')
        params['maven_include_all'] = form.has_key('maven_include_all')

        server.editTag2(tag['id'], **params)
        
        mod_python.util.redirect(req, 'taginfo?tagID=%i' % tag['id'])
    elif form.has_key('cancel'):
        mod_python.util.redirect(req, 'taginfo?tagID=%i' % tag['id'])
    else:
        values = _initValues(req, 'Edit Tag', 'tags')

        values['tag'] = tag
        values['permissions'] = server.getAllPerms()

        return _genHTML(req, 'tagedit.chtml')

def tagdelete(req, tagID):
    server = _getServer(req)
    _assertLogin(req)

    tagID = int(tagID)
    tag = server.getTag(tagID)
    if tag == None:
        raise koji.GenericError, 'no tag with ID: %i' % tagID

    server.deleteTag(tag['id'])

    mod_python.util.redirect(req, 'tags')

def tagparent(req, tagID, parentID, action):
    server = _getServer(req)
    _assertLogin(req)

    tag = server.getTag(int(tagID), strict=True)
    parent = server.getTag(int(parentID), strict=True)

    if action in ('add', 'edit'):
        form = req.form

        if form.has_key('add') or form.has_key('save'):
            newDatum = {}
            newDatum['parent_id'] = parent['id']
            newDatum['priority'] = int(form['priority'])
            maxdepth = form['maxdepth']
            maxdepth = len(maxdepth) > 0 and int(maxdepth) or None
            newDatum['maxdepth'] = maxdepth
            newDatum['intransitive'] = bool(form.has_key('intransitive'))
            newDatum['noconfig'] = bool(form.has_key('noconfig'))
            newDatum['pkg_filter'] = form['pkg_filter'].value

            data = server.getInheritanceData(tag['id'])
            data.append(newDatum)
                
            server.setInheritanceData(tag['id'], data)
        elif form.has_key('cancel'):
            pass
        else:
            values = _initValues(req, action.capitalize() + ' Parent Tag', 'tags')
            values['tag'] = tag
            values['parent'] = parent

            inheritanceData = server.getInheritanceData(tag['id'])
            maxPriority = 0
            for datum in inheritanceData:
                if datum['priority'] > maxPriority:
                    maxPriority = datum['priority']
            values['maxPriority'] = maxPriority
            inheritanceData = [datum for datum in  inheritanceData \
                               if datum['parent_id'] == parent['id']]
            if len(inheritanceData) == 0:
                values['inheritanceData'] = None
            elif len(inheritanceData) == 1:
                values['inheritanceData'] = inheritanceData[0]
            else:
                raise koji.GenericError, 'tag %i has tag %i listed as a parent more than once' % (tag['id'], parent['id'])
            
            return _genHTML(req, 'tagparent.chtml')
    elif action == 'remove':
        data = server.getInheritanceData(tag['id'])
        for datum in data:
            if datum['parent_id'] == parent['id']:
                datum['delete link'] = True
                break
        else:
            raise koji.GenericError, 'tag %i is not a parent of tag %i' % (parent['id'], tag['id'])

        server.setInheritanceData(tag['id'], data)
    else:
        raise koji.GenericError, 'unknown action: %s' % action

    mod_python.util.redirect(req, 'taginfo?tagID=%i' % tag['id'])

def buildinfo(req, buildID):
    values = _initValues(req, 'Build Info', 'builds')
    server = _getServer(req)

    buildID = int(buildID)
    
    build = server.getBuild(buildID)

    values['title'] = koji.buildLabel(build) + ' | Build Info'

    tags = server.listTags(build['id'])
    tags.sort(_sortbyname)
    rpms = server.listBuildRPMs(build['id'])
    rpms.sort(_sortbyname)
    mavenbuild = server.getMavenBuild(buildID)
    archives = server.listArchives(build['id'], queryOpts={'order': 'filename'})

    rpmsByArch = {}
    debuginfoByArch = {}
    for rpm in rpms:
        canon_arch = koji.canonArch(rpm['arch'])
        if rpm['name'].endswith('-debuginfo') or rpm['name'].endswith('-debuginfo-common'):
            debuginfoByArch.setdefault(canon_arch, []).append(rpm)
        else:
            rpmsByArch.setdefault(canon_arch, []).append(rpm)

    if build['task_id']:
        task = server.getTaskInfo(build['task_id'], request=True)
    else:
        task = None

    values['build'] = build
    values['tags'] = tags
    values['rpmsByArch'] = rpmsByArch
    values['debuginfoByArch'] = debuginfoByArch
    values['task'] = task
    values['mavenbuild'] = mavenbuild
    values['archives'] = archives
    
    if req.currentUser:
        values['perms'] = server.getUserPerms(req.currentUser['id'])
    else:
        values['perms'] = []
    
    values['changelog'] = server.getChangelogEntries(build['id'])
    if build['state'] == koji.BUILD_STATES['BUILDING']:
        avgDuration = server.getAverageBuildDuration(build['package_id'])
        if avgDuration != None:
            avgDelta = datetime.timedelta(seconds=avgDuration)
            startTime = datetime.datetime.fromtimestamp(
                time.mktime(time.strptime(koji.formatTime(build['creation_time']), '%Y-%m-%d %H:%M:%S'))
                )
            values['estCompletion'] = startTime + avgDelta
        else:
            values['estCompletion'] = None

    values['downloadBase'] = req.get_options().get('KojiPackagesURL', 'http://localhost/packages')
    values['mavenBase'] = req.get_options().get('KojiMavenURL', 'http://localhost/maven2')
    values['archiveBase'] = req.get_options().get('KojiArchiveURL', 'http://localhost/archives')

    return _genHTML(req, 'buildinfo.chtml')

<<<<<<< HEAD
def builds(req, userID=None, tagID=None, state=None, order='-completion_time', start=None, prefix=None, inherited='1', mavenonly='0'):
=======
def builds(req, userID=None, tagID=None, packageID=None, state=None, order='-completion_time', start=None, prefix=None, inherited='1'):
>>>>>>> 05a1ec6e
    values = _initValues(req, 'Builds', 'builds')
    server = _getServer(req)

    user = None
    if userID:
        if userID.isdigit():
            userID = int(userID)
        user = server.getUser(userID, strict=True)
    values['userID'] = userID
    values['user'] = user

    loggedInUser = req.currentUser
    values['loggedInUser'] = loggedInUser

    values['users'] = server.listUsers(queryOpts={'order': 'name'})

    tag = None
    if tagID:
        if tagID.isdigit():
            tagID = int(tagID)
        tag = server.getTag(tagID, strict=True)
    values['tagID'] = tagID
    values['tag'] = tag

    package = None
    if packageID:
        if packageID.isdigit():
            packageID = int(packageID)
        package = server.getPackage(packageID, strict=True)
    values['packageID'] = packageID
    values['package'] = package

    if state == 'all':
        state = None
    elif state != None:
        state = int(state)
    values['state'] = state

    if prefix:
        prefix = prefix.lower()
    values['prefix'] = prefix
    
    values['order'] = order
    inherited = int(inherited)
    values['inherited'] = inherited
    mavenonly = int(mavenonly)
    values['mavenonly'] = mavenonly

    if tag:
        # don't need to consider 'state' here, since only completed builds would be tagged
<<<<<<< HEAD
        builds = kojiweb.util.paginateResults(server, values, 'listTagged', kw={'tag': tag['id'], 'inherit': bool(inherited), 'prefix': prefix,
                                                                                'maven_only': bool(mavenonly)},
                                              start=start, dataName='builds', prefix='build', order=order)
    else:
        builds = kojiweb.util.paginateMethod(server, values, 'listBuilds', kw={'userID': (user and user['id'] or None), 'state': state, 'prefix': prefix,
                                                                               'mavenOnly': bool(mavenonly)},
=======
        builds = kojiweb.util.paginateResults(server, values, 'listTagged', kw={'tag': tag['id'], 'package': (package and package['name'] or None),
                                                                                'owner': (user and user['name'] or None),
                                                                                'inherit': bool(inherited), 'prefix': prefix},
                                              start=start, dataName='builds', prefix='build', order=order)
    else:
        builds = kojiweb.util.paginateMethod(server, values, 'listBuilds', kw={'userID': (user and user['id'] or None), 'packageID': (package and package['id'] or None),
                                                                               'state': state, 'prefix': prefix},
>>>>>>> 05a1ec6e
                                             start=start, dataName='builds', prefix='build', order=order)
    
    values['chars'] = [chr(char) for char in range(48, 58) + range(97, 123)]

    return _genHTML(req, 'builds.chtml')

def users(req, order='name', start=None, prefix=None):
    values = _initValues(req, 'Users', 'users')
    server = _getServer(req)

    if prefix:
        prefix = prefix.lower()
    values['prefix'] = prefix

    values['order'] = order

    users = kojiweb.util.paginateMethod(server, values, 'listUsers', kw={'prefix': prefix},
                                        start=start, dataName='users', prefix='user', order=order)

    values['chars'] = [chr(char) for char in range(48, 58) + range(97, 123)]
    
    return _genHTML(req, 'users.chtml')

def userinfo(req, userID, packageOrder='package_name', packageStart=None, buildOrder='-completion_time', buildStart=None):
    values = _initValues(req, 'User Info', 'users')
    server = _getServer(req)

    if userID.isdigit():
        userID = int(userID)
    user = server.getUser(userID, strict=True)

    values['title'] = user['name'] + ' | User Info'

    values['user'] = user
    values['userID'] = userID
    
    packages = kojiweb.util.paginateResults(server, values, 'listPackages', kw={'userID': user['id'], 'with_dups': True},
                                            start=packageStart, dataName='packages', prefix='package', order=packageOrder, pageSize=10)
    
    builds = kojiweb.util.paginateMethod(server, values, 'listBuilds', kw={'userID': user['id']},
                                         start=buildStart, dataName='builds', prefix='build', order=buildOrder, pageSize=10)
    
    return _genHTML(req, 'userinfo.chtml')

def rpminfo(req, rpmID, fileOrder='name', fileStart=None):
    values = _initValues(req, 'RPM Info', 'builds')
    server = _getServer(req)

    rpmID = int(rpmID)
    rpm = server.getRPM(rpmID)

    values['title'] = '%(name)s-%%s%(version)s-%(release)s.%(arch)s.rpm' % rpm + ' | RPM Info'
    epochStr = ''
    if rpm['epoch'] != None:
        epochStr = '%s:' % rpm['epoch']
    values['title'] = values['title'] % epochStr

    build = server.getBuild(rpm['build_id'])
    builtInRoot = None
    if rpm['buildroot_id'] != None:
        builtInRoot = server.getBuildroot(rpm['buildroot_id'])
    requires = server.getRPMDeps(rpm['id'], koji.DEP_REQUIRE)
    requires.sort(_sortbyname)
    provides = server.getRPMDeps(rpm['id'], koji.DEP_PROVIDE)
    provides.sort(_sortbyname)
    obsoletes = server.getRPMDeps(rpm['id'], koji.DEP_OBSOLETE)
    obsoletes.sort(_sortbyname)
    conflicts = server.getRPMDeps(rpm['id'], koji.DEP_CONFLICT)
    conflicts.sort(_sortbyname)
    buildroots = server.listBuildroots(rpmID=rpm['id'])
    buildroots.sort(kojiweb.util.sortByKeyFunc('-create_event_time'))

    values['rpmID'] = rpmID
    values['rpm'] = rpm
    values['build'] = build
    values['builtInRoot'] = builtInRoot
    values['requires'] = requires
    values['provides'] = provides
    values['obsoletes'] = obsoletes
    values['conflicts'] = conflicts
    values['buildroots'] = buildroots
    
    files = kojiweb.util.paginateMethod(server, values, 'listRPMFiles', args=[rpm['id']],
                                        start=fileStart, dataName='files', prefix='file', order=fileOrder)

    return _genHTML(req, 'rpminfo.chtml')

def archiveinfo(req, archiveID, fileOrder='name', fileStart=None):
    values = _initValues(req, 'Archive Info', 'builds')
    server = _getServer(req)

    archiveID = int(archiveID)
    archive = server.getArchive(archiveID)
    archive_type = server.getArchiveType(type_id=archive['type_id'])
    build = server.getBuild(archive['build_id'])
    maveninfo = server.getMavenArchive(archive['id'])
    builtInRoot = None
    if archive['buildroot_id'] != None:
        builtInRoot = server.getBuildroot(archive['buildroot_id'])
    files = kojiweb.util.paginateMethod(server, values, 'listArchiveFiles', args=[archive['id']],
                                        start=fileStart, dataName='files', prefix='file', order=fileOrder)
    buildroots = server.listBuildroots(archiveID=archive['id'])
    buildroots.sort(kojiweb.util.sortByKeyFunc('-create_event_time'))

<<<<<<< HEAD

    values['archiveID'] = archive['id']
    values['archive'] = archive
    values['archive_type'] = archive_type
    values['build'] = build
    values['maveninfo'] = maveninfo
    values['builtInRoot'] = builtInRoot
    values['buildroots'] = buildroots

    return _genHTML(req, 'archiveinfo.chtml')

def fileinfo(req, filename, rpmID=None, archiveID=None):
    values = _initValues(req, 'File Info', 'builds')
    server = _getServer(req)

    values['rpm'] = None
    values['archive'] = None
    
    if rpmID:
        rpmID = int(rpmID)
        rpm = server.getRPM(rpmID)
        if not rpm:
            raise koji.GenericError, 'invalid RPM ID: %i' % rpmID
        file = server.getRPMFile(rpm['id'], filename)
        if not file:
            raise koji.GenericError, 'no file %s in RPM %i' % (filename, rpmID)
        values['rpm'] = rpm
    elif archiveID:
        archiveID = int(archiveID)
        archive = server.getArchive(archiveID)
        if not archive:
            raise koji.GenericError, 'invalid archive ID: %i' % archiveID
        file = server.getArchiveFile(archive['id'], filename)
        if not file:
            raise koji.GenericError, 'no file %s in archive %i' % (filename, archiveID)
        values['archive'] = archive
    else:
        raise koji.GenericError, 'either rpmID or archiveID must be specified'
    
=======
    values['title'] = file['name'] + ' | File Info'

    values['rpm'] = rpm
>>>>>>> 05a1ec6e
    values['file'] = file

    return _genHTML(req, 'fileinfo.chtml')

def cancelbuild(req, buildID):
    server = _getServer(req)
    _assertLogin(req)
    
    buildID = int(buildID)
    build = server.getBuild(buildID)
    if build == None:
        raise koji.GenericError, 'unknown build ID: %i' % buildID

    result = server.cancelBuild(build['id'])
    if not result:
        raise koji.GenericError, 'unable to cancel build'

    mod_python.util.redirect(req, 'buildinfo?buildID=%i' % build['id'])

def hosts(req, start=None, order='name'):
    values = _initValues(req, 'Hosts', 'hosts')
    server = _getServer(req)

    values['order'] = order

    hosts = server.listHosts()
    
    server.multicall = True
    for host in hosts:
        server.getLastHostUpdate(host['id'])
    updates = server.multiCall()
    for host, [lastUpdate] in zip(hosts, updates):
        host['last_update'] = lastUpdate

    # Paginate after retrieving last update info so we can sort on it
    kojiweb.util.paginateList(values, hosts, start, 'hosts', 'host', order)

    return _genHTML(req, 'hosts.chtml')

def hostinfo(req, hostID=None, userID=None):
    values = _initValues(req, 'Host Info', 'hosts')
    server = _getServer(req)

    if hostID:
        if hostID.isdigit():
            hostID = int(hostID)
        host = server.getHost(hostID)
        if host == None:
            raise koji.GenericError, 'invalid host ID: %s' % hostID
    elif userID:
        userID = int(userID)
        hosts = server.listHosts(userID=userID)
        host = None
        if hosts:
            host = hosts[0]
        if host == None:
            raise koji.GenericError, 'invalid host ID: %s' % userID
    else:
        raise koji.GenericError, 'hostID or userID must be provided'

    values['title'] = host['name'] + ' | Host Info'

    channels = server.listChannels(host['id'])
    channels.sort(_sortbyname)
    buildroots = server.listBuildroots(hostID=host['id'],
                                       state=[state[1] for state in koji.BR_STATES.items() if state[0] != 'EXPIRED'])
    buildroots.sort(kojiweb.util.sortByKeyFunc('-create_event_time'))

    values['host'] = host
    values['channels'] = channels
    values['buildroots'] = buildroots
    values['lastUpdate'] = server.getLastHostUpdate(host['id'])
    if req.currentUser:
        values['perms'] = server.getUserPerms(req.currentUser['id'])
    else:
        values['perms'] = []
    
    return _genHTML(req, 'hostinfo.chtml')

def disablehost(req, hostID):
    server = _getServer(req)
    _assertLogin(req)

    hostID = int(hostID)
    host = server.getHost(hostID, strict=True)
    server.disableHost(host['name'])

    mod_python.util.redirect(req, 'hostinfo?hostID=%i' % host['id'])

def enablehost(req, hostID):
    server = _getServer(req)
    _assertLogin(req)

    hostID = int(hostID)
    host = server.getHost(hostID, strict=True)
    server.enableHost(host['name'])

    mod_python.util.redirect(req, 'hostinfo?hostID=%i' % host['id'])

def channelinfo(req, channelID):
    values = _initValues(req, 'Channel Info', 'hosts')
    server = _getServer(req)

    channelID = int(channelID)
    channel = server.getChannel(channelID)
    if channel == None:
        raise koji.GenericError, 'invalid channel ID: %i' % channelID

    values['title'] = channel['name'] + ' | Channel Info'

    hosts = server.listHosts(channelID=channelID)
    hosts.sort(_sortbyname)

    values['channel'] = channel
    values['hosts'] = hosts

    return _genHTML(req, 'channelinfo.chtml')

def buildrootinfo(req, buildrootID, builtStart=None, builtOrder=None, componentStart=None, componentOrder=None):
    values = _initValues(req, 'Buildroot Info', 'hosts')
    server = _getServer(req)

    buildrootID = int(buildrootID)
    buildroot = server.getBuildroot(buildrootID)

    values['title'] = '%(tag_name)s-%(id)i-%(repo_id)i' % buildroot + ' | Buildroot Info'

    if buildroot == None:
        raise koji.GenericError, 'unknown buildroot ID: %i' % buildrootID

    task = server.getTaskInfo(buildroot['task_id'], request=True)

    values['buildroot'] = buildroot
    values['task'] = task
    
    return _genHTML(req, 'buildrootinfo.chtml')

def rpmlist(req, buildrootID, type, start=None, order='nvr'):
    values = _initValues(req, 'RPM List', 'hosts')
    server = _getServer(req)

    buildrootID = int(buildrootID)
    buildroot = server.getBuildroot(buildrootID)
    if buildroot == None:
        raise koji.GenericError, 'unknown buildroot ID: %i' % buildrootID

    rpms = None
    if type == 'component':
        rpms = kojiweb.util.paginateMethod(server, values, 'listRPMs', kw={'componentBuildrootID': buildroot['id']},
                                           start=start, dataName='rpms', prefix='rpm', order=order)
    elif type == 'built':
        rpms = kojiweb.util.paginateMethod(server, values, 'listRPMs', kw={'buildrootID': buildroot['id']},
                                           start=start, dataName='rpms', prefix='rpm', order=order)

    values['buildroot'] = buildroot
    values['type'] = type

    values['order'] = order

    return _genHTML(req, 'rpmlist.chtml')

def archivelist(req, buildrootID, type, start=None, order='filename'):
    values = _initValues(req, 'Archive List', 'hosts')
    server = _getServer(req)

    buildrootID = int(buildrootID)
    buildroot = server.getBuildroot(buildrootID)
    if buildroot == None:
        raise koji.GenericError, 'unknown buildroot ID: %i' % buildrootID

    archives = None
    if type == 'component':
        rpms = kojiweb.util.paginateMethod(server, values, 'listArchives', kw={'componentBuildrootID': buildroot['id']},
                                           start=start, dataName='archives', prefix='archive', order=order)
    elif type == 'built':
        rpms = kojiweb.util.paginateMethod(server, values, 'listArchives', kw={'buildrootID': buildroot['id']},
                                           start=start, dataName='archives', prefix='archive', order=order)
    else:
        raise koji.GenericError, 'invalid type: %s' % type

    values['buildroot'] = buildroot
    values['type'] = type

    values['order'] = order

    return _genHTML(req, 'archivelist.chtml')

def buildtargets(req, start=None, order='name'):
    values = _initValues(req, 'Build Targets', 'buildtargets')
    server = _getServer(req)

    targets = kojiweb.util.paginateMethod(server, values, 'getBuildTargets',
                                          start=start, dataName='targets', prefix='target', order=order)
    
    values['order'] = order
    if req.currentUser:
        values['perms'] = server.getUserPerms(req.currentUser['id'])
    else:
        values['perms'] = []
    
    return _genHTML(req, 'buildtargets.chtml')

def buildtargetinfo(req, targetID=None, name=None):
    values = _initValues(req, 'Build Target Info', 'buildtargets')
    server = _getServer(req)

    target = None
    if targetID != None:
        targetID = int(targetID)
        target = server.getBuildTarget(targetID)
    elif name != None:
        target = server.getBuildTarget(name)
    
    if target == None:
        raise koji.GenericError, 'invalid build target: %s' % (targetID or name)

    values['title'] = target['name'] + ' | Build Target Info'

    buildTag = server.getTag(target['build_tag'])
    destTag = server.getTag(target['dest_tag'])

    values['target'] = target
    values['buildTag'] = buildTag
    values['destTag'] = destTag
    if req.currentUser:
        values['perms'] = server.getUserPerms(req.currentUser['id'])
    else:
        values['perms'] = []

    return _genHTML(req, 'buildtargetinfo.chtml')

def buildtargetedit(req, targetID):
    server = _getServer(req)
    _assertLogin(req)

    targetID = int(targetID)

    target = server.getBuildTarget(targetID)
    if target == None:
        raise koji.GenericError, 'invalid build target: %s' % targetID

    form = req.form

    if form.has_key('save'):
        name = form['name'].value
        buildTagID = int(form['buildTag'])
        buildTag = server.getTag(buildTagID)
        if buildTag == None:
            raise koji.GenericError, 'invalid tag ID: %i' % buildTagID

        destTagID = int(form['destTag'])
        destTag = server.getTag(destTagID)
        if destTag == None:
            raise koji.GenericError, 'invalid tag ID: %i' % destTagID

        server.editBuildTarget(target['id'], name, buildTag['id'], destTag['id'])

        mod_python.util.redirect(req, 'buildtargetinfo?targetID=%i' % target['id'])
    elif form.has_key('cancel'):
        mod_python.util.redirect(req, 'buildtargetinfo?targetID=%i' % target['id'])
    else:
        values = _initValues(req, 'Edit Build Target', 'buildtargets')
        tags = server.listTags()
        tags.sort(_sortbyname)
        
        values['target'] = target
        values['tags'] = tags

        return _genHTML(req, 'buildtargetedit.chtml')

def buildtargetcreate(req):
    server = _getServer(req)
    _assertLogin(req)

    form = req.form

    if form.has_key('add'):
        # Use the str .value field of the StringField object,
        # since xmlrpclib doesn't know how to marshal the StringFields
        # returned by mod_python
        name = form['name'].value
        buildTagID = int(form['buildTag'])
        destTagID = int(form['destTag'])

        server.createBuildTarget(name, buildTagID, destTagID)
        target = server.getBuildTarget(name)

        if target == None:
            raise koji.GenericError, 'error creating build target "%s"' % name
        
        mod_python.util.redirect(req, 'buildtargetinfo?targetID=%i' % target['id'])
    elif form.has_key('cancel'):
        mod_python.util.redirect(req, 'buildtargets')
    else:
        values = _initValues(req, 'Add Build Target', 'builtargets')

        tags = server.listTags()
        tags.sort(_sortbyname)

        values['target'] = None
        values['tags'] = tags

        return _genHTML(req, 'buildtargetedit.chtml')

def buildtargetdelete(req, targetID):
    server = _getServer(req)
    _assertLogin(req)

    targetID = int(targetID)

    target = server.getBuildTarget(targetID)
    if target == None:
        raise koji.GenericError, 'invalid build target: %i' % targetID

    server.deleteBuildTarget(target['id'])

    mod_python.util.redirect(req, 'buildtargets')

def reports(req):
    server = _getServer(req)
    values = _initValues(req, 'Reports', 'reports')
    return _genHTML(req, 'reports.chtml')

def buildsbyuser(req, start=None, order='-builds'):
    values = _initValues(req, 'Builds by User', 'reports')
    server = _getServer(req)

    maxBuilds = 1
    users = server.listUsers()

    server.multicall = True
    for user in users:
        server.listBuilds(userID=user['id'], queryOpts={'countOnly': True})
    buildCounts = server.multiCall()

    for user, [numBuilds] in zip(users, buildCounts):
        user['builds'] = numBuilds
        if numBuilds > maxBuilds:
            maxBuilds = numBuilds
    
    values['order'] = order

    graphWidth = 400.0
    values['graphWidth'] = graphWidth
    values['maxBuilds'] = maxBuilds
    values['increment'] = graphWidth / maxBuilds
    kojiweb.util.paginateList(values, users, start, 'userBuilds', 'userBuild', order)

    return _genHTML(req, 'buildsbyuser.chtml')

def rpmsbyhost(req, start=None, order=None, hostArch=None, rpmArch=None):
    values = _initValues(req, 'RPMs by Host', 'reports')
    server = _getServer(req)

    maxRPMs = 1
    hostArchFilter = hostArch
    if hostArchFilter == 'ix86':
        hostArchFilter = ['i386', 'i486', 'i586', 'i686']
    hosts = server.listHosts(arches=hostArchFilter)
    rpmArchFilter = rpmArch
    if rpmArchFilter == 'ix86':
        rpmArchFilter = ['i386', 'i486', 'i586', 'i686']

    server.multicall = True
    for host in hosts:
        server.listRPMs(hostID=host['id'], arches=rpmArchFilter, queryOpts={'countOnly': True})
    rpmCounts = server.multiCall()

    for host, [numRPMs] in zip(hosts, rpmCounts):
        host['rpms'] = numRPMs
        if numRPMs > maxRPMs:
            maxRPMs = numRPMs
    
    values['hostArch'] = hostArch
    hostArchList = server.getAllArches()
    hostArchList.sort()
    values['hostArchList'] = hostArchList
    values['rpmArch'] = rpmArch
    values['rpmArchList'] = hostArchList + ['noarch', 'src']
    
    if order == None:
        order = '-rpms'
    values['order'] = order

    graphWidth = 400.0
    values['graphWidth'] = graphWidth
    values['maxRPMs'] = maxRPMs
    values['increment'] = graphWidth / maxRPMs
    kojiweb.util.paginateList(values, hosts, start, 'hosts', 'host', order)

    return _genHTML(req, 'rpmsbyhost.chtml')

def packagesbyuser(req, start=None, order=None):
    values = _initValues(req, 'Packages by User', 'reports')
    server = _getServer(req)

    maxPackages = 1
    users = server.listUsers()

    server.multicall = True
    for user in users:
        server.count('listPackages', userID=user['id'], with_dups=True)
    packageCounts = server.multiCall()

    for user, [numPackages] in zip(users, packageCounts):
        user['packages'] = numPackages
        if numPackages > maxPackages:
            maxPackages = numPackages

    if order == None:
        order = '-packages'
    values['order'] = order

    graphWidth = 400.0
    values['graphWidth'] = graphWidth
    values['maxPackages'] = maxPackages
    values['increment'] = graphWidth / maxPackages
    kojiweb.util.paginateList(values, users, start, 'users', 'user', order)

    return _genHTML(req, 'packagesbyuser.chtml')

def tasksbyhost(req, start=None, order='-tasks', hostArch=None):
    values = _initValues(req, 'Tasks by Host', 'reports')
    server = _getServer(req)

    maxTasks = 1
    
    hostArchFilter = hostArch
    if hostArchFilter == 'ix86':
        hostArchFilter = ['i386', 'i486', 'i586', 'i686']
    
    hosts = server.listHosts(arches=hostArchFilter)

    server.multicall = True
    for host in hosts:
        server.listTasks(opts={'host_id': host['id']}, queryOpts={'countOnly': True})
    taskCounts = server.multiCall()

    for host, [numTasks] in zip(hosts, taskCounts):
        host['tasks'] = numTasks
        if numTasks > maxTasks:
            maxTasks = numTasks
    
    values['hostArch'] = hostArch
    hostArchList = server.getAllArches()
    hostArchList.sort()
    values['hostArchList'] = hostArchList
    
    values['order'] = order

    graphWidth = 400.0
    values['graphWidth'] = graphWidth
    values['maxTasks'] = maxTasks
    values['increment'] = graphWidth / maxTasks
    kojiweb.util.paginateList(values, hosts, start, 'hosts', 'host', order)

    return _genHTML(req, 'tasksbyhost.chtml')

def tasksbyuser(req, start=None, order='-tasks'):
    values = _initValues(req, 'Tasks by User', 'reports')
    server = _getServer(req)

    maxTasks = 1
    
    users = server.listUsers()

    server.multicall = True
    for user in users:
        server.listTasks(opts={'owner': user['id']}, queryOpts={'countOnly': True})
    taskCounts = server.multiCall()

    for user, [numTasks] in zip(users, taskCounts):
        user['tasks'] = numTasks
        if numTasks > maxTasks:
            maxTasks = numTasks
        
    values['order'] = order

    graphWidth = 400.0
    values['graphWidth'] = graphWidth
    values['maxTasks'] = maxTasks
    values['increment'] = graphWidth / maxTasks
    kojiweb.util.paginateList(values, users, start, 'users', 'user', order)

    return _genHTML(req, 'tasksbyuser.chtml')

def buildsbystatus(req, days='7'):
    values = _initValues(req, 'Builds by Status', 'reports')
    server = _getServer(req)

    days = int(days)
    if days != -1:
        seconds = 60 * 60 * 24 * days
        dateAfter = time.time() - seconds
    else:
        dateAfter = None
    values['days'] = days

    server.multicall = True
    # use taskID=-1 to filter out builds with a null task_id (imported rather than built in koji)
    server.listBuilds(completeAfter=dateAfter, state=koji.BUILD_STATES['COMPLETE'], taskID=-1, queryOpts={'countOnly': True})
    server.listBuilds(completeAfter=dateAfter, state=koji.BUILD_STATES['FAILED'], taskID=-1, queryOpts={'countOnly': True})
    server.listBuilds(completeAfter=dateAfter, state=koji.BUILD_STATES['CANCELED'], taskID=-1, queryOpts={'countOnly': True})
    [[numSucceeded], [numFailed], [numCanceled]] = server.multiCall()
    
    values['numSucceeded'] = numSucceeded
    values['numFailed'] = numFailed
    values['numCanceled'] = numCanceled

    maxBuilds = 1
    for value in (numSucceeded, numFailed, numCanceled):
        if value > maxBuilds:
            maxBuilds = value

    graphWidth = 400.0
    values['graphWidth'] = graphWidth
    values['maxBuilds'] = maxBuilds
    values['increment'] = graphWidth / maxBuilds

    return _genHTML(req, 'buildsbystatus.chtml')

def buildsbytarget(req, days='7', start=None, order='-builds'):
    values = _initValues(req, 'Builds by Target', 'reports')
    server = _getServer(req)

    days = int(days)
    if days != -1:
        seconds = 60 * 60 * 24 * days
        dateAfter = time.time() - seconds
    else:
        dateAfter = None
    values['days'] = days

    targets = {}
    maxBuilds = 1

    tasks = server.listTasks(opts={'method': 'build', 'completeAfter': dateAfter, 'decode': True})

    for task in tasks:
        targetName = task['request'][1]
        target = targets.get(targetName)
        if not target:
            target = {'name': targetName}
            targets[targetName] = target
        builds = target.get('builds', 0) + 1
        target['builds'] = builds
        if builds > maxBuilds:
            maxBuilds = builds

    kojiweb.util.paginateList(values, targets.values(), start, 'targets', 'target', order)    

    values['order'] = order

    graphWidth = 400.0
    values['graphWidth'] = graphWidth
    values['maxBuilds'] = maxBuilds
    values['increment'] = graphWidth / maxBuilds

    return _genHTML(req, 'buildsbytarget.chtml')
    
def recentbuilds(req, user=None, tag=None, package=None):
    values = _initValues(req, 'Recent Build RSS')
    server = _getServer(req)

    tagObj = None
    if tag != None:
        if tag.isdigit():
            tag = int(tag)
        tagObj = server.getTag(tag)

    userObj = None
    if user != None:
        if user.isdigit():
            user = int(user)
        userObj = server.getUser(user)

    packageObj = None
    if package:
        if package.isdigit():
            package = int(package)
        packageObj = server.getPackage(package)

    if tagObj != None:
        builds = server.listTagged(tagObj['id'], inherit=True, package=(packageObj and packageObj['name'] or None),
                                   owner=(userObj and userObj['name'] or None))
        builds.sort(kojiweb.util.sortByKeyFunc('-completion_time', noneGreatest=True))
        builds = builds[:20]
    else:
        kwargs = {}
        if userObj:
            kwargs['userID'] = userObj['id']
        if packageObj:
            kwargs['packageID'] = packageObj['id']
        builds = server.listBuilds(queryOpts={'order': '-completion_time', 'limit': 20}, **kwargs)

    server.multicall = True
    for build in builds:
        if build['task_id']:
            server.getTaskInfo(build['task_id'], request=True)
        else:
            server.echo(None)
    tasks = server.multiCall()

    server.multicall = True
    queryOpts = {'limit': 3}
    for build in builds:
        if build['state'] == koji.BUILD_STATES['COMPLETE']:
            server.getChangelogEntries(build['build_id'], queryOpts=queryOpts)
        else:
            server.echo(None)
    clogs = server.multiCall()

    for i in range(len(builds)):
        task = tasks[i][0]
        if isinstance(task, list):
            # this is the output of server.echo(None) above
            task = None
        builds[i]['task'] = task
        builds[i]['changelog'] = clogs[i][0]
    
    values['tag'] = tagObj
    values['user'] = userObj
    values['package'] = packageObj
    values['builds'] = builds
    values['weburl'] = _getBaseURL(req)

    req.content_type = 'text/xml'
    return _genHTML(req, 'recentbuilds.chtml')

_infoURLs = {'package': 'packageinfo?packageID=%(id)i',
             'build': 'buildinfo?buildID=%(id)i',
             'tag': 'taginfo?tagID=%(id)i',
             'target': 'buildtargetinfo?targetID=%(id)i',
             'user': 'userinfo?userID=%(id)i',
             'host': 'hostinfo?hostID=%(id)i',
             'rpm': 'rpminfo?rpmID=%(id)i',
             'file': 'fileinfo?rpmID=%(id)i&filename=%(name)s'}
             
def search(req, start=None, order='name'):
    values = _initValues(req, 'Search', 'search')
    server = _getServer(req)

    form = req.form
    if form.has_key('terms') and form['terms']:
        terms = form['terms'].value
        type = form['type'].value
        match = form['match'].value
        values['terms'] = terms
        values['type'] = type
        values['match'] = match

        if match == 'regexp':
            try:
                re.compile(terms)
            except:
                raise koji.GenericError, 'invalid regular expression: %s' % terms
        
        infoURL = _infoURLs.get(type)
        if not infoURL:
            raise koji.GenericError, 'unknown search type: %s' % type
        values['infoURL'] = infoURL
        values['order'] = order
        
        results = kojiweb.util.paginateMethod(server, values, 'search', args=(terms, type, match),
                                              start=start, dataName='results', prefix='result', order=order)
        if not start and len(results) == 1:
            # if we found exactly one result, skip the result list and redirect to the info page
            # (you're feeling lucky)
            mod_python.util.redirect(req, infoURL % results[0])
        else:
            return _genHTML(req, 'searchresults.chtml')
    else:
        return _genHTML(req, 'search.chtml')

def watchlogs(req, taskID):
    html = """
<!DOCTYPE html PUBLIC "-//W3C//DTD XHTML 1.0 Strict//EN"
          "http://www.w3.org/TR/xhtml1/DTD/xhtml1-strict.dtd">
<html>
  <head>
    <script type="text/javascript" src="/koji-static/js/jsolait/init.js"></script>
    <script type="text/javascript" src="/koji-static/js/watchlogs.js"></script>
    <title>Logs for task %i | Koji</title>
  </head>
  <body onload="main()">
    <pre id="logs">
Loading logs...
    </pre>
  </body>
</html>
""" % int(taskID)
    return html<|MERGE_RESOLUTION|>--- conflicted
+++ resolved
@@ -921,11 +921,7 @@
 
     return _genHTML(req, 'buildinfo.chtml')
 
-<<<<<<< HEAD
-def builds(req, userID=None, tagID=None, state=None, order='-completion_time', start=None, prefix=None, inherited='1', mavenonly='0'):
-=======
-def builds(req, userID=None, tagID=None, packageID=None, state=None, order='-completion_time', start=None, prefix=None, inherited='1'):
->>>>>>> 05a1ec6e
+def builds(req, userID=None, tagID=None, packageID=None, state=None, order='-completion_time', start=None, prefix=None, inherited='1', mavenonly='0'):
     values = _initValues(req, 'Builds', 'builds')
     server = _getServer(req)
 
@@ -976,22 +972,15 @@
 
     if tag:
         # don't need to consider 'state' here, since only completed builds would be tagged
-<<<<<<< HEAD
-        builds = kojiweb.util.paginateResults(server, values, 'listTagged', kw={'tag': tag['id'], 'inherit': bool(inherited), 'prefix': prefix,
-                                                                                'maven_only': bool(mavenonly)},
-                                              start=start, dataName='builds', prefix='build', order=order)
-    else:
-        builds = kojiweb.util.paginateMethod(server, values, 'listBuilds', kw={'userID': (user and user['id'] or None), 'state': state, 'prefix': prefix,
-                                                                               'mavenOnly': bool(mavenonly)},
-=======
         builds = kojiweb.util.paginateResults(server, values, 'listTagged', kw={'tag': tag['id'], 'package': (package and package['name'] or None),
                                                                                 'owner': (user and user['name'] or None),
+                                                                                'maven_only': bool(mavenonly),
                                                                                 'inherit': bool(inherited), 'prefix': prefix},
                                               start=start, dataName='builds', prefix='build', order=order)
     else:
         builds = kojiweb.util.paginateMethod(server, values, 'listBuilds', kw={'userID': (user and user['id'] or None), 'packageID': (package and package['id'] or None),
+                                                                               'mavenOnly': bool(mavenonly),
                                                                                'state': state, 'prefix': prefix},
->>>>>>> 05a1ec6e
                                              start=start, dataName='builds', prefix='build', order=order)
     
     values['chars'] = [chr(char) for char in range(48, 58) + range(97, 123)]
@@ -1096,7 +1085,7 @@
     buildroots = server.listBuildroots(archiveID=archive['id'])
     buildroots.sort(kojiweb.util.sortByKeyFunc('-create_event_time'))
 
-<<<<<<< HEAD
+    values['title'] = archive['name'] + ' | Archive Info'
 
     values['archiveID'] = archive['id']
     values['archive'] = archive
@@ -1135,12 +1124,9 @@
         values['archive'] = archive
     else:
         raise koji.GenericError, 'either rpmID or archiveID must be specified'
-    
-=======
+
     values['title'] = file['name'] + ' | File Info'
 
-    values['rpm'] = rpm
->>>>>>> 05a1ec6e
     values['file'] = file
 
     return _genHTML(req, 'fileinfo.chtml')
