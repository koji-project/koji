#import koji
#from kojiweb import util

<<<<<<< HEAD
#include "includes/header.chtml"

  <h4>#if $state != None then $util.stateName($state).capitalize() else ''##if $mavenonly then ' Maven' else ''# Builds#if $prefix then ' starting with "%s"' % $prefix else ''##if $user then ' by <a href="userinfo?userID=%i">%s</a>' % ($user.id, $user.name) else ''##if $tag then ' in tag <a href="taginfo?tagID=%i">%s</a>' % ($tag.id, $tag.name) else ''#</h4>
=======
#attr _PASSTHROUGH = ['userID', 'tagID', 'packageID', 'order', 'prefix', 'state', 'inherited']

#include "includes/header.chtml"

  <h4>#if $state != None then $util.stateName($state).capitalize() else ''# Builds#if $package then ' of <a href="packageinfo?packageID=%i">%s</a>' % ($package.id, $package.name) else ''##if $prefix then ' starting with "%s"' % $prefix else ''##if $user then ' by <a href="userinfo?userID=%i">%s</a>' % ($user.id, $user.name) else ''##if $tag then ' in tag <a href="taginfo?tagID=%i">%s</a>' % ($tag.id, $tag.name) else ''#</h4>
>>>>>>> 05a1ec6e

  <table class="data-list">
    <tr>
      <td colspan="#if $tag then '6' else '5'#">
<<<<<<< HEAD
	#if $tag
	<strong>Inherited</strong>:
	<select name="inherited" class="filterlist" onchange="javascript: window.location = 'builds?inherited=' + this.value + '$util.passthrough($self, 'userID', 'tagID', 'order', 'prefix', 'state', 'mavenonly')';">
	  <option value="1" #if $inherited then 'selected="selected"' else ''#>yes</option>
	  <option value="0" #if not $inherited then 'selected="selected"' else ''#>no</option>
	</select>
	<br/>
	#end if
        <strong>State</strong>:
        <select name="state" class="filterlist" onchange="javascript: window.location = 'builds?state=' + this.value + '$util.passthrough($self, 'userID', 'tagID', 'order', 'prefix', 'inherited', 'mavenonly')';">
=======
        <table class="nested">
        #if $tag
        <tr><td>
        <strong>Inherited</strong>:
        </td><td>
        <select name="inherited" class="filterlist" onchange="javascript: window.location = 'builds?inherited=' + this.value + '$util.passthrough_except($self, 'inherited')';">
          <option value="1" #if $inherited then 'selected="selected"' else ''#>yes</option>
          <option value="0" #if not $inherited then 'selected="selected"' else ''#>no</option>
        </select>
        </td></tr>
        #end if
        <tr><td>
        <strong>State</strong>:
        </td><td>
        <select name="state" class="filterlist" onchange="javascript: window.location = 'builds?state=' + this.value + '$util.passthrough_except($self, 'state')';">
>>>>>>> 05a1ec6e
          <option value="all">all</option>
          #for $stateOpt in ['BUILDING', 'COMPLETE', 'FAILED', 'CANCELED']
          <option value="$koji.BUILD_STATES[$stateOpt]" #if $state == $koji.BUILD_STATES[$stateOpt] then 'selected="selected"' else ''#>$stateOpt.lower()</option>
          #end for
        </select>
        </td></tr>
        <tr><td>
        <strong>Built by</strong>:
        </td><td>
        <select name="userID" class="filterlist" onchange="javascript: window.location = 'builds?userID=' + this.value + '$util.passthrough_except($self, 'userID')';">
          <option value="" #if not $user then 'selected="selected"' else ''#>everyone</option>
          #if $loggedInUser
          <option value="$loggedInUser.name">me</option>
          #end if
          #for $userOption in $users
          <option value="$userOption.name" #if $userOption.name == ($user and $user.name or None) then 'selected="selected"' else ''#>$userOption.name</option>
          #end for
        </select>
<<<<<<< HEAD
	<br/>
	<strong>Type</strong>:
	<select name="mavenonly" class="filterlist" onchange="javascript: window.location='builds?mavenonly=' + this.value + '$util.passthrough($self, 'userID', 'tagID', 'order', 'prefix', 'inherited', 'state')';">
	  <option value="0" #if not $mavenonly then 'selected="selected"' else ''#>all</option>
	  <option value="1" #if $mavenonly then 'selected="selected"' else ''#>Maven</option>
	</select>
=======
        </td></tr>
        </table>
>>>>>>> 05a1ec6e
      </td>
    </tr>
    <tr>
      <td class="charlist" colspan="#if $tag then '6' else '5'#">
        #for $char in $chars
        #if $prefix == $char
        <strong>$char</strong>
        #else
<<<<<<< HEAD
        <a href="builds?prefix=$char$util.passthrough($self, 'userID', 'tagID', 'order', 'inherited', 'state', 'mavenonly')">$char</a>
=======
        <a href="builds?prefix=$char$util.passthrough_except($self, 'prefix')">$char</a>
>>>>>>> 05a1ec6e
        #end if
        | 
        #end for
        #if $prefix
<<<<<<< HEAD
        <a href="builds?${util.passthrough($self, 'userID', 'tagID', 'order', 'inherited', 'state', 'mavenonly')[1:]}">all</a>
=======
        <a href="builds?${util.passthrough_except($self, 'prefix')[1:]}">all</a>
>>>>>>> 05a1ec6e
        #else
        <strong>all</strong>
        #end if
      </td>
    </tr>
    <tr>
      <td class="paginate" colspan="#if $tag then '6' else '5'#">
        #if $len($buildPages) > 1
        <form class="pageJump">
          Page:
<<<<<<< HEAD
          <select onchange="javascript: window.location = 'builds?start=' + this.value * $buildRange + '$util.passthrough($self, 'userID', 'tagID', 'order', 'prefix', 'inherited', 'state', 'mavenonly')';">
=======
          <select onchange="javascript: window.location = 'builds?start=' + this.value * $buildRange + '$util.passthrough_except($self)';">
>>>>>>> 05a1ec6e
            #for $pageNum in $buildPages
            <option value="$pageNum"#if $pageNum == $buildCurrentPage then ' selected' else ''#>#echo $pageNum + 1#</option>
            #end for
          </select>
        </form>
        #end if
        #if $buildStart > 0
<<<<<<< HEAD
        <a href="builds?start=#echo $buildStart - $buildRange #$util.passthrough($self, 'userID', 'tagID', 'order', 'prefix', 'inherited', 'state', 'mavenonly')">&lt;&lt;&lt;</a>
=======
        <a href="builds?start=#echo $buildStart - $buildRange #$util.passthrough_except($self)">&lt;&lt;&lt;</a>
>>>>>>> 05a1ec6e
        #end if
        #if $totalBuilds != 0
        <strong>Builds #echo $buildStart + 1 # through #echo $buildStart + $buildCount # of $totalBuilds</strong>
        #end if
        #if $buildStart + $buildCount < $totalBuilds
<<<<<<< HEAD
        <a href="builds?start=#echo $buildStart + $buildRange#$util.passthrough($self, 'userID', 'tagID', 'order', 'prefix', 'inherited', 'state', 'mavenonly')">&gt;&gt;&gt;</a>
=======
        <a href="builds?start=#echo $buildStart + $buildRange#$util.passthrough_except($self)">&gt;&gt;&gt;</a>
>>>>>>> 05a1ec6e
        #end if
      </td>
    </tr>
    <tr class="list-header">
<<<<<<< HEAD
      <th><a href="builds?order=$util.toggleOrder($self, 'build_id')$util.passthrough($self, 'userID', 'tagID', 'prefix', 'inherited', 'state', 'mavenonly')">ID</a> $util.sortImage($self, 'build_id')</th>
      <th><a href="builds?order=$util.toggleOrder($self, 'nvr')$util.passthrough($self, 'userID', 'tagID', 'prefix', 'inherited', 'state', 'mavenonly')">NVR</a> $util.sortImage($self, 'nvr')</th>
      #if $tag
      <th><a href="builds?order=$util.toggleOrder($self, 'tag_name')$util.passthrough($self, 'userID', 'tagID', 'prefix', 'inherited', 'state', 'mavenonly')">Tag</a> $util.sortImage($self, 'tag_name')</th>
      #end if
      <th><a href="builds?order=$util.toggleOrder($self, 'owner_name')$util.passthrough($self, 'userID', 'tagID', 'prefix', 'inherited', 'state', 'mavenonly')">Built by</a> $util.sortImage($self, 'owner_name')</th>
      <th><a href="builds?order=$util.toggleOrder($self, 'completion_time')$util.passthrough($self, 'userID', 'tagID', 'prefix', 'inherited', 'state', 'mavenonly')">Finished</a> $util.sortImage($self, 'completion_time')</th>
      <th><a href="builds?order=$util.toggleOrder($self, 'state')$util.passthrough($self, 'userID', 'tagID', 'prefix', 'inherited', 'state', 'mavenonly')">State</a> $util.sortImage($self, 'state')</th>
=======
      <th><a href="builds?order=$util.toggleOrder($self, 'build_id')$util.passthrough_except($self, 'order')">ID</a> $util.sortImage($self, 'build_id')</th>
      <th><a href="builds?order=$util.toggleOrder($self, 'nvr')$util.passthrough_except($self, 'order')">NVR</a> $util.sortImage($self, 'nvr')</th>
      #if $tag
      <th><a href="builds?order=$util.toggleOrder($self, 'tag_name')$util.passthrough_except($self, 'order')">Tag</a> $util.sortImage($self, 'tag_name')</th>
      #end if
      <th><a href="builds?order=$util.toggleOrder($self, 'owner_name')$util.passthrough_except($self, 'order')">Built by</a> $util.sortImage($self, 'owner_name')</th>
      <th><a href="builds?order=$util.toggleOrder($self, 'completion_time')$util.passthrough_except($self, 'order')">Finished</a> $util.sortImage($self, 'completion_time')</th>
      <th><a href="builds?order=$util.toggleOrder($self, 'state')$util.passthrough_except($self, 'order')">State</a> $util.sortImage($self, 'state')</th>
>>>>>>> 05a1ec6e
    </tr>
    #if $len($builds) > 0
      #for $build in $builds
        <tr class="$util.rowToggle($self)">
          <td>$build.build_id</td>
          <td><a href="buildinfo?buildID=$build.build_id">$koji.buildLabel($build)</a></td>
          #if $tag
          <td><a href="taginfo?tagID=$build.tag_id">$build.tag_name</a></td>
          #end if
          <td><a href="userinfo?userID=$build.owner_id">$build.owner_name</a></td>
          <td>$util.formatTime($build.completion_time)</td>
          #set $stateName = $util.stateName($build.state)
          <td class="$stateName">$util.stateImage($build.state)</td>
        </tr>
      #end for
    #else
      <tr class="row-odd">
        <td colspan="#if $tag then '6' else '5'#">No builds</td>
      </tr>
    #end if
    <tr>
      <td class="paginate" colspan="#if $tag then '6' else '5'#">
        #if $len($buildPages) > 1
        <form class="pageJump">
          Page:
<<<<<<< HEAD
          <select onchange="javascript: window.location = 'builds?start=' + this.value * $buildRange + '$util.passthrough($self, 'userID', 'tagID', 'order', 'prefix', 'inherited', 'state', 'mavenonly')';">
=======
          <select onchange="javascript: window.location = 'builds?start=' + this.value * $buildRange + '$util.passthrough_except($self)';">
>>>>>>> 05a1ec6e
            #for $pageNum in $buildPages
            <option value="$pageNum"#if $pageNum == $buildCurrentPage then ' selected' else ''#>#echo $pageNum + 1#</option>
            #end for
          </select>
        </form>
        #end if
        #if $buildStart > 0
<<<<<<< HEAD
        <a href="builds?start=#echo $buildStart - $buildRange #$util.passthrough($self, 'userID', 'tagID', 'order', 'prefix', 'inherited', 'state', 'mavenonly')">&lt;&lt;&lt;</a>
=======
        <a href="builds?start=#echo $buildStart - $buildRange #$util.passthrough_except($self)">&lt;&lt;&lt;</a>
>>>>>>> 05a1ec6e
        #end if
        #if $totalBuilds != 0
        <strong>Builds #echo $buildStart + 1 # through #echo $buildStart + $buildCount # of $totalBuilds</strong>
        #end if
        #if $buildStart + $buildCount < $totalBuilds
<<<<<<< HEAD
        <a href="builds?start=#echo $buildStart + $buildRange#$util.passthrough($self, 'userID', 'tagID', 'order', 'prefix', 'inherited', 'state', 'mavenonly')">&gt;&gt;&gt;</a>
=======
        <a href="builds?start=#echo $buildStart + $buildRange#$util.passthrough_except($self)">&gt;&gt;&gt;</a>
>>>>>>> 05a1ec6e
        #end if
      </td>
    </tr>
  </table>

#include "includes/footer.chtml"<|MERGE_RESOLUTION|>--- conflicted
+++ resolved
@@ -1,33 +1,15 @@
 #import koji
 #from kojiweb import util
 
-<<<<<<< HEAD
-#include "includes/header.chtml"
-
-  <h4>#if $state != None then $util.stateName($state).capitalize() else ''##if $mavenonly then ' Maven' else ''# Builds#if $prefix then ' starting with "%s"' % $prefix else ''##if $user then ' by <a href="userinfo?userID=%i">%s</a>' % ($user.id, $user.name) else ''##if $tag then ' in tag <a href="taginfo?tagID=%i">%s</a>' % ($tag.id, $tag.name) else ''#</h4>
-=======
-#attr _PASSTHROUGH = ['userID', 'tagID', 'packageID', 'order', 'prefix', 'state', 'inherited']
+#attr _PASSTHROUGH = ['userID', 'tagID', 'packageID', 'order', 'prefix', 'state', 'inherited', 'mavenonly']
 
 #include "includes/header.chtml"
 
-  <h4>#if $state != None then $util.stateName($state).capitalize() else ''# Builds#if $package then ' of <a href="packageinfo?packageID=%i">%s</a>' % ($package.id, $package.name) else ''##if $prefix then ' starting with "%s"' % $prefix else ''##if $user then ' by <a href="userinfo?userID=%i">%s</a>' % ($user.id, $user.name) else ''##if $tag then ' in tag <a href="taginfo?tagID=%i">%s</a>' % ($tag.id, $tag.name) else ''#</h4>
->>>>>>> 05a1ec6e
+  <h4>#if $state != None then $util.stateName($state).capitalize() else ''##if $mavenonly then ' Maven' else ''# Builds#if $package then ' of <a href="packageinfo?packageID=%i">%s</a>' % ($package.id, $package.name) else ''##if $prefix then ' starting with "%s"' % $prefix else ''##if $user then ' by <a href="userinfo?userID=%i">%s</a>' % ($user.id, $user.name) else ''##if $tag then ' in tag <a href="taginfo?tagID=%i">%s</a>' % ($tag.id, $tag.name) else ''#</h4>
 
   <table class="data-list">
     <tr>
       <td colspan="#if $tag then '6' else '5'#">
-<<<<<<< HEAD
-	#if $tag
-	<strong>Inherited</strong>:
-	<select name="inherited" class="filterlist" onchange="javascript: window.location = 'builds?inherited=' + this.value + '$util.passthrough($self, 'userID', 'tagID', 'order', 'prefix', 'state', 'mavenonly')';">
-	  <option value="1" #if $inherited then 'selected="selected"' else ''#>yes</option>
-	  <option value="0" #if not $inherited then 'selected="selected"' else ''#>no</option>
-	</select>
-	<br/>
-	#end if
-        <strong>State</strong>:
-        <select name="state" class="filterlist" onchange="javascript: window.location = 'builds?state=' + this.value + '$util.passthrough($self, 'userID', 'tagID', 'order', 'prefix', 'inherited', 'mavenonly')';">
-=======
         <table class="nested">
         #if $tag
         <tr><td>
@@ -43,7 +25,6 @@
         <strong>State</strong>:
         </td><td>
         <select name="state" class="filterlist" onchange="javascript: window.location = 'builds?state=' + this.value + '$util.passthrough_except($self, 'state')';">
->>>>>>> 05a1ec6e
           <option value="all">all</option>
           #for $stateOpt in ['BUILDING', 'COMPLETE', 'FAILED', 'CANCELED']
           <option value="$koji.BUILD_STATES[$stateOpt]" #if $state == $koji.BUILD_STATES[$stateOpt] then 'selected="selected"' else ''#>$stateOpt.lower()</option>
@@ -62,17 +43,16 @@
           <option value="$userOption.name" #if $userOption.name == ($user and $user.name or None) then 'selected="selected"' else ''#>$userOption.name</option>
           #end for
         </select>
-<<<<<<< HEAD
-	<br/>
-	<strong>Type</strong>:
-	<select name="mavenonly" class="filterlist" onchange="javascript: window.location='builds?mavenonly=' + this.value + '$util.passthrough($self, 'userID', 'tagID', 'order', 'prefix', 'inherited', 'state')';">
-	  <option value="0" #if not $mavenonly then 'selected="selected"' else ''#>all</option>
-	  <option value="1" #if $mavenonly then 'selected="selected"' else ''#>Maven</option>
-	</select>
-=======
+        </td></tr>
+        <tr><td>
+        <strong>Type</strong>:
+        </td><td>
+        <select name="mavenonly" class="filterlist" onchange="javascript: window.location='builds?mavenonly=' + this.value + '$util.passthrough_except($self, 'mavenonly')';">
+          <option value="0" #if not $mavenonly then 'selected="selected"' else ''#>all</option>
+          <option value="1" #if $mavenonly then 'selected="selected"' else ''#>Maven</option>
+        </select>
         </td></tr>
         </table>
->>>>>>> 05a1ec6e
       </td>
     </tr>
     <tr>
@@ -81,20 +61,12 @@
         #if $prefix == $char
         <strong>$char</strong>
         #else
-<<<<<<< HEAD
-        <a href="builds?prefix=$char$util.passthrough($self, 'userID', 'tagID', 'order', 'inherited', 'state', 'mavenonly')">$char</a>
-=======
         <a href="builds?prefix=$char$util.passthrough_except($self, 'prefix')">$char</a>
->>>>>>> 05a1ec6e
         #end if
         | 
         #end for
         #if $prefix
-<<<<<<< HEAD
-        <a href="builds?${util.passthrough($self, 'userID', 'tagID', 'order', 'inherited', 'state', 'mavenonly')[1:]}">all</a>
-=======
         <a href="builds?${util.passthrough_except($self, 'prefix')[1:]}">all</a>
->>>>>>> 05a1ec6e
         #else
         <strong>all</strong>
         #end if
@@ -105,11 +77,7 @@
         #if $len($buildPages) > 1
         <form class="pageJump">
           Page:
-<<<<<<< HEAD
-          <select onchange="javascript: window.location = 'builds?start=' + this.value * $buildRange + '$util.passthrough($self, 'userID', 'tagID', 'order', 'prefix', 'inherited', 'state', 'mavenonly')';">
-=======
           <select onchange="javascript: window.location = 'builds?start=' + this.value * $buildRange + '$util.passthrough_except($self)';">
->>>>>>> 05a1ec6e
             #for $pageNum in $buildPages
             <option value="$pageNum"#if $pageNum == $buildCurrentPage then ' selected' else ''#>#echo $pageNum + 1#</option>
             #end for
@@ -117,35 +85,17 @@
         </form>
         #end if
         #if $buildStart > 0
-<<<<<<< HEAD
-        <a href="builds?start=#echo $buildStart - $buildRange #$util.passthrough($self, 'userID', 'tagID', 'order', 'prefix', 'inherited', 'state', 'mavenonly')">&lt;&lt;&lt;</a>
-=======
         <a href="builds?start=#echo $buildStart - $buildRange #$util.passthrough_except($self)">&lt;&lt;&lt;</a>
->>>>>>> 05a1ec6e
         #end if
         #if $totalBuilds != 0
         <strong>Builds #echo $buildStart + 1 # through #echo $buildStart + $buildCount # of $totalBuilds</strong>
         #end if
         #if $buildStart + $buildCount < $totalBuilds
-<<<<<<< HEAD
-        <a href="builds?start=#echo $buildStart + $buildRange#$util.passthrough($self, 'userID', 'tagID', 'order', 'prefix', 'inherited', 'state', 'mavenonly')">&gt;&gt;&gt;</a>
-=======
         <a href="builds?start=#echo $buildStart + $buildRange#$util.passthrough_except($self)">&gt;&gt;&gt;</a>
->>>>>>> 05a1ec6e
         #end if
       </td>
     </tr>
     <tr class="list-header">
-<<<<<<< HEAD
-      <th><a href="builds?order=$util.toggleOrder($self, 'build_id')$util.passthrough($self, 'userID', 'tagID', 'prefix', 'inherited', 'state', 'mavenonly')">ID</a> $util.sortImage($self, 'build_id')</th>
-      <th><a href="builds?order=$util.toggleOrder($self, 'nvr')$util.passthrough($self, 'userID', 'tagID', 'prefix', 'inherited', 'state', 'mavenonly')">NVR</a> $util.sortImage($self, 'nvr')</th>
-      #if $tag
-      <th><a href="builds?order=$util.toggleOrder($self, 'tag_name')$util.passthrough($self, 'userID', 'tagID', 'prefix', 'inherited', 'state', 'mavenonly')">Tag</a> $util.sortImage($self, 'tag_name')</th>
-      #end if
-      <th><a href="builds?order=$util.toggleOrder($self, 'owner_name')$util.passthrough($self, 'userID', 'tagID', 'prefix', 'inherited', 'state', 'mavenonly')">Built by</a> $util.sortImage($self, 'owner_name')</th>
-      <th><a href="builds?order=$util.toggleOrder($self, 'completion_time')$util.passthrough($self, 'userID', 'tagID', 'prefix', 'inherited', 'state', 'mavenonly')">Finished</a> $util.sortImage($self, 'completion_time')</th>
-      <th><a href="builds?order=$util.toggleOrder($self, 'state')$util.passthrough($self, 'userID', 'tagID', 'prefix', 'inherited', 'state', 'mavenonly')">State</a> $util.sortImage($self, 'state')</th>
-=======
       <th><a href="builds?order=$util.toggleOrder($self, 'build_id')$util.passthrough_except($self, 'order')">ID</a> $util.sortImage($self, 'build_id')</th>
       <th><a href="builds?order=$util.toggleOrder($self, 'nvr')$util.passthrough_except($self, 'order')">NVR</a> $util.sortImage($self, 'nvr')</th>
       #if $tag
@@ -154,7 +104,6 @@
       <th><a href="builds?order=$util.toggleOrder($self, 'owner_name')$util.passthrough_except($self, 'order')">Built by</a> $util.sortImage($self, 'owner_name')</th>
       <th><a href="builds?order=$util.toggleOrder($self, 'completion_time')$util.passthrough_except($self, 'order')">Finished</a> $util.sortImage($self, 'completion_time')</th>
       <th><a href="builds?order=$util.toggleOrder($self, 'state')$util.passthrough_except($self, 'order')">State</a> $util.sortImage($self, 'state')</th>
->>>>>>> 05a1ec6e
     </tr>
     #if $len($builds) > 0
       #for $build in $builds
@@ -180,11 +129,7 @@
         #if $len($buildPages) > 1
         <form class="pageJump">
           Page:
-<<<<<<< HEAD
-          <select onchange="javascript: window.location = 'builds?start=' + this.value * $buildRange + '$util.passthrough($self, 'userID', 'tagID', 'order', 'prefix', 'inherited', 'state', 'mavenonly')';">
-=======
           <select onchange="javascript: window.location = 'builds?start=' + this.value * $buildRange + '$util.passthrough_except($self)';">
->>>>>>> 05a1ec6e
             #for $pageNum in $buildPages
             <option value="$pageNum"#if $pageNum == $buildCurrentPage then ' selected' else ''#>#echo $pageNum + 1#</option>
             #end for
@@ -192,21 +137,13 @@
         </form>
         #end if
         #if $buildStart > 0
-<<<<<<< HEAD
-        <a href="builds?start=#echo $buildStart - $buildRange #$util.passthrough($self, 'userID', 'tagID', 'order', 'prefix', 'inherited', 'state', 'mavenonly')">&lt;&lt;&lt;</a>
-=======
         <a href="builds?start=#echo $buildStart - $buildRange #$util.passthrough_except($self)">&lt;&lt;&lt;</a>
->>>>>>> 05a1ec6e
         #end if
         #if $totalBuilds != 0
         <strong>Builds #echo $buildStart + 1 # through #echo $buildStart + $buildCount # of $totalBuilds</strong>
         #end if
         #if $buildStart + $buildCount < $totalBuilds
-<<<<<<< HEAD
-        <a href="builds?start=#echo $buildStart + $buildRange#$util.passthrough($self, 'userID', 'tagID', 'order', 'prefix', 'inherited', 'state', 'mavenonly')">&gt;&gt;&gt;</a>
-=======
         <a href="builds?start=#echo $buildStart + $buildRange#$util.passthrough_except($self)">&gt;&gt;&gt;</a>
->>>>>>> 05a1ec6e
         #end if
       </td>
     </tr>
