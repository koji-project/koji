#import koji
#from kojiweb import util
#import urllib
#import cgi

#def printValue($key, $value, $sep=', ')
  #if $key in ('brootid', 'buildroot_id')
<a href="buildrootinfo?buildrootID=$value">$value</a>
  #elif $isinstance($value, list) 
$sep.join([$str($val) for $val in $value]) 
  #elif $isinstance($value, dict)
$sep.join(['%s=%s' % (($n == '' and "''" or $n), $v) for $n, $v in $value.items()])
  #else 
$value
  #end if
#end def

#def printMap($vals, $prefix='')
  #for $key, $value in $vals.items()
  #if $key != '__starstar'
  $prefix$key&nbsp;=&nbsp;$printValue($key, $value)<br/>
  #end if
  #end for  
#end def

#def printOpts($opts)
  #if $opts
  <strong>Options:</strong><br/>
  $printMap($opts, '&nbsp;&nbsp;')
  #end if
#end def

#def printChildren($taskID, $childMap)
  #set $iter = 0
  #set $children = $childMap[$str($taskID)]
  #if $children
  <ul>
    #for $child in $children
    #set $iter += 1
    #if $iter < $len($children)
    <li class="sibling">
    #else
    <li>
    #end if
      #set $childState = $util.taskState($child.state)
      <span class="treeBranch">
        <span class="treeLabel">
          <a href="taskinfo?taskID=$child.id" class="task$childState" title="$childState">$koji.taskLabel($child)</a>
        </span>
      </span>
    $printChildren($child.id, $childMap)
    </li>
    #end for
  </ul>
  #end if
#end def

#include "includes/header.chtml"

  <h4>Information for task <a href="taskinfo?taskID=$task.id">$koji.taskLabel($task)</a></h4>

  <table>
    <tr>
      <th>ID</th><td>$task.id</td>
    </tr>
    <tr>
      <th>Method</th><td>$task.method</td>
    </tr>
    <tr>
      <th>Parameters</th>
      <td>
        #if $task.method == 'buildSRPMFromSCM'
        <strong>SCM URL:</strong> $params[0]<br/>
        #if $len($params) > 1
        <strong>Build Tag:</strong>: <a href="taginfo?tagID=$buildTag.name">$buildTag.name</a><br/>
        #end if
        #if $len($params) > 2
        $printOpts($params[2])
        #end if
        #elif $task.method == 'buildSRPMFromCVS'
        <strong>CVS URL:</strong> $params[0]
        #elif $task.method == 'buildArch'
        <strong>SRPM:</strong> $params[0]<br/>
        <strong>Build Tag:</strong> <a href="taginfo?tagID=$buildTag.name">$buildTag.name</a><br/>
        <strong>Arch:</strong> $params[2]<br/>
        <strong>Keep SRPM?</strong> #if $params[3] then 'yes' else 'no'#<br/>
        #if $len($params) > 4
        $printOpts($params[4])
        #end if
        #elif $task.method == 'tagBuild'
        <strong>Destination Tag:</strong> <a href="taginfo?tagID=$destTag.id">$destTag.name</a><br/>
        <strong>Build:</strong> <a href="buildinfo?buildID=$build.id">$koji.buildLabel($build)</a>
        #elif $task.method == 'buildNotification'
        #set $build = $params[1]
        #set $buildTarget = $params[2]
        <strong>Recipients:</strong>&nbsp;$printValue('', $params[0])<br/>
        <strong>Build:</strong> <a href="buildinfo?buildID=$build.id">$koji.buildLabel($build)</a><br/>
        #if $buildTarget
        <strong>Build Target:</strong> <a href="buildtargetinfo?targetID=$buildTarget.id">$buildTarget.name</a><br/>
        #else
        <strong>Build Target:</strong> (no build target)<br/>
        #end if
        <strong>Web URL:</strong> <a href="$params[3]">$params[3]</a>
        #elif $task.method == 'tagNotification'
        <strong>Recipients:</strong>&nbsp;$printValue('', $params[0])<br/>
        <strong>Successful?:</strong> #if $params[1] then 'yes' else 'no'#<br/>
        #if $destTag
        <strong>Tagged Into:</strong> <a href="taginfo?tagID=$destTag.id">$destTag.name</a><br/>
        #end if
        #if $srcTag
        <strong>#if $destTag then 'Moved From:' else 'Untagged From:'#</strong> <a href="taginfo?tagID=$srcTag.id">$srcTag.name</a><br/>
        #end if
        <strong>Build:</strong> <a href="buildinfo?buildID=$build.id">$koji.buildLabel($build)</a><br/>
        <strong>#if $destTag then 'Tagged By:' else 'Untagged By:'#</strong> <a href="userinfo?userID=$user.id">$user.name</a><br/>
        <strong>Ignore Success?:</strong> #if $params[6] then 'yes' else 'no'#<br/>
        #if $params[7]
        <strong>Failure Message:</strong> $params[7]
        #end if
        #elif $task.method == 'build'
        <strong>Source:</strong> $params[0]<br/>
        <strong>Build Target:</strong> <a href="buildtargetinfo?name=$params[1]">$params[1]</a><br/>
        $printOpts($params[2])
<<<<<<< HEAD
        #elif $task.method == 'maven'
        <strong>SCM URL:</strong> $params[0]<br/>
        <strong>Build Target:</strong> <a href="buildtargetinfo?name=$params[1]">$params[1]</a><br/>
        $printOpts($params[2])
	#elif $task.method == 'buildMaven'
	<strong>SCM URL:</strong> $params[0]<br/>
	<strong>Build Tag:</strong> <a href="taginfo?tagID=$buildTag.id">$buildTag.name</a><br/>
	#if $len($params) > 2
        $printOpts($params[2])
        #end if
	#elif $task.method == 'wrapperRPM'
	<strong>Spec File URL:</strong> $params[0]<br/>
	<strong>Build Tag:</strong> <a href="taginfo?tagID=$buildTag.id">$buildTag.name</a><br/>
	#if $params[2]
	<strong>Build:</strong> <a href="buildinfo?buildID=$params[2].id">$koji.buildLabel($params[2])</a><br/>
	#end if
	#if $params[3]
	<strong>Task:</strong> <a href="taskinfo?taskID=$wrapTask.id">$koji.taskLabel($wrapTask)</a><br/>
	#end if
        #if $len($params) > 4
        $printOpts($params[4])
        #end if
        #elif $task.method == 'createLiveCD'
=======
        #elif $task.method == 'createLiveCD' or $task.method == 'createAppliance'
>>>>>>> f90f6b85
        <strong>Arch:</strong> $params[0]<br/>
        <strong>Target:</strong> <a href="buildtargetinfo?name=$params[1]">$params[1]</a><br/>
        <strong>Kickstart File:</strong> $params[2]<br/>
        #if $len($params) > 3
        $printOpts($params[3])
        #end if
        #elif $task.method == 'newRepo'
        <strong>Tag:</strong> <a href="taginfo?tagID=$tag.id">$tag.name</a><br/>
        #if $len($params) > 1
        $printOpts($params[1])
        #end if
        #elif $task.method == 'prepRepo'
        <strong>Tag:</strong> <a href="taginfo?tagID=$params[0].id">$params[0].name</a>
        #elif $task.method == 'createrepo'
        <strong>Repo ID:</strong> $params[0]<br/>
        <strong>Arch:</strong> $params[1]<br/>
        #set $oldrepo = $params[2]
        #if $oldrepo
        <strong>Old Repo ID:</strong> $oldrepo.id<br/>
        <strong>Old Repo Creation:</strong> $koji.formatTimeLong($oldrepo.creation_time)<br/>
        #end if
        #if $len($params) > 3
        <strong>External Repos:</strong> $printValue(None, [ext['external_repo_name'] for ext in $params[3]])<br/>
        #end if
        #elif $task.method == 'dependantTask'
        <strong>Dependant Tasks:</strong><br/>
        #for $dep in $deps
        &nbsp;&nbsp;<a href="taskinfo?taskID=$dep.id" class="task$util.taskState($dep.state)">$koji.taskLabel($dep)</a><br/>
        #end for
        <strong>Subtasks:</strong><br/>
        #for $subtask in $params[1]
        &nbsp;&nbsp;<strong>Method:</strong> $subtask[0]<br/>
        &nbsp;&nbsp;<strong>Parameters:</strong> #echo ', '.join([$str($subparam) for $subparam in $subtask[1]])#<br/>
        #if $len($subtask) > 2 and $subtask[2]
        &nbsp;&nbsp;<strong>Options:</strong><br/>
        $printMap($subtask[2], '&nbsp;&nbsp;&nbsp;&nbsp;')
        #end if
        <br/>
        #end for
        #elif $task.method == 'chainbuild'
        <strong>Build Groups:</strong><br/>
        #set $groupNum = 0
        #for $urls in $params[0]
        #set $groupNum += 1
        &nbsp;&nbsp;<strong>$groupNum</strong>: #echo ', '.join($urls)#<br/>
        #end for
        <strong>Build Target:</strong> <a href="buildtargetinfo?name=$params[1]">$params[1]</a><br/>
        $printOpts($params[2])
        #elif $task.method == 'waitrepo'
        <strong>Build Target:</strong> $params[0]<br/>
        #if $params[1]
        <strong>Newer Than:</strong> $params[1]<br/>
        #end if
        #if $params[2]
        <strong>NVRs:</strong> $printValue('', $params[2])
        #end if
        #else
        $params
        #end if
      </td>
    </tr>
    <tr>
      #set $state = $util.taskState($task.state)
      <th>State</th>
      <td class="task$state">$state
      #if $currentUser and ('admin' in $perms or $task.owner == $currentUser.id)
      #if $task.state in ($koji.TASK_STATES.FREE, $koji.TASK_STATES.OPEN, $koji.TASK_STATES.ASSIGNED)
      <span class="adminLink">(<a href="canceltask?taskID=$task.id$util.authToken($self)">cancel</a>)</span>
      #elif $task.state in ($koji.TASK_STATES.CANCELED, $koji.TASK_STATES.FAILED) and (not $parent)
      <span class="adminLink">(<a href="resubmittask?taskID=$task.id$util.authToken($self)">resubmit</a>)</span>
      #end if
      #end if
      </td>
    </tr>
    #if $taskBuild
    <tr>
      <th>Build</th><td><a href="buildinfo?buildID=$taskBuild.build_id">$koji.buildLabel($taskBuild)</a></td>
    </tr>
    #end if
    <tr>
      <th>Created</th><td>$util.formatTimeLong($task.create_time)</td>
    </tr>
    #if $task.start_time
    <tr>
      <th>Started</th><td>$util.formatTimeLong($task.start_time)</td>
    #end if
    #if $task.state == $koji.TASK_STATES.OPEN
    #if $estCompletion
    <tr>
      <th>Est. Completion</th><td>$util.formatTimeLong($estCompletion)</td>
    </tr>
    #end if
    #elif $task.completion_time
    <tr>
      <th>Completed</th><td>$util.formatTimeLong($task.completion_time)</td>
    </tr>
    #end if
    <tr>
      <th>Owner</th>
      <td>
        #if $owner
          #if $owner.usertype == $koji.USERTYPES['HOST']
          <a href="hostinfo?userID=$owner.id">$owner.name</a>
          #else
          <a href="userinfo?userID=$owner.id">$owner.name</a>
          #end if
        #end if
      </td>
    </tr>
    <tr>
      <th>Channel</th>
      <td>
        #if $task.channel_id
        <a href="channelinfo?channelID=$task.channel_id">$channelName</a>
        #end if
      </td>
    </tr>
    <tr>
      <th>Host</th>
      <td>
        #if $task.host_id
        <a href="hostinfo?hostID=$task.host_id">$hostName</a>
        #end if
      </td>
    </tr>
    <tr>
      <th>Arch</th><td>$task.arch</td>
    </tr>
    #if $buildroots
    <tr>
      <th>Buildroot#if $len($buildroots) > 1 then 's' else ''#</th>
      <td>
        #for $buildroot in $buildroots
        <a href="buildrootinfo?buildrootID=$buildroot.id">/var/lib/mock/$buildroot.tag_name-$buildroot.id-$buildroot.repo_id</a><br/>
        #end for
      </td>
    </tr>
    #end if
    #if ($task.method == 'createLiveCD' or $task.method == 'createAppliance') and $image
    <tr>
      <th>Image</th>
      <td>
        <a href="imageinfo?imageID=$image.id">$image.filename</a><br/>
      </td>
    </tr>
    #end if
    #if not ($task.method == 'createLiveCD' or $task.method == 'createAppliance')
    <tr>
      <th>Parent</th>
        <td>
        #if $parent
        <a href="taskinfo?taskID=$parent.id" class="task$util.taskState($parent.state)">$koji.taskLabel($parent)</a>
        #end if
      </td>
    </tr>
    <tr>
      <th>Descendent Tasks</th>
      <td class="tree">
        #if $len($descendents[$str($task.id)]) > 0
        <span class="root">$task.method</span>
        #end if
        $printChildren($task.id, $descendents)
      </td>
    </tr>
    #end if
    <tr>
      <th>Waiting?</th><td>#if $task.waiting then 'yes' else 'no'#</td>
    </tr>
    <tr>
      <th>Awaited?</th><td>#if $task.awaited then 'yes' else 'no'#</td>
    </tr>
    <tr>
      <th>Priority</th><td>$task.priority</td>
    </tr>
    <tr>
      <th>Weight</th><td>#echo '%.2f' % $task.weight#</td>
    </tr>
    <tr>
      <th>Result</th>
      <td>
        #if $excClass
          <pre>
          #if $hasattr($result, 'faultString')
$cgi.escape($result.faultString.strip())
          #else
${excClass.__name__}: $cgi.escape($str($result))
          #end if
          </pre>
        #elif $isinstance($result, dict)
        $printMap($result)
        #else
        $printValue('', $result)
        #end if
      </td>
    </tr>
    <tr>
      <th>Output</th>
      <td>
        #for $filename in $output
        <a href="getfile?taskID=$task.id&name=$urllib.quote($filename)">$filename</a>
           #if $filename.endswith('.log')
           (<a href="getfile?taskID=$task.id&name=$urllib.quote($filename)&offset=-4000">tail</a>)
           #end if
        <br/>
        #end for
        #if $task.state not in ($koji.TASK_STATES.CLOSED, $koji.TASK_STATES.CANCELED, $koji.TASK_STATES.FAILED) and \
<<<<<<< HEAD
            $task.method in ('buildSRPMFromSCM', 'buildArch', 'createLiveCD', 'buildMaven', 'wrapperRPM', 'createrepo')
=======
            $task.method in ('buildSRPMFromSCM', 'buildArch', 'createLiveCD', 'createAppliance', 'createrepo')
>>>>>>> f90f6b85
        <br/>
        <a href="watchlogs?taskID=$task.id">Watch logs</a>
        #end if
      </td>
    </tr>
  </table>

#include "includes/footer.chtml"<|MERGE_RESOLUTION|>--- conflicted
+++ resolved
@@ -120,7 +120,6 @@
         <strong>Source:</strong> $params[0]<br/>
         <strong>Build Target:</strong> <a href="buildtargetinfo?name=$params[1]">$params[1]</a><br/>
         $printOpts($params[2])
-<<<<<<< HEAD
         #elif $task.method == 'maven'
         <strong>SCM URL:</strong> $params[0]<br/>
         <strong>Build Target:</strong> <a href="buildtargetinfo?name=$params[1]">$params[1]</a><br/>
@@ -143,10 +142,7 @@
         #if $len($params) > 4
         $printOpts($params[4])
         #end if
-        #elif $task.method == 'createLiveCD'
-=======
         #elif $task.method == 'createLiveCD' or $task.method == 'createAppliance'
->>>>>>> f90f6b85
         <strong>Arch:</strong> $params[0]<br/>
         <strong>Target:</strong> <a href="buildtargetinfo?name=$params[1]">$params[1]</a><br/>
         <strong>Kickstart File:</strong> $params[2]<br/>
@@ -353,11 +349,7 @@
         <br/>
         #end for
         #if $task.state not in ($koji.TASK_STATES.CLOSED, $koji.TASK_STATES.CANCELED, $koji.TASK_STATES.FAILED) and \
-<<<<<<< HEAD
-            $task.method in ('buildSRPMFromSCM', 'buildArch', 'createLiveCD', 'buildMaven', 'wrapperRPM', 'createrepo')
-=======
-            $task.method in ('buildSRPMFromSCM', 'buildArch', 'createLiveCD', 'createAppliance', 'createrepo')
->>>>>>> f90f6b85
+            $task.method in ('buildSRPMFromSCM', 'buildArch', 'createLiveCD', 'createAppliance', 'buildMaven', 'wrapperRPM', 'createrepo')
         <br/>
         <a href="watchlogs?taskID=$task.id">Watch logs</a>
         #end if
