#!/usr/bin/python

# Koji build daemon
# Copyright (c) 2005-2007 Red Hat
#
#    Koji is free software; you can redistribute it and/or
#    modify it under the terms of the GNU Lesser General Public
#    License as published by the Free Software Foundation; 
#    version 2.1 of the License.
#
#    This software is distributed in the hope that it will be useful,
#    but WITHOUT ANY WARRANTY; without even the implied warranty of
#    MERCHANTABILITY or FITNESS FOR A PARTICULAR PURPOSE.  See the GNU
#    Lesser General Public License for more details.
#
#    You should have received a copy of the GNU Lesser General Public
#    License along with this software; if not, write to the Free Software
#    Foundation, Inc., 51 Franklin Street, Fifth Floor, Boston, MA  02110-1301  USA
#
# Authors:
#       Mike McLean <mikem@redhat.com>

try:
    import krbV
except ImportError:
    pass
import base64
import koji
import koji.plugin
import koji.util
import commands
import errno
import glob
import logging
import logging.handlers
from koji.util import md5_constructor
import os
import pprint
import pwd
import grp
import random
import re
import rpm
import shutil
import signal
import smtplib
import socket
import sys
import time
import datetime
import traceback
import urllib2
import urlparse
import xmlrpclib
import zipfile
import Cheetah.Template
from ConfigParser import ConfigParser
from fnmatch import fnmatch
from gzip import GzipFile
from optparse import OptionParser
from StringIO import StringIO
from xmlrpclib import Fault

# our private modules
sys.path.insert(0, '/usr/share/koji-builder/lib')
import tasks

class ServerExit(Exception):
    """Raised to shutdown the server"""
    pass

def main():
    global session
    global options
    logger = logging.getLogger("koji.build")
    logger.info('Starting up')
    tm = TaskManager()
    if options.plugin:
        #load plugins
        pt = koji.plugin.PluginTracker(path=options.pluginpath.split(':'))
        for name in options.plugin:
            logger.info('Loading plugin: %s' % name)
            tm.scanPlugin(pt.load(name))
    def shutdown(*args):
        raise SystemExit
    signal.signal(signal.SIGTERM,shutdown)
    taken = False
    while 1:
        try:
            tm.updateBuildroots()
            tm.updateTasks()
            taken = tm.getNextTask()
        except (SystemExit,ServerExit,KeyboardInterrupt):
            logger.warn("Exiting")
            break
        except koji.AuthExpired:
            logger.error('Session expired')
            break
        except koji.RetryError:
            raise
        except:
            # XXX - this is a little extreme
            # log the exception and continue
            logger.error(''.join(traceback.format_exception(*sys.exc_info())))
        try:
            if not taken:
                # Only sleep if we didn't take a task, otherwise retry immediately.
                # The load-balancing code in getNextTask() will prevent a single builder
                # from getting overloaded.
                time.sleep(options.sleeptime)
        except (SystemExit,KeyboardInterrupt):
            logger.warn("Exiting")
            break
    logger.warn("Shutting down, please wait...")
    tm.shutdown()
    session.logout()
    sys.exit(0)

def log_output(path, args, outfile, uploadpath, cwd=None, logerror=0, append=0, chroot=None, env=None):
    """Run command with output redirected.  If chroot is not None, chroot to the directory specified
    before running the command."""
    pid = os.fork()
    if not pid:
        session._forget()
        try:
            if chroot:
                os.chroot(chroot)
            if cwd:
                os.chdir(cwd)
            flags = os.O_CREAT | os.O_WRONLY
            if append:
                flags |= os.O_APPEND
            fd = os.open(outfile, flags, 0666)
            os.dup2(fd, 1)
            if logerror:
                os.dup2(fd, 2)
            # echo the command we're running into the logfile
            os.write(fd, '$ %s\n' % ' '.join(args))
            environ = os.environ.copy()
            if env:
                environ.update(env)
            os.execvpe(path, args, environ)
        except:
            msg = ''.join(traceback.format_exception(*sys.exc_info()))
            if fd:
                try:
                    os.write(fd, msg)
                    os.close(fd)
                except:
                    pass
            print msg
            os._exit(1)
    else:
        if chroot:
            outfile = os.path.normpath(chroot + outfile)
        outfd = None
        remotename = os.path.basename(outfile)
        while True:
            status = os.waitpid(pid, os.WNOHANG)
            time.sleep(1)

            if not outfd:
                try:
                    outfd = file(outfile, 'r')
                except IOError:
                    # will happen if the forked process has not created the logfile yet
                    continue
                except:
                    print 'Error reading log file: %s' % outfile
                    print ''.join(traceback.format_exception(*sys.exc_info()))

            incrementalUpload(remotename, outfd, uploadpath)

            if status[0] != 0:
                if outfd:
                    outfd.close()
                return status[1]

def safe_rmtree(path, unmount=False, strict=True):
    logger = logging.getLogger("koji.build")
    #safe remove: with -xdev the find cmd will not cross filesystems
    #             (though it will cross bind mounts from the same filesystem)
    if not os.path.exists(path):
        logger.debug("No such path: %s" % path)
        return
    if unmount:
        umount_all(path)
    #first rm -f non-directories
    logger.debug('Scrubbing files in %s' % path)
    rv = os.system("find '%s' -xdev \\! -type d -print0 |xargs -0 rm -f" % path)
    msg = 'file removal failed (code %r) for %s' % (rv,path)
    if rv != 0:
        logger.warn(msg)
        if strict:
            raise koji.GenericError, msg
        else:
            return rv
    #them rmdir directories
    #with -depth, we start at the bottom and work up
    logger.debug('Scrubbing directories in %s' % path)
    rv = os.system("find '%s' -xdev -depth -type d -print0 |xargs -0 rmdir" % path)
    msg = 'dir removal failed (code %r) for %s' % (rv,path)
    if rv != 0:
        logger.warn(msg)
        if strict:
            raise koji.GenericError, msg
    return rv

def umount_all(topdir):
    "Unmount every mount under topdir"
    logger = logging.getLogger("koji.build")
    for path in scan_mounts(topdir):
        logger.debug('Unmounting %s' % path)
        cmd = ['umount', '-l', path]
        rv = os.spawnvp(os.P_WAIT,cmd[0],cmd)
        if rv != 0:
            raise koji.GenericError, 'umount failed (exit code %r) for %s' % (rv,path)
    #check mounts again
    remain = scan_mounts(topdir)
    if remain:
        raise koji.GenericError, "Unmounting incomplete: %r" % remain

def scan_mounts(topdir):
    """Search path for mountpoints"""
    mplist = []
    topdir = os.path.normpath(topdir)
    fo = file('/proc/mounts','r')
    for line in fo.readlines():
        path = line.split()[1]
        if path.startswith(topdir):
            mplist.append(path)
    fo.close()
    #reverse sort so deeper dirs come first
    mplist.sort()
    mplist.reverse()
    return mplist

def incrementalUpload(fname, fd, path, retries=5, logger=None):
    if not fd:
        return
    
    while True:
        offset = fd.tell()
        contents = fd.read(65536)
        size = len(contents)
        if size == 0:
            break
        
        data = base64.encodestring(contents)
        digest = md5_constructor(contents).hexdigest()
        del contents
        
        tries = 0
        while True:
            if session.uploadFile(path, fname, size, digest, offset, data):
                break
            
            if tries <= retries:
                tries += 1
                time.sleep(10)
                continue
            else:
                if logger:
                    logger.error("Error uploading file %s to %s at offset %d" % (fname, path, offset))
                else:
                    sys.stderr.write("Error uploading file %s to %s at offset %d\n" % (fname, path, offset))
                break

def _parseStatus(rv, prefix):
    if isinstance(prefix, list) or isinstance(prefix, tuple):
        prefix = ' '.join(prefix)
    if os.WIFSIGNALED(rv):
        return '%s was killed by signal %i' % (prefix, os.WTERMSIG(rv))
    elif os.WIFEXITED(rv):
        return '%s exited with status %i' % (prefix, os.WEXITSTATUS(rv))
    else:
        return '%s terminated for unknown reasons' % prefix

def _isSuccess(rv):
    """Return True if rv indicates successful completion
    (exited with status 0), False otherwise."""
    if os.WIFEXITED(rv) and os.WEXITSTATUS(rv) == 0:
        return True
    else:
        return False

class BuildRoot(object):

    def __init__(self,*args,**kwargs):
        self.logger = logging.getLogger("koji.build.buildroot")
        if len(args) + len(kwargs) == 1:
            # manage an existing mock buildroot
            self._load(*args,**kwargs)
        else:
            self._new(*args,**kwargs)

    def _load(self, data):
        #manage an existing buildroot
        if isinstance(data, dict):
            #assume data already pulled from db
            self.id = data['id']
        else:
            self.id = data
            data = session.getBuildroot(self.id)
        self.task_id = data['task_id']
        self.tag_id = data['tag_id']
        self.tag_name = data['tag_name']
        self.repoid = data['repo_id']
        self.repo_info = session.repoInfo(self.repoid, strict=True)
        self.event_id = self.repo_info['create_event']
        self.br_arch = data['arch']
        self.name = "%(tag_name)s-%(id)s-%(repoid)s" % vars(self)
        self.config = session.getBuildConfig(self.tag_id, event=self.event_id)

<<<<<<< HEAD
    def _new(self, tag, arch, task_id, distribution=None, repo_id=None, install_group='build', setup_dns=False):
=======
    def _new(self, tag, arch, task_id, repo_id=None, install_group='build', setup_dns=False):
>>>>>>> f8fdc668
        """Create a brand new repo"""
        if not repo_id:
            raise koji.BuildrootError, "A repo id must be provided"
        repo_info = session.repoInfo(repo_id, strict=True)
        self.repo_info = repo_info
        self.repoid = self.repo_info['id']
        self.event_id = self.repo_info['create_event']
        self.task_id = task_id
        self.config = session.getBuildConfig(tag, event=self.event_id)
        if not self.config:
            raise koji.BuildrootError("Could not get config info for tag: %s" % tag)
        self.tag_id = self.config['id']
        self.tag_name = self.config['name']
        if self.config['id'] != repo_info['tag_id']:
            raise koji.BuildrootError, "tag/repo mismatch: %s vs %s" \
                    % (self.config['name'], repo_info['tag_name'])
        repo_state = koji.REPO_STATES[repo_info['state']]
        if repo_state == 'EXPIRED':
            # This should be ok. Expired repos are still intact, just not
            # up-to-date (which may be the point in some cases).
            self.logger.info("Requested repo (%i) is no longer current" % repo_id)
        elif repo_state != 'READY':
            raise koji.BuildrootError, "Requested repo (%i) is %s" % (repo_id, repo_state)
        self.br_arch = koji.canonArch(arch)
        self.logger.debug("New buildroot: %(tag_name)s/%(br_arch)s/%(repoid)s" % vars(self))
        id = session.host.newBuildRoot(self.repoid, self.br_arch, task_id=task_id)
        if id is None:
            raise koji.BuildrootError, "failed to get a buildroot id"
        self.id = id
        self.name = "%(tag_name)s-%(id)s-%(repoid)s" % vars(self)
        self.install_group = install_group
        self.setup_dns = setup_dns
        self._writeMockConfig()

    def _writeMockConfig(self):
        global options
        # mock config
        configdir = '/etc/mock/koji'
        configfile = "%s/%s.cfg" % (configdir,self.name)
        self.mockcfg = "koji/%s" % self.name

        opts = {}
        for k in ('repoid', 'tag_name'):
            if hasattr(self, k):
                opts[k] = getattr(self, k)
        for k in ('mockdir', 'topdir', 'topurl', 'packager', 'vendor', 'distribution', 'mockhost'):
            if hasattr(options, k):
                opts[k] = getattr(options, k)
        opts['buildroot_id'] = self.id
        opts['use_host_resolv'] = self.setup_dns
        opts['install_group'] = self.install_group
        output = koji.genMockConfig(self.name, self.br_arch, managed=True, **opts)

        #write config
        fo = file(configfile,'w')
        fo.write(output)
        fo.close()

    def writeMavenSettings(self, localrepodir, destfile):
        """
        Write the Maven settings.xml file to the specified destination.
        """
        repo_id = self.repoid
        tag_name = self.tag_name

        global options
        topurl = None
        topdir = None
        if hasattr(options, 'topurl'):
            topurl = options.topurl
        if hasattr(options, 'topdir'):
            topdir = options.topdir
        if topurl:
            pi = koji.PathInfo(topdir=topurl)
            repourl = pi.repo(repo_id, tag_name) + '/maven2'
        elif topdir:
            pi = koji.PathInfo(topdir=topdir)
            repourl = 'file://' + pi.repo(repo_id, tag_name) + '/maven2'
        else:
            raise koji.BuildError, 'either topurl or topdir must be specified in the config file'
        localrepo = localrepodir[len(self.rootdir()):]

        # XXX This should actually use <mirrorOf>*</mirrorOf>, but that's not
        # supported until Maven 2.0.5, which is not available in Fedora yet
        settings = """<settings xmlns="http://maven.apache.org/POM/4.0.0"
  xmlns:xsi="http://www.w3.org/2001/XMLSchema-instance"
  xsi:schemaLocation="http://maven.apache.org/POM/4.0.0
                      http://maven.apache.org/xsd/settings-1.0.0.xsd">
  <localRepository>%(localrepo)s</localRepository>
  <interactiveMode>false</interactiveMode>
  <mirrors>
    <mirror>
      <id>koji-maven-repo-%(tag_name)s-%(repo_id)i</id>
      <name>Koji-managed Maven repository (%(tag_name)s-%(repo_id)i)</name>
      <url>%(repourl)s</url>
      <mirrorOf>central</mirrorOf>
    </mirror>
    <mirror>
      <id>koji-jboss-repo-%(tag_name)s-%(repo_id)i</id>
      <name>Koji-managed JBoss repository (%(tag_name)s-%(repo_id)i)</name>
      <url>%(repourl)s</url>
      <mirrorOf>jboss</mirrorOf>
    </mirror>
    <mirror>
      <id>koji-jboss-org-repo-%(tag_name)s-%(repo_id)i</id>
      <name>Koji-managed JBoss repository (%(tag_name)s-%(repo_id)i)</name>
      <url>%(repourl)s</url>
      <mirrorOf>repository.jboss.org</mirrorOf>
    </mirror>
  </mirrors>
</settings>
""" % locals()
        fo = file(self.rootdir() + destfile, 'w')
        fo.write(settings)
        fo.close()

    def mock(self, args, skip_setarch=False):
        """Run mock"""
        global options
        mockpath = getattr(options,"mockpath","/usr/bin/mock")
        cmd = [mockpath, "-r", self.mockcfg]
        if options.debug_mock:
            cmd.append('--debug')
        cmd.extend(args)
        self.logger.info(' '.join(cmd))
        pid = os.fork()
        if pid:
            resultdir = self.resultdir()
            uploadpath = self.getUploadPath()
            logs = {}

            while True:
                time.sleep(1)
                status = os.waitpid(pid, os.WNOHANG)

                try:
                    results = os.listdir(resultdir)
                except OSError:
                    # will happen when mock hasn't created the resultdir yet
                    continue

                for fname in results:
                    if fname.endswith('.log') and not logs.has_key(fname):
                        logs[fname] = (None, None, 0)

                for (fname, (fd, inode, size)) in logs.items():
                    try:
                        fpath = os.path.join(resultdir, fname)
                        stat_info = os.stat(fpath)
                        if not fd or stat_info.st_ino != inode or stat_info.st_size < size:
                            # either a file we haven't opened before, or mock replaced a file we had open with
                            # a new file and is writing to it, or truncated the file we're reading,
                            # but our fd is pointing to the previous location in the old file
                            if fd:
                                self.logger.info('Rereading %s, inode: %s -> %s, size: %s -> %s' %
                                                 (fpath, inode, stat_info.st_ino, size, stat_info.st_size))
                                fd.close()
                            fd = file(fpath, 'r')
                        logs[fname] = (fd, stat_info.st_ino, stat_info.st_size)
                    except:
                        self.logger.error("Error reading mock log: %s", fpath)
                        self.logger.error(''.join(traceback.format_exception(*sys.exc_info())))
                        continue

                    incrementalUpload(fname, fd, uploadpath, self.logger)

                if status[0] != 0:
                    for (fname, (fd, inode, size)) in logs.items():
                        if fd:
                            fd.close()
                    return status[1]

        else:
            #in no case should exceptions propagate past here
            try:
                session._forget()
                if os.getuid() == 0 and hasattr(options,"mockuser"):
                    self.logger.info('Running mock as %s' % options.mockuser)
                    uid,gid = pwd.getpwnam(options.mockuser)[2:4]
                    os.setgroups([grp.getgrnam('mock')[2]])
                    os.setregid(gid,gid)
                    os.setreuid(uid,uid)
                os.execvp(cmd[0],cmd)
            except:
                #diediedie
                print "Failed to exec mock"
                print ''.join(traceback.format_exception(*sys.exc_info()))
                os._exit(1)

    def getUploadPath(self):
        """Get the path that should be used when uploading files to
        the hub."""
        return koji.pathinfo.taskrelpath(self.task_id)

    def uploadDir(self, dirpath, suffix=None):
        """Upload the contents of the given directory to the
        task output directory on the hub.  If suffix is provided,
        append '.' + suffix to the filenames, so that successive uploads
        of the same directory won't overwrite each other, if the files have
        the same name but different contents."""
        if not os.path.isdir(dirpath):
            return
        uploadpath = self.getUploadPath()
        for filename in os.listdir(dirpath):
            filepath = os.path.join(dirpath, filename)
            if os.stat(filepath).st_size > 0:
                if suffix:
                    filename = '%s.%s' % (filename, suffix)
                session.uploadWrapper(filepath, uploadpath, filename)

    def init(self):
        rv = self.mock(['--init'])

        if rv:
            self.expire()
            raise koji.BuildrootError, "could not init mock buildroot, %s" % self._mockResult(rv)
        session.host.setBuildRootList(self.id,self.getPackageList())

    def _mockResult(self, rv, logfile=None):
        if logfile:
            pass
        elif os.WIFEXITED(rv) and os.WEXITSTATUS(rv) == 1:
            logfile = 'build.log'
        else:
            logfile = 'root.log'
        msg = '; see %s for more information' % logfile
        return _parseStatus(rv, 'mock') + msg

    def build_srpm(self, specfile, sourcedir):
        session.host.setBuildRootState(self.id,'BUILDING')
        chroot_sourcedir = sourcedir[len(self.rootdir()):]
        # call "make sources" in the chroot so any required files not stored in
        # the SCM can be retrieved
        args = ['--no-clean', '--unpriv', '--cwd', chroot_sourcedir, '--chroot', 'make', 'sources']

        rv = self.mock(args)

        if rv:
            self.expire()
            raise koji.BuildError, "error retrieving sources, %s" % self._mockResult(rv)

        args = ['--no-clean', '--buildsrpm', '--spec', specfile, '--sources', sourcedir]

        rv = self.mock(args)

        if rv:
            self.expire()
            raise koji.BuildError, "error building srpm, %s" % self._mockResult(rv)

    def build(self,srpm,arch=None):
        # run build
        session.host.setBuildRootState(self.id,'BUILDING')
        args = ['--no-clean']
        if arch:
            args.extend(['--target', arch])
        args.extend(['--rebuild', srpm])
        rv = self.mock(args)

        session.host.updateBuildRootList(self.id,self.getPackageList())
        if rv:
            self.expire()
            raise koji.BuildError, "error building package (arch %s), %s" % (arch, self._mockResult(rv))

    def getPackageList(self):
        """Return a list of packages from the buildroot

        Each member of the list is a dictionary containing the following fields:
            - name
            - version
            - release
            - epoch
            - arch
            - payloadhash
            - size
            - buildtime
        """
        fields = ('name',
                  'version',
                  'release',
                  'epoch',
                  'arch',
                  'sigmd5',
                  'size',
                  'buildtime')
        rpm.addMacro("_dbpath", "%s/var/lib/rpm" % self.rootdir())
        ret = []
        try:
            ts = rpm.TransactionSet()
            for h in ts.dbMatch():
                pkg = koji.get_header_fields(h,fields)
                #skip our fake packages
                if pkg['name'] == 'buildsys-build':
                    #XXX config
                    continue
                pkg['payloadhash'] = koji.hex_string(pkg['sigmd5'])
                del pkg['sigmd5']
                ret.append(pkg)
        finally:
            rpm.delMacro("_dbpath")
        self.markExternalRPMs(ret)
        return ret

<<<<<<< HEAD
    def getMavenPackageList(self, repodir):
        """Return a list of Maven packages that were installed into the local repo
        to satisfy build requirements.

        Each member of the list is a dictionary containing the following fields:
        - maven_info: a dict of Maven info containing the groupId, artifactId, and version fields
        - files: a list of files associated with that POM
        """
        packages = []
        for path, dirs, files in os.walk(repodir):
            relpath = path[len(repodir) + 1:]
            maven_files = []
            for repofile in files:
                if os.path.splitext(repofile)[1] in ('.md5', '.sha1'):
                    # generated by the Koji, not tracked
                    continue
                elif fnmatch(repofile, 'maven-metadata*.xml'):
                    # Maven throws these metadata files around all over the place, ignore them
                    continue
                elif fnmatch(repofile, 'koji-task*.zip'):
                    # special-case the archives of the sources and patches, since we drop them in
                    # root of the output directory
                    continue
                else:
                    maven_files.append({'path': relpath, 'filename': repofile,
                                        'size': os.path.getsize(os.path.join(path, repofile))})
            if maven_files:
                path_comps = relpath.split('/')
                if len(path_comps) < 3:
                    raise koji.BuildrootError, 'Files found in unexpected path in local Maven repo: %s, files: %s' % \
                        (relpath, ', '.join([f['filename'] for f in maven_files]))
                # extract the Maven info from the path within the local repo
                maven_info = {'version': path_comps[-1],
                              'artifact_id': path_comps[-2],
                              'group_id': '.'.join(path_comps[:-2])}
                packages.append({'maven_info': maven_info, 'files': maven_files})

        return packages

    def mavenBuild(self, sourcedir, outputdir, repodir, settingsfile, props=None):
        session.host.setBuildRootState(self.id, 'BUILDING')
        cmd = ['--no-clean', '--chroot', '--unpriv', '--cwd', sourcedir[len(self.rootdir()):], '--',
               '/usr/bin/mvn', '-s', settingsfile]
        if props:
            for name, value in props.items():
                cmd.append('-D%s=%s' % (name, value))

        rv = self.mock(cmd + ['dependency:resolve-plugins'])
        if rv:
            self.expire()
            raise koji.BuildrootError, 'error resolving plugin dependencies, %s' % self._mockResult(rv, logfile='root.log')

        session.host.updateMavenBuildRootList(self.id, self.task_id,
                                              self.getMavenPackageList(repodir), project=False)

        cmd.extend(['deploy', '-DaltDeploymentRepository=koji-output::default::file://%s' % outputdir[len(self.rootdir()):]])
        rv = self.mock(cmd, skip_setarch=True)

        # plugin dependencies will be ignored
        # newly-built archives we find in the repo (we'll import them soon)
        session.host.updateMavenBuildRootList(self.id, self.task_id, self.getMavenPackageList(repodir),
                                              ignore=self.getMavenPackageList(outputdir),
                                              project=True)
        if rv:
            self.expire()
            raise koji.BuildrootError, 'error building Maven package, %s' % self._mockResult(rv, logfile='root.log')

    def scrub(self):
        "Non-mock implementation of clean"
        raise koji.FunctionDeprecated, "no longer needed and deprecated. use clean()"
=======
    def markExternalRPMs(self, rpmlist):
        """Check rpms against pkgorigins and add external repo data to the external ones
>>>>>>> f8fdc668

        Modifies rpmlist in place. No return
        """
        external_repos = session.getExternalRepoList(self.repo_info['tag_id'],
                                    event=self.repo_info['create_event'])
        if not external_repos:
            #nothing to do
            return
        #index external repos by expanded url
        erepo_idx = {}
        for erepo in external_repos:
            # substitute $arch in the url with the arch of the repo we're generating
            ext_url = erepo['url'].replace('$arch', self.br_arch)
            erepo_idx[ext_url] = erepo
        pathinfo = koji.PathInfo(topdir='')
        #XXX - cheap hack to get relative paths
        repodir = pathinfo.repo(self.repo_info['id'], self.repo_info['tag_name'])
        relpath = os.path.join(repodir, self.br_arch, 'repodata', 'pkgorigins.gz')
        opts = dict([(k, getattr(options, k)) for k in 'topurl','topdir'])
        fo = koji.openRemoteFile(relpath, **opts)
        #at this point we know there were external repos at the create event,
        #so there should be an origins file.
        origin_idx = {}
        #GzipFile doesn't play nice with urlopen, so we have the following
        fo2 = GzipFile(fileobj=StringIO(fo.read()), mode='r')
        fo.close()
        for line in fo2:
            parts=line.split(None, 2)
            if len(parts) < 2:
                continue
            #first field is formated by yum as [e:]n-v-r.a
            nvra = "%(name)s-%(version)s-%(release)s" %  koji.parse_NVRA(parts[0])
            origin_idx[nvra] = parts[1]
        fo2.close()
        # mergerepo starts from a local repo in the task workdir, so internal
        # rpms have an odd-looking origin that we need to look for
        localtail = '/repo_%s_premerge/' % self.repo_info['id']
        for rpm_info in rpmlist:
            key = "%(name)s-%(version)s-%(release)s" % rpm_info
            ext_url = origin_idx.get(key)
            if not ext_url:
                raise koji.BuildError, "No origin for %s" % key
            erepo = erepo_idx.get(ext_url)
            if not erepo:
                if ext_url.startswith('file://') and ext_url.endswith(localtail):
                    # internal rpm
                    continue
                raise koji.BuildError, "Unknown origin for %s: %s" % (key, ext_url)
            rpm_info['external_repo'] = erepo
            rpm_info['location'] = erepo['external_repo_id']

    def resultdir(self):
        global options
        return "%s/%s/result" % (options.mockdir, self.name)

    def rootdir(self):
        global options
        return "%s/%s/root" % (options.mockdir, self.name)

    def expire(self):
        session.host.setBuildRootState(self.id,'EXPIRED')


class TaskManager(object):

    def __init__(self):
        self.tasks = {}
        self.pids = {}
        self.subsessions = {}
        self.findHandlers()
        self.status = ''
        self.ready = False
        self.host_id = session.host.getID()
        self.logger = logging.getLogger("koji.build.TaskManager")

    def findHandlers(self):
        """Find and index task handlers"""
        handlers = {}
        for v in globals().values():
            if type(v) == type(BaseTaskHandler) and issubclass(v,BaseTaskHandler):
                for method in v.Methods:
                    handlers[method] = v
        self.handlers = handlers

    def scanPlugin(self, plugin):
        """Find task handlers in a plugin"""
        # XXX - this is a very simple implementation for now.
        #       it should be improved
        for v in vars(plugin).itervalues():
            if type(v) == type(tasks.BaseTaskHandler) and issubclass(v,tasks.BaseTaskHandler):
                for method in v.Methods:
                    self.handlers[method] = v

    def shutdown(self):
        """Attempt to shut down cleanly"""
        for task_id in self.pids.keys():
            self.cleanupTask(task_id)
        session.host.freeTasks(self.tasks.keys())
        session.host.updateHost(task_load=0.0,ready=False)

    def updateBuildroots(self):
        """Handle buildroot cleanup/maintenance

        - examine current buildroots on system
        - compare with db
        - clean up as needed
            - /var/lib/mock
            - /etc/mock/koji
        """
        local_br = self._scanLocalBuildroots()
        #query buildroots in db that are not expired
        states = [ koji.BR_STATES[x] for x in ('INIT','WAITING','BUILDING') ]
        db_br = session.listBuildroots(hostID=self.host_id,state=tuple(states))
        # index by id
        db_br = dict([(row['id'],row) for row in db_br])
        st_expired = koji.BR_STATES['EXPIRED']
        for id, br in db_br.items():
            task_id = br['task_id']
            if task_id is None:
                # not associated with a task
                # this makes no sense now, but may in the future
                self.logger.warn("Expiring taskless buildroot: %(id)i/%(tag_name)s/%(arch)s" % br)
                session.host.setBuildRootState(id,st_expired)
            elif not self.tasks.has_key(task_id):
                #task not running - expire the buildroot
                #TODO - consider recycling hooks here (with strong sanity checks)
                self.logger.info("Expiring buildroot: %(id)i/%(tag_name)s/%(arch)s" % br)
                self.logger.debug("Buildroot task: %r, Current tasks: %r" % (task_id,self.tasks.keys()))
                session.host.setBuildRootState(id,st_expired)
                continue
        # get info on local_only buildroots (most likely expired)
        local_only = [id for id in local_br.iterkeys() if not db_br.has_key(id)]
        if local_only:
            missed_br = session.listBuildroots(buildrootID=tuple(local_only))
            #get all the task info in one call
            tasks = []
            for br in missed_br:
                task_id = br['task_id']
                if task_id:
                    tasks.append(task_id)
            #index
            missed_br = dict([(row['id'],row) for row in missed_br])
            tasks = dict([(row['id'],row) for row in session.getTaskInfo(tasks)])
            for id in local_only:
                # Cleaning options
                #   - wait til later
                #   - "soft" clean (leaving empty root/ dir)
                #   - full removal
                data = local_br[id]
                br = missed_br.get(id)
                if not br:
                    self.logger.warn("%(name)s: not in db" % data)
                    continue
                desc = "%(id)i/%(tag_name)s/%(arch)s" % br
                if not br['retire_ts']:
                    self.logger.warn("%s: no retire timestamp" % desc)
                    continue
                age = time.time() - br['retire_ts']
                self.logger.debug("Expired/stray buildroot: %s" % desc)
                if br and br['task_id']:
                    task = tasks.get(br['task_id'])
                    if not task:
                        self.logger.warn("%s: invalid task %s" % (desc, br['task_id']))
                        continue
                    if (task['state'] == koji.TASK_STATES['FAILED'] and age < 3600 * 4):
                        #XXX - this could be smarter
                        # keep buildroots for failed tasks around for a little while
                        self.logger.debug("Keeping failed buildroot: %s" % desc)
                        continue
                topdir = data['dir']
                rootdir = None
                if topdir:
                    rootdir = "%s/root" % topdir
                    try:
                        st = os.lstat(rootdir)
                    except OSError, e:
                        if e.errno == errno.ENOENT:
                            rootdir = None
                        else:
                            self.logger.warn("%s: %s" % (desc, e))
                            continue
                    else:
                        age = min(age, time.time() - st.st_mtime)
                #note: https://bugzilla.redhat.com/bugzilla/show_bug.cgi?id=192153)
                #If rpmlib is installing in this chroot, removing it entirely
                #can lead to a world of hurt.
                #We remove the rootdir contents but leave the rootdir unless it
                #is really old
                if age > 3600*24:
                    #dir untouched for a day
                    self.logger.info("Removing buildroot: %s" % desc)
                    if topdir and safe_rmtree(topdir, unmount=True, strict=False) != 0:
                        continue
                    #also remove the config
                    try:
                        os.unlink(data['cfg'])
                    except OSError, e:
                        self.logger.warn("%s: can't remove config: %s" % (desc, e))
                elif age > 120:
                    if rootdir:
                        try:
                            flist = os.listdir(rootdir)
                        except OSError, e:
                            self.logger.warn("%s: can't list rootdir: %s" % (desc, e))
                            continue
                        if flist:
                            self.logger.info("%s: clearing rootdir" % desc)
                        for fn in flist:
                            safe_rmtree("%s/%s" % (rootdir,fn), unmount=True, strict=False)
                else:
                    self.logger.debug("Recent buildroot: %s: %i seconds" % (desc,age))
        self.logger.debug("Local buildroots: %d" % len(local_br))
        self.logger.debug("Active buildroots: %d" % len(db_br))
        self.logger.debug("Expired/stray buildroots: %d" % len(local_only))

    def _scanLocalBuildroots(self):
        #XXX
        configdir = '/etc/mock/koji'
        buildroots = {}
        for f in os.listdir(configdir):
            if not f.endswith('.cfg'):
                continue
            fn = "%s/%s" % (configdir,f)
            if not os.path.isfile(fn):
                continue
            fo = file(fn,'r')
            id = None
            name = None
            for n in xrange(10):
                # data should be in first few lines
                line = fo.readline()
                if line.startswith('# Koji buildroot id:'):
                    try:
                        id = int(line.split(':')[1])
                    except ValueError,IndexError:
                        continue
                if line.startswith('# Koji buildroot name:'):
                    try:
                        name = line.split(':')[1].strip()
                    except ValueError,IndexError:
                        continue
            if id is None or name is None:
                continue
            # see if there's a dir for the buildroot
            vardir = "/var/lib/mock/%s" % name
            #XXX
            buildroots[id] = {}
            buildroots[id]['name'] = name
            buildroots[id]['cfg'] = fn
            buildroots[id]['dir'] = None
            if os.path.isdir(vardir):
                buildroots[id]['dir'] = vardir
        return buildroots

    def updateTasks(self):
        """Read and process task statuses from server

        The processing we do is:
            1) clean up after tasks that are not longer active:
                * kill off processes
                * retire buildroots
                * remove buildroots
                    - with some possible exceptions
            2) wake waiting tasks if appropriate
        """
        tasks = {}
        stale = []
        task_load = 0.0
        if self.pids:
            self.logger.info("pids: %r" % self.pids)
        for task in session.host.getHostTasks():
            self.logger.info("open task: %r" % task)
            # the tasks returned are those that are open and locked
            # by this host.
            id = task['id']
            if not self.pids.has_key(id):
                #We don't have a process for this
                #Expected to happen after a restart, otherwise this is an error
                stale.append(id)
                continue
            tasks[id] = task
            if task.get('alert',False):
                #wake up the process
                self.logger.info("Waking up task: %r" % task)
                os.kill(self.pids[id],signal.SIGUSR2)
            if not task['waiting']:
                task_load += task['weight']
        self.logger.debug("Task Load: %s" % task_load)
        self.task_load = task_load
        self.tasks = tasks
        self.logger.debug("Current tasks: %r" % self.tasks)
        if len(stale) > 0:
            #A stale task is one which is opened to us, but we know nothing
            #about). This will happen after a daemon restart, for example.
            self.logger.info("freeing stale tasks: %r" % stale)
            session.host.freeTasks(stale)
        for id, pid in self.pids.items():
            if self._waitTask(id, pid):
                # the subprocess handles most everything, we just need to clear things out
                if self.cleanupTask(id, wait=False):
                    del self.pids[id]
                if self.tasks.has_key(id):
                    del self.tasks[id]
        for id, pid in self.pids.items():
            if not tasks.has_key(id):
                # expected to happen when:
                #  - we are in the narrow gap between the time the task
                #    records its result and the time the process actually
                #    exits.
                #  - task is canceled
                #  - task is forcibly reassigned/unassigned
                tinfo = session.getTaskInfo(id)
                if tinfo is None:
                    raise koji.GenericError, "Invalid task %r (pid %r)" % (id,pid)
                elif tinfo['state'] == koji.TASK_STATES['CANCELED']:
                    self.logger.info("Killing canceled task %r (pid %r)" % (id,pid))
                    if self.cleanupTask(id):
                        del self.pids[id]
                elif tinfo['host_id'] != self.host_id:
                    self.logger.info("Killing reassigned task %r (pid %r)" % (id,pid))
                    if self.cleanupTask(id):
                        del self.pids[id]
                else:
                    self.logger.info("Lingering task %r (pid %r)" % (id,pid))

    def getNextTask(self):
        self.ready = self.readyForTask()
        session.host.updateHost(self.task_load,self.ready)
        if not self.ready:
            self.logger.info("Not ready for task")
            return False
        hosts, tasks = session.host.getLoadData()
        self.logger.debug("Load Data:")
        self.logger.debug("  hosts: %r" % hosts)
        self.logger.debug("  tasks: %r" % tasks)
        #now we organize this data into channel-arch bins
        bin_hosts = {}  #hosts indexed by bin
        bins = {}       #bins for this host
        our_avail = None
        for host in hosts:
            host['bins'] = []
            if host['id'] == self.host_id:
                #note: task_load reported by server might differ from what we
                #sent due to precision variation
                our_avail = host['capacity'] - host['task_load']
            for chan in host['channels']:
                for arch in host['arches'].split() + ['noarch']:
                    bin = "%s:%s" % (chan,arch)
                    bin_hosts.setdefault(bin,[]).append(host)
                    if host['id'] == self.host_id:
                        bins[bin] = 1
        self.logger.debug("bins: %r" % bins)
        if our_avail is None:
            self.logger.info("Server did not report this host. Are we disabled?")
            return False
        elif not bins:
            self.logger.info("No bins for this host. Missing channel/arch config?")
            return False
        #sort available capacities for each of our bins
        avail = {}
        for bin in bins.iterkeys():
            avail[bin] = [host['capacity'] - host['task_load'] for host in bin_hosts[bin]]
            avail[bin].sort()
            avail[bin].reverse()
        for task in tasks:
            # note: tasks are in priority order
            self.logger.debug("task: %r" % task)
            if self.tasks.has_key(task['id']):
                # we were running this task, but it apparently has been
                # freed or reassigned. We can't do anything with it until
                # updateTasks notices this and cleans up.
                self.logger.debug("Task %(id)s freed or reassigned", task)
                continue
            if task['state'] == koji.TASK_STATES['ASSIGNED']:
                self.logger.debug("task is assigned")
                if self.host_id == task['host_id']:
                    #assigned to us, we can take it regardless
                    if self.takeTask(task['id']):
                        return True
            elif task['state'] == koji.TASK_STATES['FREE']:
                bin = "%(channel_id)s:%(arch)s" % task
                self.logger.debug("task is free, bin=%r" % bin)
                if not bins.has_key(bin):
                    continue
                #see where our available capacity is compared to other hosts for this bin
                #(note: the hosts in this bin are exactly those that could
                #accept this task)
                bin_avail = avail.get(bin, [0])
                self.logger.debug("available capacities for bin: %r" % bin_avail)
                median = bin_avail[(len(bin_avail)-1)/2]
                self.logger.debug("ours: %.2f, median: %.2f" % (our_avail, median))
                if our_avail < median:
                    self.logger.debug("Skipping - available capacity in lower half")
                    #decline for now and give the upper half a chance
                    return False
                #otherwise, we attempt to open the task
                if self.takeTask(task['id']):
                    return True
            else:
                #should not happen
                raise Exception, "Invalid task state reported by server"
        return False

    def _waitTask(self, task_id, pid=None):
        """Wait (nohang) on the task, return true if finished"""
        if pid is None:
            pid = self.pids.get(task_id)
            if not pid:
                raise koji.GenericError, "No pid for task %i" % task_id
        prefix = "Task %i (pid %i)" % (task_id, pid)
        try:
            (childpid, status) = os.waitpid(pid, os.WNOHANG)
        except OSError, e:
            #check errno
            if e.errno != errno.ECHILD:
                #should not happen
                raise
            #otherwise assume the process is gone
            self.logger.info("%s: %s" % (prefix, e))
            return True
        if childpid != 0:
            self.logger.info(_parseStatus(status, prefix))
            return True
        return False

    def _doKill(self, task_id, pid, cmd, sig, timeout, pause):
        """
        Kill the process with the given process ID.
        Return True if the process is successfully killed in
        the given timeout, False otherwise.
        """
        self.logger.info('Checking "%s" (pid %i, taskID %i)...' % (cmd, pid, task_id))
        execname = cmd.split()[0]
        signaled = False
        t = 0.0
        while True:
            status = self._getStat(pid)
            if status and status[1] == cmd and status[2] != 'Z':
                self.logger.info('%s (pid %i, taskID %i) is running' % (execname, pid, task_id))
            else:
                if signaled:
                    self.logger.info('%s (pid %i, taskID %i) was killed by signal %i' % (execname, pid, task_id, sig))
                else:
                    self.logger.info('%s (pid %i, taskID %i) exited' % (execname, pid, task_id))
                return True

            if t >= timeout:
                self.logger.warn('Failed to kill %s (pid %i, taskID %i) with signal %i' %
                                 (execname, pid, task_id, sig))
                return False

            try:
                os.kill(pid, sig)
            except OSError, e:
                # process probably went away, we'll find out on the next iteration
                self.logger.info('Error sending signal %i to %s (pid %i, taskID %i): %s' %
                                 (sig, execname, pid, task_id, e))
            else:
                signaled = True
                self.logger.info('Sent signal %i to %s (pid %i, taskID %i)' %
                                 (sig, execname, pid, task_id))

            time.sleep(pause)
            t += pause

    def _getStat(self, pid):
        """
        Get the stat info for the given pid.
        Return a list of all the fields in /proc/<pid>/stat.
        The second entry will contain the full command-line instead of
        just the command name.
        If the process does not exist, return None.
        """
        try:
            proc_path = '/proc/%i/stat' % pid
            if not os.path.isfile(proc_path):
                return None
            proc_file = file(proc_path)
            procstats = [not field.isdigit() and field or int(field) for field in proc_file.read().split()]
            proc_file.close()

            cmd_path = '/proc/%i/cmdline' % pid
            if not os.path.isfile(cmd_path):
                return None
            cmd_file = file(cmd_path)
            procstats[1] = cmd_file.read().replace('\0', ' ').strip()
            cmd_file.close()
            if not procstats[1]:
                return None

            return procstats
        except IOError, e:
            # process may have already gone away
            return None

    def _childPIDs(self, pid):
        """Recursively get the children of the process with the given ID.
        Return a list containing the process IDs of the children
        in breadth-first order, without duplicates."""
        statsByPPID = {}
        pidcmd = None
        for procdir in os.listdir('/proc'):
            if not procdir.isdigit():
                continue
            procid = int(procdir)
            procstats = self._getStat(procid)
            if not procstats:
                continue
            statsByPPID.setdefault(procstats[3], []).append(procstats)
            if procid == pid:
                pidcmd = procstats[1]

        pids = []
        if pidcmd:
            # only append the pid if it still exists
            pids.append((pid, pidcmd))

        parents = [pid]
        while parents:
            for ppid in parents[:]:
                for procstats in statsByPPID.get(ppid, []):
                    # get the /proc entries with ppid as their parent, and append their pid to the list,
                    # then recheck for their children
                    # pid is the 0th field, ppid is the 3rd field
                    pids.append((procstats[0], procstats[1]))
                    parents.append(procstats[0])
                parents.remove(ppid)

        return pids

    def _killChildren(self, task_id, children, sig=signal.SIGTERM, timeout=2.0, pause=1.0):
        """
        Kill child processes of the given task, as specified in the children list,
        by sending sig.
        Retry every pause seconds, within timeout.
        Remove successfully killed processes from the "children" list.
        """
        for childpid, cmd in children[::-1]:
            # iterate in reverse order so processes whose children are killed might have
            # a chance to cleanup before they're killed
            if self._doKill(task_id, childpid, cmd, sig, timeout, pause):
                children.remove((childpid, cmd))

    def cleanupTask(self, task_id, wait=True):
        """Clean up after task

        - kill children
        - expire session

        Return True if all children were successfully killed, False otherwise.
        """
        pid = self.pids.get(task_id)
        if not pid:
            raise koji.GenericError, "No pid for task %i" % task_id
        children = self._childPIDs(pid)
        if children:
            # send SIGINT once to let mock mock try to clean up
            self._killChildren(task_id, children, sig=signal.SIGINT, pause=3.0)
        if children:
            self._killChildren(task_id, children)
        if children:
            self._killChildren(task_id, children, sig=signal.SIGKILL, timeout=3.0)

        #expire the task's subsession
        session_id = self.subsessions.get(task_id)
        if session_id:
            self.logger.info("Expiring subsession %i (task %i)" % (session_id, task_id))
            try:
                session.logoutChild(session_id)
                del self.subsessions[task_id]
            except:
                #not much we can do about it
                pass
        if wait:
            return self._waitTask(task_id, pid)
        else:
            # task has already been waited on, and we've cleaned
            # up as much as we can
            return True

    def checkSpace(self):
        """See if we have enough space to accept another job"""
        global options
        br_path = options.mockdir
        if not os.path.exists(br_path):
            self.logger.error("No such directory: %s" % br_path)
            raise IOError, "No such directory: %s" % br_path
        fs_stat = os.statvfs(br_path)
        available = fs_stat.f_bavail * fs_stat.f_bsize
        availableMB = available / 1024 / 1024
        self.logger.debug("disk space available in '%s': %i MB", br_path, availableMB)
        if availableMB < options.minspace:
            self.status = "Insufficient disk space: %i MB, %i MB required" % (availableMB, options.minspace)
            self.logger.warn(self.status)
            return False
        return True

    def readyForTask(self):
        """Determine if the system is ready to accept a new task.

        This function measures the system load and tries to determine
        if there is room to accept a new task."""
        #       key resources to track:
        #               disk_space
        #                       df -P path
        #                       df -iP path ?
        #               memory (meminfo/vmstat)
        #                       vmstat fields 3-6 (also 7-8 for swap)
        #                       http://www.redhat.com/advice/tips/meminfo.html
        #               cpu cycles (vmstat?)
        #                       vmstat fields 13-16 (and others?)
        #       others?:
        #               io (iostat/vmstat)
        #               network (netstat?)
        global options
        hostdata = session.host.getHost()
        self.logger.debug('hostdata: %r' % hostdata)
        if not hostdata['enabled']:
            self.status = "Host is disabled"
            self.logger.info(self.status)
            return False
        if self.task_load > hostdata['capacity']:
            self.status = "Over capacity"
            self.logger.info("Task load (%.2f) exceeds capacity (%.2f)" % (self.task_load, hostdata['capacity']))
            return False
        if len(self.tasks) >= options.maxjobs:
            # This serves as a backup to the capacity check and prevents
            # a tremendous number of low weight jobs from piling up
            self.status = "Full queue"
            self.logger.info(self.status)
            return False
        if not self.checkSpace():
            # checkSpace() does its own logging
            return False
        loadavgs = os.getloadavg()
        # this likely treats HT processors the same as real ones
        # but that's fine, it's a conservative test
        maxload = 4.0 * os.sysconf('SC_NPROCESSORS_ONLN')
        if loadavgs[0] > maxload:
            self.status = "Load average %.2f > %.2f" % (loadavgs[0], maxload)
            self.logger.info(self.status)
            return False
        #XXX - add more checks
        return True

    def takeTask(self,task_id):
        """Attempt to open the specified task

        Returns True if successful, False otherwise
        """
        self.logger.info("Attempting to take task %s" %task_id)
        data = session.host.openTask(task_id)
        if data is None:
            self.logger.warn("Could not open")
            return False
        if not data.has_key('request') or data['request'] is None:
            self.logger.warn("Task '%s' has no request" % task_id)
            return False
        id = data['id']
        request = data['request']
        self.tasks[id] = data
        params, method = xmlrpclib.loads(request)
        if self.handlers.has_key(method):
            handlerClass = self.handlers[method]
        elif self.handlers.has_key('default'):
            handlerClass = self.handlers['default']
        else:
            raise koji.GenericError, "No handler found for method '%s'" % method
        if issubclass(handlerClass, tasks.BaseTaskHandler):
            #new style handler needs session and options passed
            handler = handlerClass(id,method,params,session,options)
        else:
            handler = handlerClass(id,method,params)
        # set weight
        session.host.setTaskWeight(task_id,handler.weight())
        if handler.Foreground:
            self.logger.info("running task in foreground")
            handler.setManager(self)
            self.runTask(handler)
        else:
            pid, session_id = self.forkTask(handler)
            self.pids[id] = pid
            self.subsessions[id] = session_id
        return True

    def forkTask(self,handler):
        global session
        #get the subsession before we fork
        newhub = session.subsession()
        session_id = newhub.sinfo['session-id']
        pid = os.fork()
        if pid:
            newhub._forget()
            return pid, session_id
        #in no circumstance should we return after the fork
        #nor should any exceptions propagate past here
        try:
            session._forget()
            #set process group
            os.setpgrp()
            #use the subsession
            session = newhub
            if hasattr(handler, 'session'):
                handler.session = session
            #set a do-nothing handler for sigusr2
            signal.signal(signal.SIGUSR2,lambda *args: None)
            self.runTask(handler)
        finally:
            #diediedie
            try:
                session.logout()
            finally:
                os._exit(0)

    def runTask(self,handler):
        fail = False
        try:
            response = (handler.run(),)
            # note that we wrap response in a singleton tuple
            response = xmlrpclib.dumps(response, methodresponse=1, allow_none=1)
            self.logger.info("RESPONSE: %r" % response)
        except Fault, fault:
            fail = True
            response = xmlrpclib.dumps(fault)
            tb = ''.join(traceback.format_exception(*sys.exc_info())).replace(r"\n", "\n")
            self.logger.warn("FAULT:\n%s" % tb)
        except (SystemExit,ServerExit,KeyboardInterrupt):
            #we do not trap these
            raise
        except:
            fail = True
            # report exception back to server
            e_class, e = sys.exc_info()[:2]
            faultCode = getattr(e_class,'faultCode',1)
            if issubclass(e_class, koji.GenericError):
                #just pass it through
                tb = str(e)
                self.logger.warn(tb)
            else:
                tb = ''.join(traceback.format_exception(*sys.exc_info()))
                self.logger.warn("TRACEBACK: %s" % tb)
            response = xmlrpclib.dumps(xmlrpclib.Fault(faultCode, tb))

        if fail:
            session.host.failTask(handler.id, response)
        else:
            session.host.closeTask(handler.id, response)


class BaseTaskHandler(object):
    """The base class for task handlers

    Each task handler is a class, a new instance of which is created
    to handle each task.
    """

    # list of methods the class can handle
    Methods = []

    # Options:
    Foreground = False

    def __init__(self, id, method, params, workdir=None):
        global options
        self.id = id   #task id
        if method not in self.Methods:
            raise koji.GenericError, 'method "%s" is not supported' % method
        self.method = method
        # handle named parameters
        self.params,self.opts = koji.decode_args(*params)
        if workdir is None:
            workdir = "%s/%s" % (options.workdir, koji.pathinfo.taskrelpath(id))
        self.workdir = workdir
        self.logger = logging.getLogger("koji.build.BaseTaskHandler")

    def setManager(self,manager):
        """Set the manager attribute

        This is only used for foreground tasks to give them access
        to their task manager.
        """
        if not self.Foreground:
            return
        self.manager = manager

    def handler(self):
        """(abstract) the handler for the task."""
        raise NotImplementedError

    def run(self):
        """Execute the task"""
        self.createWorkdir()
        try:
            return self.handler(*self.params,**self.opts)
        finally:
            self.removeWorkdir()

    _taskWeight = 1.0

    def weight(self):
        """Return the weight of the task.

        This is run by the taskmanager before the task is run to determine
        the weight of the task. The weight is an abstract measure of the
        total load the task places on the system while running.

        A task may set _taskWeight for a constant weight different from 1, or
        override this function for more complicated situations.

        Note that task weight is partially ignored while the task is sleeping.
        """
        return getattr(self,'_taskWeight',1.0)

    def createWorkdir(self):
        if self.workdir is None:
            return
        self.removeWorkdir()
        os.makedirs(self.workdir)

    def removeWorkdir(self):
        if self.workdir is None:
            return
        safe_rmtree(self.workdir, unmount=False, strict=True)
        #os.spawnvp(os.P_WAIT, 'rm', ['rm', '-rf', self.workdir])

    def wait(self, subtasks=None, all=False, failany=False):
        """Wait on subtasks

        subtasks is a list of integers (or an integer). If more than one subtask
        is specified, then the default behavior is to return when any of those
        tasks complete. However, if all is set to True, then it waits for all of
        them to complete.  If all and failany are both set to True, then each
        finished task will be checked for failure, and a failure will cause all
        of the unfinished tasks to be cancelled.

        special values:
            subtasks = None     specify all subtasks

        Implementation notes:
            The build daemon forks all tasks as separate processes. This function
            uses signal.pause to sleep. The main process watches subtasks in
            the database and will send the subprocess corresponding to the
            subtask a SIGUSR2 to wake it up when subtasks complete.
        """
        if isinstance(subtasks,int):
            # allow single integer w/o enclosing list
            subtasks = [subtasks]
        session.host.taskSetWait(self.id,subtasks)
        self.logger.debug("Waiting on %r" % subtasks)
        while True:
            finished, unfinished = session.host.taskWait(self.id)
            if len(unfinished) == 0:
                #all done
                break
            elif len(finished) > 0:
                if all:
                    if failany:
                        failed = False
                        for task in finished:
                            try:
                                result = session.getTaskResult(task)
                            except (koji.GenericError, Fault), task_error:
                                self.logger.info("task %s failed or was canceled" % task)
                                failed = True
                                break
                        if failed:
                            self.logger.info("at least one task failed or was canceled, cancelling unfinished tasks")
                            session.cancelTaskChildren(self.id)
                            # reraise the original error now, rather than waiting for
                            # an error in taskWaitResults()
                            raise task_error
                else:
                    # at least one done
                    break
            # signal handler set by TaskManager.forkTask
            self.logger.debug("Pausing...")
            signal.pause()
            # main process will wake us up with SIGUSR2
            self.logger.debug("...waking up")
        self.logger.debug("Finished waiting")
        return dict(session.host.taskWaitResults(self.id,subtasks))

    def getUploadDir(self):
        return koji.pathinfo.taskrelpath(self.id)

    def uploadFile(self, filename, relPath=None, remoteName=None):
        """Upload the file with the given name to the task output directory
        on the hub."""
        uploadPath = self.getUploadDir()
        if relPath:
            relPath = relPath.strip('/')
            uploadPath += '/' + relPath
        # Only upload files with content
        if os.path.isfile(filename) and os.stat(filename).st_size > 0:
            session.uploadWrapper(filename, uploadPath, remoteName)

    def uploadTree(self, dirpath, flatten=False):
        """Upload the directory tree at dirpath to the task directory on the
        hub, preserving the directory structure"""
        dirpath = dirpath.rstrip('/')
        for path, dirs, files in os.walk(dirpath):
            if flatten:
                relpath = None
            else:
                relpath = path[len(dirpath) + 1:]
            for filename in files:
                self.uploadFile(os.path.join(path, filename), relpath)

    def localPath(self, relpath):
        """Return a local path to a remote file.

        If the file is on an nfs mount, use that, otherwise download a copy"""
        if options.topurl:
            self.logger.debug("Downloading %s", relpath)
            url = "%s/%s" % (options.topurl, relpath)
            fsrc = urllib2.urlopen(url)
            fn = "%s/local/%s" % (self.workdir, relpath)
            os.makedirs(os.path.dirname(fn))
            fdst = file(fn, 'w')
            shutil.copyfileobj(fsrc, fdst)
            fsrc.close()
            fdst.close()
        else:
            fn = "%s/%s" % (options.topdir, relpath)
        return fn

    def subtask(self, method, arglist, **opts):
        return session.host.subtask(method, arglist, self.id, **opts)

    def subtask2(self, __taskopts, __method, *args, **kwargs):
        return session.host.subtask2(self.id, __taskopts, __method, *args, **kwargs)

    def find_arch(self, arch, host, tag):
        """
        For noarch tasks, find a canonical arch that is supported by both the host and tag.
        If the arch is anything other than noarch, return it unmodified.
        """
        if arch != "noarch":
            return arch

        # We need a concrete arch. Pick one that:
        #  a) this host can handle
        #  b) the build tag can support
        #  c) is canonical
        host_arches = host['arches']
        if not host_arches:
            raise koji.BuildError, "No arch list for this host: %s" % host['name']
        tag_arches = tag['arches']
        if not tag_arches:
            raise koji.BuildError, "No arch list for tag: %s" % tag['name']
        # index canonical host arches
        host_arches = set([koji.canonArch(a) for a in host_arches.split()])
        # index canonical tag arches
        tag_arches = set([koji.canonArch(a) for a in tag_arches.split()])
        # find the intersection of host and tag arches
        common_arches = list(host_arches & tag_arches)
        if common_arches:
            # pick one of the common arches randomly
            # need to re-seed the prng or we'll get the same arch every time,
            # because we just forked from a common parent
            random.seed()
            arch = random.choice(common_arches)
            self.logger.info('Valid arches: %s, using: %s' % (' '.join(common_arches), arch))
            return arch
        else:
            # no overlap
            raise koji.BuildError, "host %s (%s) does not support any arches of tag %s (%s)" % \
                (host['name'], ', '.join(host_arches), tag['name'], ', '.join(tag_arches))

class FakeTask(BaseTaskHandler):
    Methods = ['someMethod']
    Foreground = True
    def handler(self, *args):
        self.logger.info("This is a fake task.  Args: " + str(args))
        return 42


class SleepTask(BaseTaskHandler):
    Methods = ['sleep']
    _taskWeight = 0.25
    def handler(self, n):
        self.logger.info("Sleeping for %s seconds" % n)
        time.sleep(n)
        self.logger.info("Finished sleeping")

class ForkTask(BaseTaskHandler):
    Methods = ['fork']
    def handler(self, n=5, m=37):
        for i in xrange(n):
            os.spawnvp(os.P_NOWAIT, 'sleep', ['sleep',str(m)])

class WaitTestTask(BaseTaskHandler):
    Methods = ['waittest']
    _taskWeight = 0.1
    def handler(self,count,seconds=10):
        tasks = []
        for i in xrange(count):
            task_id = session.host.subtask(method='sleep',
                                          arglist=[seconds],
                                          label=str(i),
                                          parent=self.id)
            tasks.append(task_id)
        results = self.wait(all=True)
        self.logger.info(pprint.pformat(results))


class SubtaskTask(BaseTaskHandler):
    Methods = ['subtask']
    _taskWeight = 0.1
    def handler(self,n=4):
        if n > 0:
            task_id = session.host.subtask(method='subtask',
                                          arglist=[n-1],
                                          label='foo',
                                          parent=self.id)
            self.wait(task_id)
        else:
            task_id = session.host.subtask(method='sleep',
                                          arglist=[15],
                                          label='bar',
                                          parent=self.id)
            self.wait(task_id)


class DefaultTask(BaseTaskHandler):
    """Used when no matching method is found"""
    Methods = ['default']
    _taskWeight = 0.1
    def __init__(self, id, method, params, workdir=None):
        self.id = id   #task id
        self.method = method
        self.params = params
        self.workdir = None
        self.opts = {}
    def handler(self,*args,**opts):
        raise koji.GenericError, "Invalid method: %s" % self.method


class ShutdownTask(BaseTaskHandler):
    Methods = ['shutdown']
    _taskWeight = 0.0
    Foreground = True
    def handler(self):
        #note: this is a foreground task
        raise ServerExit


class DependantTask(BaseTaskHandler):

    Methods = ['dependantTask']
    #mostly just waiting on other tasks
    _taskWeight = 0.2

    def handler(self, wait_list, task_list):
        for task in wait_list:
            if not isinstance(task, int) or not session.getTaskInfo(task):
                self.logger.debug("invalid task id %s, removing from wait_list" % task)
                wait_list.remove(task)

        # note, tasks in wait_list are not children of this task so we can't
        # just use self.wait()
        while wait_list:
            for task in wait_list[:]:
                if session.taskFinished(task):
                    info = session.getTaskInfo(task)
                    if info and koji.TASK_STATES[info['state']] in ['CANCELED','FAILED']:
                        raise koji.GenericError, "Dependency %s failed to complete." % info['id']
                    wait_list.remove(task)
            # let the system rest before polling again
            time.sleep(1)

        subtasks = []
        for task in task_list:
            # **((len(task)>2 and task[2]) or {}) expands task[2] into opts if it exists, allows for things like 'priority=15'
            task_id = session.host.subtask(method=task[0], arglist=task[1], parent=self.id, **((len(task)>2 and task[2]) or {}))
            if task_id:
                subtasks.append(task_id)
        if subtasks:
            self.wait(subtasks, all=True)

class ChainBuildTask(BaseTaskHandler):

    Methods = ['chainbuild']
    #mostly just waiting on other tasks
    _taskWeight = 0.1

    def handler(self, srcs, target, opts=None):
        if opts.get('scratch'):
            raise koji.BuildError, "--scratch is not allowed with chain-builds"
        target_info = session.getBuildTarget(target)
        if not target_info:
            raise koji.GenericError, 'unknown build target: %s' % target
        for build_level in srcs:
            subtasks = []
            build_tasks = []
            nvrs = []
            for src in build_level:
                if SCM.is_scm_url(src):
                    task_id = session.host.subtask(method='build',
                                                   arglist=[src, target, opts],
                                                   label=src,
                                                   parent=self.id)
                    build_tasks.append(task_id)
                    subtasks.append(task_id)
                else:
                    nvrs.append(src)
            if nvrs:
                task_id = session.host.subtask(method='waitrepo',
                                               arglist=[target_info['build_tag_name'], None, nvrs],
                                               label=','.join(nvrs),
                                               parent=self.id)
                subtasks.append(task_id)
            if not subtasks:
                continue
            self.wait(subtasks, all=True, failany=True)
            if srcs[-1] == build_level:
                continue
            nvrs = []
            for build_task in build_tasks:
                builds = session.listBuilds(taskID=build_task)
                if builds:
                    nvrs.append(builds[0]['nvr'])
            if nvrs:
                task_id = session.host.subtask(method='waitrepo',
                                               arglist=[target_info['build_tag_name'], None, nvrs],
                                               label=','.join(nvrs),
                                               parent=self.id)
                self.wait(task_id, all=True, failany=True)

class BuildTask(BaseTaskHandler):

    Methods = ['build']
    #we mostly just wait on other tasks
    _taskWeight = 0.2

    def handler(self, src, target, opts=None):
        """Handler for the master build task"""
        if opts is None:
            opts = {}
        self.opts = opts
        if opts.get('arch_override') and not opts.get('scratch'):
            raise koji.BuildError, "arch_override is only allowed for scratch builds"
        if opts.get('repo_id') is not None:
            repo_info = session.repoInfo(opts['repo_id'])
            if not repo_info:
                raise koji.BuildError, 'No such repo: %s' % opts['repo_id']
            repo_state = koji.REPO_STATES[repo_info['state']]
            if repo_state not in ('READY', 'EXPIRED'):
                raise koji.BuildError, 'Bad repo: %s (%s)' % (repo_info['id'], repo_state)
            self.event_id = repo_info['create_event']
        else:
            repo_info = None
            #we'll wait for a repo later (self.getRepo)
            self.event_id = None
        task_info = session.getTaskInfo(self.id)
        target_info = None
        if target:
            target_info = session.getBuildTarget(target, event=self.event_id)
        if target_info:
            dest_tag = target_info['dest_tag']
            build_tag = target_info['build_tag']
            if repo_info is not None:
                #make sure specified repo matches target
                if repo_info['tag_id'] != target_info['build_tag']:
                    raise koji.BuildError, 'Repo/Target mismatch: %s/%s' \
                            % (repo_info['tag_name'], target_info['build_tag_name'])
        else:
            # if repo_id is specified, we can allow the 'target' arg to simply specify
            # the destination tag (since the repo specifies the build tag).
            if repo_info is None:
                raise koji.GenericError, 'unknown build target: %s' % target
            build_tag = repo_info['tag_id']
            if target is None:
                #ok, call it skip-tag for the buildroot tag
                self.opts['skip_tag'] = True
                dest_tag = build_tag
            else:
                taginfo = session.getTag(target, event=self.event_id)
                if not taginfo:
                    raise koji.GenericError, 'neither tag nor target: %s' % target
                dest_tag = taginfo['id']
        #policy checks...
        policy_data = {
            'user_id' : task_info['owner'],
            'source' : src,
            'task_id' : self.id,
            'build_tag' : build_tag,  #id
            'skip_tag' : bool(self.opts.get('skip_tag')),
        }
        if target_info:
            policy_data['target'] = target_info['id'],
        if not self.opts.get('skip_tag'):
            policy_data['tag'] = dest_tag  #id
        if not SCM.is_scm_url(src) and not opts.get('scratch'):
            #let hub policy decide
            session.host.assertPolicy('build_from_srpm', policy_data)
        if opts.get('repo_id') is not None:
            # use of this option is governed by policy
            session.host.assertPolicy('build_from_repo_id', policy_data)
        if not repo_info:
            repo_info = self.getRepo(build_tag)  #(subtask)
            self.event_id = session.getLastEvent()['id']
        srpm = self.getSRPM(src, build_tag, repo_info['id'])
        h = self.readSRPMHeader(srpm)
        data = koji.get_header_fields(h,['name','version','release','epoch'])
        data['task_id'] = self.id
        extra_arches = None
        self.logger.info("Reading package config for %(name)s" % data)
        pkg_cfg = session.getPackageConfig(dest_tag,data['name'],event=self.event_id)
        self.logger.debug("%r" % pkg_cfg)
        if pkg_cfg is not None:
            extra_arches = pkg_cfg.get('extra_arches')
        if not self.opts.get('skip_tag') and not self.opts.get('scratch'):
            # Make sure package is on the list for this tag
            if pkg_cfg is None:
                raise koji.BuildError, "package %s not in list for tag %s" \
                        % (data['name'], target_info['dest_tag_name'])
            elif pkg_cfg['blocked']:
                raise koji.BuildError, "package %s is blocked for tag %s" \
                        % (data['name'], target_info['dest_tag_name'])
            # TODO - more pre tests
        archlist = self.getArchList(build_tag, h, extra=extra_arches)
        #let the system know about the build we're attempting
        if not self.opts.get('scratch'):
            #scratch builds do not get imported
            build_id = session.host.initBuild(data)
        #(initBuild raises an exception if there is a conflict)
        try:
            srpm,rpms,brmap,logs = self.runBuilds(srpm,build_tag,archlist,repo_info['id'])
            if opts.get('scratch'):
                #scratch builds do not get imported
                session.host.moveBuildToScratch(self.id,srpm,rpms,logs=logs)
            else:
                session.host.completeBuild(self.id,build_id,srpm,rpms,brmap,logs=logs)
        except (SystemExit,ServerExit,KeyboardInterrupt):
            #we do not trap these
            raise
        except:
            if not self.opts.get('scratch'):
                #scratch builds do not get imported
                session.host.failBuild(self.id, build_id)
            # reraise the exception
            raise
        if not self.opts.get('skip_tag') and not self.opts.get('scratch'):
            self.tagBuild(build_id,dest_tag)

    def getSRPM(self, src, build_tag, repo_id):
        """Get srpm from src"""
        if isinstance(src,str):
            if SCM.is_scm_url(src):
                return self.getSRPMFromSCM(src, build_tag, repo_id)
            else:
                #assume this is a path under uploads
                return src
        else:
            raise koji.BuildError, 'Invalid source specification: %s' % src
            #XXX - other methods?

    def getSRPMFromSCM(self, url, build_tag, repo_id):
        #TODO - allow different ways to get the srpm
        task_id = session.host.subtask(method='buildSRPMFromSCM',
                                       arglist=[url, build_tag, {'repo_id': repo_id}],
                                       label='srpm',
                                       parent=self.id)
        # wait for subtask to finish
        result = self.wait(task_id)[task_id]
        srpm = result['srpm']
        return srpm

    def readSRPMHeader(self, srpm):
        #srpm arg should be a path relative to <BASEDIR>/work
        global options
        self.logger.debug("Reading SRPM")
        relpath = "work/%s" % srpm
        opts = dict([(k, getattr(options, k)) for k in 'topurl','topdir'])
        fo = koji.openRemoteFile(relpath, **opts)
        h = koji.get_rpm_header(fo)
        if h[rpm.RPMTAG_SOURCEPACKAGE] != 1:
            raise koji.BuildError, "%s is not a source package" % srpm
        return h

    def getArchList(self, build_tag, h, extra=None):
        # get list of arches to build for
        buildconfig = session.getBuildConfig(build_tag, event=self.event_id)
        arches = buildconfig['arches']
        if not arches:
            #XXX - need to handle this better
            raise koji.BuildError, "No arches for tag %(name)s [%(id)s]" % buildconfig
        tag_archlist = [koji.canonArch(a) for a in arches.split()]
        self.logger.debug('arches: %s' % arches)
        if extra:
            self.logger.debug('Got extra arches: %s' % extra)
            arches = "%s %s" % (arches,extra)
        archlist = arches.split()
        self.logger.debug('base archlist: %r' % archlist)
        # - adjust arch list based on srpm macros
        buildarchs = h[rpm.RPMTAG_BUILDARCHS]
        exclusivearch = h[rpm.RPMTAG_EXCLUSIVEARCH]
        excludearch = h[rpm.RPMTAG_EXCLUDEARCH]
        if buildarchs:
            archlist = buildarchs
            self.logger.debug('archlist after buildarchs: %r' % archlist)
        if exclusivearch:
            archlist = [ a for a in archlist if a in exclusivearch ]
            self.logger.debug('archlist after exclusivearch: %r' % archlist)
        if excludearch:
            archlist = [ a for a in archlist if a not in excludearch ]
            self.logger.debug('archlist after excludearch: %r' % archlist)
        #noarch is funny
        if 'noarch' not in excludearch and \
                ( 'noarch' in buildarchs or 'noarch' in exclusivearch ):
            archlist.append('noarch')
        override = self.opts.get('arch_override')
        if self.opts.get('scratch') and override:
            #only honor override for scratch builds
            self.logger.debug('arch override: %s' % override)
            archlist = override.split()
        archdict = {}
        for a in archlist:
            # Filter based on canonical arches for tag
            # This prevents building for an arch that we can't handle
            if a == 'noarch' or koji.canonArch(a) in tag_archlist:
                archdict[a] = 1
        if not archdict:
            raise koji.BuildError, "No matching arches were found"
        return archdict.keys()

    def getRepo(self, tag):
        """Get repo to use for builds"""
        repo_info = session.getRepo(tag)
        if not repo_info:
            #wait for it
            task_id = session.host.subtask(method='waitrepo',
                                           arglist=[tag, None, None],
                                           parent=self.id)
            repo_info = self.wait(task_id)[task_id]
        return repo_info

    def runBuilds(self, srpm, build_tag, archlist, repo_id):
        self.logger.debug("Spawning jobs for arches: %r" % (archlist))
        subtasks = {}
        keep_srpm = True
        for arch in archlist:
            subtasks[arch] = session.host.subtask(method='buildArch',
                                                  arglist=[srpm, build_tag, arch, keep_srpm, {'repo_id': repo_id}],
                                                  label=arch,
                                                  parent=self.id,
                                                  arch=koji.canonArch(arch))
            keep_srpm = False

        self.logger.debug("Got subtasks: %r" % (subtasks))
        self.logger.debug("Waiting on subtasks...")

        # wait for subtasks to finish
        results = self.wait(subtasks.values(), all=True, failany=True)

        # finalize import
        # merge data into needed args for completeBuild call
        rpms = []
        brmap = {}
        logs = {}
        built_srpm = None
        for (arch, task_id) in subtasks.iteritems():
            result = results[task_id]
            self.logger.debug("DEBUG: %r : %r " % (arch,result,))
            brootid = result['brootid']
            for fn in result['rpms']:
                rpms.append(fn)
                brmap[fn] = brootid
            for fn in result['logs']:
                logs.setdefault(arch,[]).append(fn)
            if result['srpms']:
                if built_srpm:
                    raise koji.BuildError, "multiple builds returned a srpm.  task %i" % self.id
                else:
                    built_srpm = result['srpms'][0]
                    brmap[result['srpms'][0]] = brootid
        if built_srpm:
            srpm = built_srpm
        else:
            raise koji.BuildError("could not find a built srpm")

        return srpm,rpms,brmap,logs

    def tagBuild(self,build_id,dest_tag):
        #XXX - need options to skip tagging and to force tagging
        #create the tagBuild subtask
        #this will handle the "post tests"
        task_id = session.host.subtask(method='tagBuild',
                                       arglist=[dest_tag,build_id,False,None,True],
                                       label='tag',
                                       parent=self.id,
                                       arch='noarch')
        self.wait(task_id)

class BuildArchTask(BaseTaskHandler):

    Methods = ['buildArch']

    def weight(self):
        return 1.5

    def updateWeight(self, name):
        """
        Update the weight of this task based on the package we're building.
        weight is scaled from a minimum of 1.5 to a maximum of 6, based on
        the average duration of a build of this package.
        """
        avg = session.getAverageBuildDuration(name)
        if not avg:
            return
        # increase the task weight by 0.75 for every hour of build duration
        adj = (avg / 4800.0)
        # cap the adjustment at +4.5
        weight = self.weight() + min(4.5, adj)
        session.host.setTaskWeight(self.id, weight)

    def srpm_sanity_checks(self, filename):
        header = koji.get_rpm_header(filename)

        if not header[rpm.RPMTAG_PACKAGER]:
            raise koji.BuildError, "The build system failed to set the packager tag"
        if not header[rpm.RPMTAG_VENDOR]:
            raise koji.BuildError, "The build system failed to set the vendor tag"
        if not header[rpm.RPMTAG_DISTRIBUTION]:
            raise koji.BuildError, "The build system failed to set the distribution tag"

    def handler(self, pkg, root, arch, keep_srpm, opts=None):
        """Build a package in a buildroot for one arch"""
        global options
        
        ret = {}
        if opts is None:
            opts = {}
        repo_id = opts.get('repo_id')
        if not repo_id:
            raise koji.BuildError, "A repo id must be provided"
        repo_info = session.repoInfo(repo_id, strict=True)
        event_id = repo_info['create_event']

        # starting srpm should already have been uploaded by parent
        self.logger.debug("Reading SRPM")
        fn = self.localPath("work/%s" % pkg)
        if not os.path.exists(fn):
            raise koji.BuildError, "SRPM file missing: %s" % fn
        # peel E:N-V-R from package
        h = koji.get_rpm_header(fn)
        name = h[rpm.RPMTAG_NAME]
        ver = h[rpm.RPMTAG_VERSION]
        rel = h[rpm.RPMTAG_RELEASE]
        epoch = h[rpm.RPMTAG_EPOCH]
        if h[rpm.RPMTAG_SOURCEPACKAGE] != 1:
            raise koji.BuildError, "not a source package"
        # Disable checking for distribution in the initial SRPM because it
        # might have been built outside of the build system
        # if not h[rpm.RPMTAG_DISTRIBUTION]:
        #    raise koji.BuildError, "the distribution tag is not set in the original srpm"

        self.updateWeight(name)

        rootopts = {
            'repo_id': repo_id
            }
        br_arch = self.find_arch(arch, session.host.getHost(), session.getBuildConfig(root, event=event_id))
        broot = BuildRoot(root, br_arch, self.id, **rootopts)

        self.logger.debug("Initializing buildroot")
        broot.init()

        # run build
        self.logger.debug("Running build")
        broot.build(fn,arch)

        # extract results
        resultdir = broot.resultdir()
        rpm_files = []
        srpm_files = []
        log_files = []
        unexpected = []
        for f in os.listdir(resultdir):
            # files here should have one of two extensions: .log and .rpm
            if f[-4:] == ".log":
                log_files.append(f)
            elif f[-8:] == ".src.rpm":
                srpm_files.append(f)
            elif f[-4:] == ".rpm":
                rpm_files.append(f)
            else:
                unexpected.append(f)
        self.logger.debug("rpms: %r" % rpm_files)
        self.logger.debug("srpms: %r" % srpm_files)
        self.logger.debug("logs: %r" % log_files)
        self.logger.debug("unexpected: %r" % unexpected)

        # upload files to storage server
        uploadpath = broot.getUploadPath()
        for f in rpm_files:
            self.uploadFile("%s/%s" % (resultdir,f))
        self.logger.debug("keep srpm %i %s %s" % (self.id, keep_srpm, opts))
        if keep_srpm:
            if len(srpm_files) == 0:
                raise koji.BuildError, "no srpm files found for task %i" % self.id
            if len(srpm_files) > 1:
                raise koji.BuildError, "mulitple srpm files found for task %i: %s" % (self.id, srpm_files)

            # Run sanity checks.  Any failures will throw a BuildError
            self.srpm_sanity_checks("%s/%s" % (resultdir,srpm_files[0]))

            self.logger.debug("uploading %s/%s to %s" % (resultdir,srpm_files[0], uploadpath))
            self.uploadFile("%s/%s" % (resultdir,srpm_files[0]))
        if rpm_files:
            ret['rpms'] = [ "%s/%s" % (uploadpath,f) for f in rpm_files ]
        else:
            ret['rpms'] = []
        if keep_srpm:
            ret['srpms'] = [ "%s/%s" % (uploadpath,f) for f in srpm_files ]
        else:
            ret['srpms'] = []
        ret['logs'] = [ "%s/%s" % (uploadpath,f) for f in log_files ]

        ret['brootid'] = broot.id

        broot.expire()
        #Let TaskManager clean up

        return ret

class MavenTask(BaseTaskHandler):

    Methods = ['maven']

    _taskWeight = 0.2

    def handler(self, url, target, opts=None):
        """Use Maven to build the source from the given url"""
        if opts is None:
            opts = {}
        self.opts = opts
        target_info = session.getBuildTarget(target)
        if not target_info:
            raise koji.BuildError, 'unknown build target: %s' % target
        dest_tag = session.getTag(target_info['dest_tag'], strict=True)
        build_tag = session.getTag(target_info['build_tag'], strict=True)

        build_opts = {}
        if opts.get('properties'):
            build_opts['properties'] = opts['properties']
        if opts.get('patches'):
            build_opts['patches'] = opts['patches']

        self.build_task_id = session.host.subtask(method='buildMaven',
                                                  arglist=[url, build_tag, build_opts],
                                                  label='build',
                                                  parent=self.id,
                                                  arch='noarch')
        maven_results = self.wait(self.build_task_id)[self.build_task_id]
        maven_results['task_id'] = self.build_task_id

        build_info = None
        if not self.opts.get('scratch'):
            maven_info = maven_results['maven_info']
            build_info = koji.maven_info_to_nvr(maven_info)

            dest_cfg = session.getPackageConfig(dest_tag['id'], build_info['name'])
            # Make sure package is on the list for this tag
            if dest_cfg is None:
                raise koji.BuildError, "package %s not in list for tag %s" \
                    % (build_info['name'], dest_tag['name'])
            elif dest_cfg['blocked']:
                raise koji.BuildError, "package %s is blocked for tag %s" \
                    % (build_info['name'], dest_tag['name'])

            self.build_id, build_info = session.host.initMavenBuild(self.id, build_info, maven_info)

        try:
            rpm_results = None
            spec_url = self.opts.get('specfile')
            if spec_url:
                rpm_results = self.buildWrapperRPM(spec_url, build_tag, build_info)

            if not self.opts.get('scratch'):
                session.host.completeMavenBuild(self.id, self.build_id, maven_results, rpm_results)
        except (SystemExit, ServerExit, KeyboardInterrupt):
            # we do not trap these
            raise
        except:
            if not self.opts.get('scratch'):
                #scratch builds do not get imported
                session.host.failBuild(self.id, self.build_id)
            # reraise the exception
            raise

        if not self.opts.get('scratch') and not self.opts.get('skip_tag'):
            tag_task_id = session.host.subtask(method='tagBuild',
                                               arglist=[dest_tag['id'], self.build_id, False, None, True],
                                               label='tag',
                                               parent=self.id,
                                               arch='noarch')
            self.wait(tag_task_id)

    def buildWrapperRPM(self, spec_url, build_tag, build):
        task = session.getTaskInfo(self.build_task_id)
        arglist = [spec_url, build_tag, build, task]

        rpm_task_id = session.host.subtask(method='wrapperRPM',
                                           arglist=arglist,
                                           label='rpm',
                                           parent=self.id,
                                           arch='noarch')
        results = self.wait(rpm_task_id)[rpm_task_id]
        results['task_id'] = rpm_task_id

        return results

class BuildMavenTask(BaseTaskHandler):

    Methods = ['buildMaven']

    _taskWeight = 1.5

    def _zip_dir(self, rootdir, filename):
        rootbase = os.path.basename(rootdir)
        roottrim = len(rootdir) - len(rootbase)
        zfo = zipfile.ZipFile(filename, 'w', zipfile.ZIP_DEFLATED)
        for dirpath, dirnames, filenames in os.walk(rootdir):
            for filename in filenames:
                filepath = os.path.join(dirpath, filename)
                zfo.write(filepath, filepath[roottrim:])
        zfo.close()

    def handler(self, url, build_tag, opts=None):
        if opts is None:
            opts = {}
        self.opts = opts

        scm = SCM(url)
        scm.assert_allowed(options.allowed_scms)

        host = session.host.getHost()
        if not host['arches']:
            raise koji.BuildError, 'No arch list for host: %s' % host['name']
        br_arch = host['arches'].split()[0]
        buildroot = BuildRoot(build_tag['id'], br_arch, self.id, install_group='maven-build', setup_dns=True)
        self.logger.debug("Initializing buildroot")
        buildroot.init()

        if not os.path.exists('%s/usr/bin/mvn' % buildroot.rootdir()):
            raise koji.BuildError, '/usr/bin/mvn was not found in the buildroot'

        scmdir = '%s/maven/build' % buildroot.rootdir()
        outputdir = '%s/maven/output' % buildroot.rootdir()
        repodir = '%s/maven/repo' % buildroot.rootdir()
        patchdir = '%s/maven/patches' % buildroot.rootdir()

        koji.ensuredir(scmdir)
        koji.ensuredir(outputdir)
        koji.ensuredir(repodir)
        koji.ensuredir(patchdir)

        mockuid = None
        try:
            if options.mockuser:
                if options.mockuser.isdigit():
                    mockuid = pwd.getpwuid(int(options.mockuser)).pw_uid
                else:
                    mockuid = pwd.getpwnam(options.mockuser).pw_uid
        except:
            self.logger.warn('Could not get uid for mockuser: %s' % options.mockuser)

        logfile = self.workdir + '/checkout.log'
        uploadpath = self.getUploadDir()

        # Check out sources from the SCM
        sourcedir = scm.checkout(scmdir, uploadpath, logfile)

        # zip up pristine sources for auditing purposes
        task_sources = 'koji-task%i-sources.zip' % self.id
        self._zip_dir(sourcedir, os.path.join(outputdir, task_sources))

        # Checkout out patches, if present
        if self.opts.get('patches'):
            patchlog = self.workdir + '/patches.log'
            patch_scm = SCM(self.opts.get('patches'))
            patch_scm.assert_allowed(options.allowed_scms)
            # never try to check out a common/ dir when checking out patches
            patch_scm.use_common = False
            patchcheckoutdir = patch_scm.checkout(patchdir, uploadpath, patchlog)
            task_patches = 'koji-task%i-patches.zip' % self.id
            self._zip_dir(patchcheckoutdir, os.path.join(outputdir, task_patches))

        # Set ownership of the entire source tree to the mock user
        if mockuid != None:
            cmd = ['/bin/chown', '-R', str(mockuid), scmdir, outputdir, repodir]
            if self.opts.get('patches'):
                cmd.append(patchdir)
            ret = log_output(cmd[0], cmd, logfile, uploadpath, logerror=1, append=1)
            if ret:
                raise koji.BuildError, 'error changing ownership of the source, repo, and output directories'

        # Apply patches, if present
        if self.opts.get('patches'):
            # filter out directories and files beginning with . (probably scm metadata)
            patches = [patch for patch in os.listdir(patchcheckoutdir) if \
                           os.path.isfile(os.path.join(patchcheckoutdir, patch)) and \
                           not patch.startswith('.')]
            if not patches:
                raise koji.BuildError, 'no patches found at %s' % self.opts.get('patches')
            patches.sort()
            for patch in patches:
                cmd = ['/usr/bin/patch', '--verbose', '-d', sourcedir, '-p1', '-i', os.path.join(patchcheckoutdir, patch)]
                ret = log_output(cmd[0], cmd, patchlog, uploadpath, logerror=1, append=1)
                if ret:
                    raise koji.BuildError, 'error applying patches from %s, see patches.log for details' % self.opts.get('patches')

        settingsfile = '/maven/settings.xml'
        buildroot.writeMavenSettings(repodir, settingsfile)

        buildroot.mavenBuild(sourcedir, outputdir, repodir, settingsfile, props=self.opts.get('properties'))

        pom_extensions = ['.' + ext for ext in session.getArchiveType(type_name='pom')['extensions'].split()]
        jar_extensions = ['.' + ext for ext in session.getArchiveType(type_name='jar')['extensions'].split()]
        zip_extensions = ['.' + ext for ext in session.getArchiveType(type_name='zip')['extensions'].split()]
        logs = ['checkout.log']
        if self.opts.get('patches'):
            logs.append('patches.log')
        poms = []
        jars = []
        zips = []

        for path, dirs, files in os.walk(outputdir):
            # sort the list of files so the first pom found is predictable
            files.sort()
            for filename in files:
                relpath = os.path.join(path[len(outputdir) + 1:], filename)
                root, ext = os.path.splitext(filename)
                if ext == '.log':
                    logs.append(relpath)
                elif ext in pom_extensions:
                    poms.append(relpath)
                elif ext in jar_extensions:
                    jars.append(relpath)
                elif ext in zip_extensions:
                    zips.append(relpath)
                elif ext == '.md5' or \
                        ext == '.sha1' or \
                        filename == 'maven-metadata.xml':
                    # metadata, we'll recreate that ourselves
                    pass
                else:
                    raise koji.BuildError, 'unknown file type: %s' % filename
        if not poms:
            raise koji.BuildError, 'no .pom files found'

        build_pom = poms[0]
        pom_info = koji.parse_pom(os.path.join(outputdir, build_pom))
        maven_info = koji.pom_to_maven_info(pom_info)
        maven_label = koji.mavenLabel(maven_info)
        # rename the -sources and -patches zips to more meaningful names
        build_sources = maven_label + '-sources.zip'
        os.rename(os.path.join(outputdir, task_sources),
                  os.path.join(outputdir, build_sources))
        zips[zips.index(task_sources)] = build_sources
        if self.opts.get('patches'):
            build_patches = maven_label + '-patches.zip'
            os.rename(os.path.join(outputdir, task_patches),
                      os.path.join(outputdir, build_patches))
            zips[zips.index(task_patches)] = build_patches

        # upload the build output
        for filepath in logs + poms + jars + zips:
            self.uploadFile(os.path.join(outputdir, filepath),
                            relPath=os.path.dirname(filepath))

        # Should only find log files in the mock result directory.
        # Don't upload these log files, they've already been streamed
        # the hub.
        for filename in os.listdir(buildroot.resultdir()):
            root, ext = os.path.splitext(filename)
            if ext == '.log':
                filepath = os.path.join(buildroot.resultdir(), filename)
                if os.path.isfile(filepath) and os.stat(filepath).st_size > 0:
                    # only files with content get uploaded to the hub
                    logs.append(filename)
            else:
                raise koji.BuildError, 'unknown file type: %s' % filename

        buildroot.expire()

        return {'maven_info': maven_info,
                'buildroot_id': buildroot.id,
                'logs': logs,
                'poms': poms,
                'jars': jars,
                'zips': zips}

class WrapperRPMTask(BaseTaskHandler):
    """Build a wrapper rpm around jars output from a Maven build.
    Can either be called as a subtask of a maven task or as a separate
    top-level task.  In the latter case it will permanently delete any
    existing rpms associated with the build and replace them with the
    newly-built rpms."""

    Methods = ['wrapperRPM']

    _taskWeight = 1.5

    def copy_fields(self, src, tgt, *fields):
        for field in fields:
            tgt[field] = src.get(field)

    def check_srpm(self, srpm, build):
        """Basic sanity check that the SRPM E:N-V-R matches the build"""
        fields = ['name', 'version', 'release', 'epoch']
        srpminfo = koji.get_header_fields(srpm, fields)
        for field in fields:
            if srpminfo[field] != build[field]:
                raise koji.BuildError, 'srpm header "%s" does not match build info: srpm: %s, build: %s' % \
                    (field, srpminfo[field], build[field])

    def handler(self, spec_url, build_tag, build, task):
        values = {}

        artifacts = {}

        if task:
            # called as a subtask of a maven build
            artifact_names = session.listTaskOutput(task['id'])

            for artifact_name in artifact_names:
                base, ext = os.path.splitext(artifact_name)
                if ext == '.log':
                    # Exclude log files for consistency with the output of listArchives() used below
                    continue
                artifacts.setdefault(ext, []).append(os.path.join(koji.pathinfo.task(task['id']), artifact_name))
        else:
            # called as a top-level task to create or replace wrapper rpms on an existing build
            # verify that the build is complete
            if not build['state'] == koji.BUILD_STATES['COMPLETE']:
                raise koji.BuildError, 'cannot call wrapperRPM on a build that did not complete successfully'

            # get the list of files from the build instead of the task, because the task output directory may
            # have already been cleaned up
            build_artifacts = session.listArchives(buildID=build['id'], type='maven')

            for artifact in build_artifacts:
                artifact_name = artifact['filename']
                base, ext = os.path.splitext(artifact_name)
                if ext == '.log':
                    # listArchives() should never return .log files, but we check for completeness
                    continue
                artifacts.setdefault(ext, []).append(os.path.join(koji.pathinfo.mavenbuild(build, artifact), artifact_name))

        if not artifacts:
            raise koji.BuildError, 'no output found for %s' % (task and koji.taskLabel(task) or koji.buildLabel(build))

        artifacts_base = {}
        # construct a map of just basenames to pass to the template
        for key, vals in artifacts.items():
            # sort the lists while we're at it
            vals.sort()
            artifacts_base[key] = [os.path.basename(val) for val in vals]

        values['artifacts'] = artifacts_base

        if build:
            self.copy_fields(build, values, 'epoch', 'name', 'version', 'release')
        else:
            # Get the pom info from the first jar that has a pom and convert it to build format
            # so we can use it as substitution variables in the template.
            # If no jar has a pom, populate the values dict with empty placeholders.  If the spec file 
            # doesn't require these variables, it should work.  If it does, then the rpmbuild will 
            # likely fail.
            for jar in artifacts.get('.jar', []):
                pom = koji.get_pom_from_jar(jar)
                if pom:
                    pom_info = koji.parse_pom(contents=pom)
                    pom_nvr = koji.pom_to_nvr(pom_info)
                    pom_nvr['release'] = 'scratch'
                    self.copy_fields(pom_nvr, values, 'epoch', 'name', 'version', 'release')
                    break
            else:
                values.update({'epoch': None, 'name': '', 'version': '', 'release': ''})

        scm = SCM(spec_url)
        scm.assert_allowed(options.allowed_scms)

        logfile = os.path.join(self.workdir, 'checkout.log')
        scmdir = os.path.join(self.workdir, 'scmroot')
        koji.ensuredir(scmdir)
        specdir = scm.checkout(scmdir, self.getUploadDir(), logfile)

        spec_template = None
        for path, dir, files in os.walk(specdir):
            files.sort()
            for filename in files:
                if filename.endswith('.spec.tmpl'):
                    spec_template = os.path.join(path, filename)
                    break
        if not spec_template:
            raise koji.BuildError, 'no spec file template found at URL: %s' % spec_url

        # Put the jars into the same directory as the specfile.  This directory will be
        # set to the rpm _sourcedir so other files in the SCM may be referenced in the
        # specfile as well.
        specdir = os.path.dirname(spec_template)
        for key, filepaths in artifacts.items():
            for filepath in filepaths:
                shutil.copy(filepath, specdir)

        contents = Cheetah.Template.Template(file=spec_template,
                                             searchList=[values]).respond()

        specfile = spec_template[:-5]
        specfd = file(specfile, 'w')
        specfd.write(contents)
        specfd.close()

        builddir = os.path.join(self.workdir, 'build')
        koji.ensuredir(builddir)
        outputdir = os.path.join(self.workdir, 'output')
        koji.ensuredir(outputdir)

        cmd = ['/usr/bin/rpmbuild',
               '--define', '_topdir %s' % self.workdir,
               '--define', '_sourcedir %s' % specdir,
               '--define', '_specdir %s' % specdir,
               '--define', '_builddir %s' % builddir,
               '--define', '_srcrpmdir %s' % outputdir,
               '--define', '_rpmdir %s' % outputdir,
               '--nodeps', '-bs', specfile]

        logfile = os.path.join(self.workdir, 'rpmbuild.log')

        if log_output(cmd[0], cmd, logfile, self.getUploadDir(), logerror=1, cwd=self.workdir):
            raise koji.BuildError, 'error running rpmbuild'

        srpms = glob.glob('%s/*.src.rpm' % outputdir)
        if len(srpms) == 0:
            raise koji.BuildError, 'no srpms found in %s' % outputdir
        elif len(srpms) > 1:
            raise koji.BuildError, 'multiple srpms found in %s: %s' % (outputdir, ', '.join(srpms))
        else:
            srpm = srpms[0]

        if build:
            self.check_srpm(srpm, build)

        host = session.host.getHost()
        if not host['arches']:
            raise koji.BuildError, 'no arch list for host: %s' % host['name']
        br_arch = host['arches'].split()[0]
        buildroot = BuildRoot(build_tag['id'], br_arch, self.id)
        self.logger.debug("Initializing buildroot")
        buildroot.init()

        buildroot.build(srpm)

        resultdir = buildroot.resultdir()
        srpm = None
        rpms = []
        logs = ['checkout.log', 'rpmbuild.log']

        for filename in os.listdir(resultdir):
            if filename.endswith('.src.rpm'):
                if not srpm:
                    srpm = filename
                else:
                    raise koji.BuildError, 'multiple srpms found in %s: %s, %s' % \
                        (resultdir, srpm, filename)
            elif filename.endswith('.rpm'):
                rpms.append(filename)
            elif filename.endswith('.log'):
                logs.append(filename)
            else:
                raise koji.BuildError, 'unexpected file found in %s: %s' % \
                    (resultdir, filename)

        if not srpm:
            raise koji.BuildError, 'no srpm found'
        elif build:
            self.check_srpm(os.path.join(resultdir, srpm), build)

        if not rpms:
            raise koji.BuildError, 'no rpms found'

        for rpm in [srpm] + rpms:
            self.uploadFile(os.path.join(resultdir, rpm))

        results = {'buildroot_id': buildroot.id,
                   'srpm': srpm,
                   'rpms': rpms,
                   'logs': logs}

        if not task:
            # Called as a standalone top-level task, so import the rpms now.
            # Otherwise we let the parent task handle it.
            session.host.importWrapperRPMs(self.id, build['id'], results)

        # no need to upload logs, they've already been streamed to the hub
        # during the build process

        buildroot.expire()

        return results

class TagBuildTask(BaseTaskHandler):

    Methods = ['tagBuild']
    #XXX - set weight?

    def handler(self, tag_id, build_id, force=False, fromtag=None, ignore_success=False):
        task = session.getTaskInfo(self.id)
        user_id = task['owner']
        try:
            build = session.getBuild(build_id, strict=True)
            tag = session.getTag(tag_id, strict=True)

            #several basic sanity checks have already been run (and will be run
            #again when we make the final call). Our job is to perform the more
            #computationally expensive 'post' tests.

            #XXX - add more post tests
            session.host.tagBuild(self.id,tag_id,build_id,force=force,fromtag=fromtag)
            session.host.tagNotification(True, tag_id, fromtag, build_id, user_id, ignore_success)
        except Exception, e:
            exctype, value = sys.exc_info()[:2]
            session.host.tagNotification(False, tag_id, fromtag, build_id, user_id, ignore_success, "%s: %s" % (exctype, value))
            raise e
            
class BuildSRPMFromSCMTask(BaseTaskHandler):

    Methods = ['buildSRPMFromSCM']
    _taskWeight = 1.0

    def spec_sanity_checks(self, filename):
        spec = open(filename).read()
        for tag in ("Packager", "Distribution", "Vendor"):
            if re.match("%s:" % tag, spec, re.M):
                raise koji.BuildError, "%s is not allowed to be set in spec file" % tag
        for tag in ("packager", "distribution", "vendor"):
            if re.match("%%define\s+%s\s+" % tag, spec, re.M):
                raise koji.BuildError, "%s is not allowed to be defined in spec file" % tag

    def handler(self, url, build_tag, opts=None):
        global options

        # will throw a BuildError if the url is invalid
        scm = SCM(url)
        scm.assert_allowed(options.allowed_scms)

        if opts is None:
            opts = {}
        repo_id = opts.get('repo_id')
        if not repo_id:
            raise koji.BuildError, "A repo id must be provided"

        repo_info = session.repoInfo(repo_id, strict=True)
        event_id = repo_info['create_event']
        build_tag = session.getTag(build_tag, strict=True, event=event_id)

        # need DNS in the chroot because "make srpm" may need to contact
        # a SCM or lookaside cache to retrieve the srpm contents
        rootopts = {'install_group': 'srpm-build',
                    'setup_dns': True,
                    'repo_id': repo_id}
        br_arch = self.find_arch('noarch', session.host.getHost(), session.getBuildConfig(build_tag['id'], event=event_id))
        broot = BuildRoot(build_tag['id'], br_arch, self.id, **rootopts)

        self.logger.debug("Initializing buildroot")
        broot.init()

        # Setup files and directories for SRPM creation
        # We can't put this under the mock homedir because that directory
        # is completely blown away and recreated on every mock invocation
        scmdir = broot.rootdir() + '/tmp/scmroot'
        koji.ensuredir(scmdir)
        logfile = self.workdir + '/checkout.log'
        uploadpath = self.getUploadDir()

        # Check out spec file, etc. from SCM
        sourcedir = scm.checkout(scmdir, uploadpath, logfile)
        # chown the sourcedir and everything under it to the mockuser
        # so we can build the srpm as non-root
        uid = pwd.getpwnam(options.mockuser)[2]
        # rpmbuild seems to complain if it's running in the "mock" group but
        # files are in a different group
        gid = grp.getgrnam('mock')[2]
        for dirpath, dirnames, filenames in os.walk(scmdir):
            os.chown(dirpath, uid, gid)
            for filename in filenames:
                os.chown(os.path.join(dirpath, filename), uid, gid)

        # Find and verify that there is only one spec file.
        spec_files = glob.glob("%s/*.spec" % sourcedir)
        if len(spec_files) == 0:
            raise koji.BuildError("No spec file found")
        elif len(spec_files) > 1:
            raise koji.BuildError("Multiple spec files found: %s" % spec_files)
        spec_file = spec_files[0]

        # Run spec file sanity checks.  Any failures will throw a BuildError
        self.spec_sanity_checks(spec_file)

        #build srpm
        self.logger.debug("Running srpm build")
        broot.build_srpm(spec_file, sourcedir)

        srpms = glob.glob('%s/*.src.rpm' % broot.resultdir())
        if len(srpms) == 0:
            raise koji.BuildError, "No srpms found in %s" % sourcedir
        elif len(srpms) > 1:
            raise koji.BuildError, "Multiple srpms found in %s: %s" % (sourcedir, ", ".join(srpms))
        else:
            srpm = srpms[0]
        
        # check srpm name
        h = koji.get_rpm_header(srpm)
        name = h[rpm.RPMTAG_NAME]
        version = h[rpm.RPMTAG_VERSION]
        release = h[rpm.RPMTAG_RELEASE]
        srpm_name = "%(name)s-%(version)s-%(release)s.src.rpm" % locals()
        if srpm_name != os.path.basename(srpm):
            raise koji.BuildError, 'srpm name mismatch: %s != %s' % (srpm_name, os.path.basename(srpm))

        #upload srpm and return
        self.uploadFile(srpm)

        broot.expire()

        return {'srpm': "%s/%s" % (uploadpath, srpm_name)}

class TagNotificationTask(BaseTaskHandler):
    Methods = ['tagNotification']

    _taskWeight = 0.1

    message_templ = \
"""From: %(from_addr)s\r
Subject: %(nvr)s %(result)s %(operation)s by %(user_name)s\r
To: %(to_addrs)s\r
X-Koji-Package: %(pkg_name)s\r
X-Koji-NVR: %(nvr)s\r
X-Koji-User: %(user_name)s\r
X-Koji-Status: %(status)s\r
%(tag_headers)s\r
\r
Package: %(pkg_name)s\r
NVR: %(nvr)s\r
User: %(user_name)s\r
Status: %(status)s\r
%(operation_details)s\r
%(nvr)s %(result)s %(operation)s by %(user_name)s\r
%(failure_info)s\r
"""

    def handler(self, recipients, is_successful, tag_info, from_info, build_info, user_info, ignore_success=None, failure_msg=''):
        if len(recipients) == 0:
            self.logger.debug('task %i: no recipients, not sending notifications', self.id)
            return

        if ignore_success and is_successful:
            self.logger.debug('task %i: tag operation successful and ignore success is true, not sending notifications', self.id)
            return

        build = session.getBuild(build_info)
        user = session.getUser(user_info)
        pkg_name = build['package_name']
        nvr = koji.buildLabel(build)
        user_name = user['name']

        from_addr = options.from_addr
        to_addrs = ', '.join(recipients)

        operation = '%(action)s'
        operation_details = 'Tag Operation: %(action)s\r\n'
        tag_headers = ''
        if from_info:
            from_tag = session.getTag(from_info)
            from_tag_name = from_tag['name']
            operation += ' from %s' % from_tag_name
            operation_details += 'From Tag: %s\r\n' % from_tag_name
            tag_headers += 'X-Koji-Tag: %s' % from_tag_name
            action = 'untagged'
        if tag_info:
            tag = session.getTag(tag_info)
            tag_name = tag['name']
            operation += ' into %s' % tag_name
            operation_details += 'Into Tag: %s\r\n' % tag_name
            if tag_headers:
                tag_headers += '\r\n'
            tag_headers += 'X-Koji-Tag: %s' % tag_name
            action = 'tagged'
        if tag_info and from_info:
            action = 'moved'
        operation = operation % locals()
        operation_details = operation_details % locals()

        if is_successful:
            result = 'successfully'
            status = 'complete'
            failure_info = ''
        else:
            result = 'unsuccessfully'
            status = 'failed'
            failure_info = "Operation failed with the error:\r\n    %s\r\n" % failure_msg

        message = self.message_templ % locals()
        # ensure message is in UTF-8
        message = message.encode('utf-8')

        server = smtplib.SMTP(options.smtphost)
        #server.set_debuglevel(True)
        server.sendmail(from_addr, recipients, message)
        server.quit()

        return 'sent notification of tag operation %i to: %s' % (self.id, to_addrs)

class BuildNotificationTask(BaseTaskHandler):
    Methods = ['buildNotification']

    _taskWeight = 0.1

    # XXX externalize these templates somewhere
    subject_templ = """Package: %(build_nvr)s Tag: %(dest_tag)s Status: %(status)s Built by: %(build_owner)s"""
    message_templ = \
"""From: %(from_addr)s\r
Subject: %(subject)s\r
To: %(to_addrs)s\r
X-Koji-Tag: %(dest_tag)s\r
X-Koji-Package: %(build_pkg_name)s\r
X-Koji-Builder: %(build_owner)s\r
X-Koji-Status: %(status)s\r
\r
Package: %(build_nvr)s\r
Tag: %(dest_tag)s\r
Status: %(status)s%(cancel_info)s\r
Built by: %(build_owner)s\r
ID: %(build_id)i\r
Started: %(creation_time)s\r
Finished: %(completion_time)s\r
%(changelog)s\r
%(failure)s\r
%(output)s\r
Task Info: %(weburl)s/taskinfo?taskID=%(task_id)i\r
Build Info: %(weburl)s/buildinfo?buildID=%(build_id)i\r
"""

    def _getTaskData(self, task_id, data={}):
        taskinfo = session.getTaskInfo(task_id)
        
        if not taskinfo:
            # invalid task_id
            return data
        
        if taskinfo['host_id']:
            hostinfo = session.getHost(taskinfo['host_id'])
        else:
            hostinfo = None
        
        result = None
        try:
            result = session.getTaskResult(task_id)
        except:
            excClass, result = sys.exc_info()[:2]
            if hasattr(result, 'faultString'):
                result = result.faultString
            else:
                result = '%s: %s' % (excClass.__name__, result)
            result = result.strip()
            # clear the exception, since we're just using
            # it for display purposes
            sys.exc_clear()
        if not result:
            result = 'Unknown'
        
        files = session.listTaskOutput(task_id)
        logs = [filename for filename in files if filename.endswith('.log')]
        rpms = [filename for filename in files if filename.endswith('.rpm') and not filename.endswith('.src.rpm')]
        srpms = [filename for filename in files if filename.endswith('.src.rpm')]
        misc = [filename for filename in files if filename not in logs + rpms + srpms]
        
        logs.sort()
        rpms.sort()
        misc.sort()
        
        data[task_id] = {}
        data[task_id]['id'] = taskinfo['id']
        data[task_id]['method'] = taskinfo['method']
        data[task_id]['arch'] = taskinfo['arch']
        data[task_id]['build_arch'] = taskinfo['label']
        data[task_id]['host'] = hostinfo and hostinfo['name'] or None
        data[task_id]['state'] = koji.TASK_STATES[taskinfo['state']].lower()
        data[task_id]['result'] = result
        data[task_id]['request'] = session.getTaskRequest(task_id)
        data[task_id]['logs'] = logs
        data[task_id]['rpms'] = rpms
        data[task_id]['srpms'] = srpms
        data[task_id]['misc'] = misc
        
        children = session.getTaskChildren(task_id)
        for child in children:
            data = self._getTaskData(child['id'], data)
        return data

    def handler(self, recipients, build, target, weburl):
        if len(recipients) == 0:
            self.logger.debug('task %i: no recipients, not sending notifications', self.id)
            return

        build_pkg_name = build['package_name']
        build_pkg_evr = '%s%s-%s' % ((build['epoch'] and str(build['epoch']) + ':' or ''), build['version'], build['release'])
        build_nvr = koji.buildLabel(build)
        build_id = build['id']
        build_owner = build['owner_name']
        # target comes from session.py:_get_build_target()
        dest_tag = None
        if target is not None:
            dest_tag = target['dest_tag_name']
        status = koji.BUILD_STATES[build['state']].lower()
        creation_time = koji.formatTimeLong(build['creation_time'])
        completion_time = koji.formatTimeLong(build['completion_time'])
        task_id = build['task_id']

        task_data = self._getTaskData(task_id)

        cancel_info = ''
        failure_info = ''
        if build['state'] == koji.BUILD_STATES['CANCELED']:
            # The owner of the buildNotification task is the one
            # who canceled the task, it turns out.
            this_task = session.getTaskInfo(self.id)
            if this_task['owner']:
                canceler = session.getUser(this_task['owner'])
                cancel_info = "\r\nCanceled by: %s" % canceler['name']
        elif build['state'] == koji.BUILD_STATES['FAILED']:
            failure_data = task_data[task_id]['result']
            failed_hosts = ['%s (%s)' % (task['host'], task['arch']) for task in task_data.values() if task['host'] and task['state'] == 'failed']
            failure_info = "\r\n%s (%d) failed on %s:\r\n  %s" % (build_nvr, build_id, 
                                                                  ', '.join(failed_hosts),
                                                                  failure_data)

        failure = failure_info or cancel_info or ''

        tasks = {'failed' : [task for task in task_data.values() if task['state'] == 'failed'],
                 'canceled' : [task for task in task_data.values() if task['state'] == 'canceled'],
                 'closed' : [task for task in task_data.values() if task['state'] == 'closed']}
        
        srpms = []
        for taskinfo in task_data.values():
            for srpmfile in taskinfo['srpms']:
                srpms.append(srpmfile)
        srpms = self.uniq(srpms)
        srpms.sort()
        
        if srpms:
            output = "SRPMS:\r\n"
            for srpm in srpms:
                output += "  %s" % srpm
            output += "\r\n\r\n"
        else:
            output = ''
        
        # list states here to make them go in the correct order
        for task_state in ['failed', 'canceled', 'closed']:
            if tasks[task_state]:
                output += "%s tasks:\r\n" % task_state.capitalize()
                output += "%s-------\r\n\r\n" % ("-" * len(task_state))
                for task in tasks[task_state]:
                    output += "Task %s" % task['id']
                    if task['host']:
                        output += " on %s\r\n" % task['host']
                    else:
                        output += "\r\n"
                    output += "Task Type: %s\r\n" % koji.taskLabel(task)
                    for filetype in ['logs', 'rpms', 'misc']:
                        if task[filetype]:
                            output += "%s:\r\n" % filetype
                            for file in task[filetype]:
                                if filetype == 'rpms':
                                    output += " %s\r\n" % '/'.join([options.pkgurl, build['name'], build['version'], build['release'], task['build_arch'], file])
                                elif filetype == 'logs':
                                    if tasks[task_state] != 'closed':
                                        output += "  %s/getfile?taskID=%s&name=%s\r\n" % (weburl, task['id'], file)
                                    else:
                                        output += " %s\r\n" % '/'.join([options.pkgurl, build['name'], build['version'], build['release'], 'data', 'logs', task['build_arch'], file])
                                elif task[filetype] == 'misc':
                                    output += "  %s/getfile?taskID=%s&name=%s\r\n" % (weburl, task['id'], file)
                    output += "\r\n"
                output += "\r\n"

        changelog = koji.util.formatChangelog(session.getChangelogEntries(build_id, queryOpts={'limit': 3})).replace("\n","\r\n")
        if changelog:
            changelog = "Changelog:\r\n%s" % changelog

        from_addr = options.from_addr
        to_addrs = ', '.join(recipients)
        subject = self.subject_templ % locals()
        message = self.message_templ % locals()
        # ensure message is in UTF-8
        message = message.encode('utf-8')

        server = smtplib.SMTP(options.smtphost)
        # server.set_debuglevel(True)
        server.sendmail(from_addr, recipients, message)
        server.quit()

        return 'sent notification of build %i to: %s' % (build_id, to_addrs)

    def uniq(self, items):
        """Remove duplicates from the list of items, and sort the list."""
        m = dict(zip(items, [1] * len(items)))
        l = m.keys()
        l.sort()
        return l


class NewRepoTask(BaseTaskHandler):
    Methods = ['newRepo']
    _taskWeight = 0.1

    def handler(self, tag, event=None, src=False, debuginfo=False):
        self.uploadpath = self.getUploadDir()
        tinfo = session.getTag(tag, strict=True, event=event)
        kwargs = {}
        if event is not None:
            kwargs['event'] = event
        if src:
            kwargs['with_src'] = True
        if debuginfo:
            kwargs['with_debuginfo'] = True
        repo_id, event_id = session.host.repoInit(tinfo['id'], **kwargs)
        path = koji.pathinfo.repo(repo_id, tinfo['name'])
        if not os.path.isdir(path):
            raise koji.GenericError, "Repo directory missing: %s" % path
        arches = []
        for fn in os.listdir(path):
            if fn != 'groups' and os.path.isfile("%s/%s/pkglist" % (path, fn)):
                arches.append(fn)
        #see if we can find a previous repo to update from
        oldrepo = session.getRepo(tinfo['id'], state=koji.REPO_READY)
        subtasks = {}
        external_repos = session.getExternalRepoList(tinfo['id'], event=event)
        for arch in arches:
            arglist = [repo_id, arch, oldrepo]
            if external_repos:
                arglist.append(external_repos)
            subtasks[arch] = session.host.subtask(method='createrepo',
                                                  arglist=arglist,
                                                  label=arch,
                                                  parent=self.id,
                                                  arch='noarch')
        # wait for subtasks to finish
        results = self.wait(subtasks.values(), all=True, failany=True)
        data = {}
        for (arch, task_id) in subtasks.iteritems():
            data[arch] = results[task_id]
            self.logger.debug("DEBUG: %r : %r " % (arch,data[arch],))
        kwargs = {}
        if event is not None:
            kwargs['expire'] = True
        session.host.repoDone(repo_id, data, **kwargs)
        return repo_id, event_id

class CreaterepoTask(BaseTaskHandler):

    Methods = ['createrepo']
    _taskWeight = 1.5

    def handler(self, repo_id, arch, oldrepo, external_repos=None):
        #arch is the arch of the repo, not the task
        rinfo = session.repoInfo(repo_id, strict=True)
        if rinfo['state'] != koji.REPO_INIT:
            raise koji.GenericError, "Repo %(id)s not in INIT state (got %(state)s)" % rinfo
        self.repo_id = rinfo['id']
        self.pathinfo = koji.PathInfo(options.topdir)
        toprepodir = self.pathinfo.repo(repo_id, rinfo['tag_name'])
        self.repodir = '%s/%s' % (toprepodir, arch)
        if not os.path.isdir(self.repodir):
            raise koji.GenericError, "Repo directory missing: %s" % self.repodir
        groupdata = os.path.join(toprepodir, 'groups', 'comps.xml')
        #set up our output dir
        self.outdir = '%s/repo' % self.workdir
        self.datadir = '%s/repodata' % self.outdir
        pkglist = os.path.join(self.repodir, 'pkglist')
        if os.path.getsize(pkglist) > 0:
            # don't call createrepo with an empty pkglist or it'll
            # add every Koji-managed rpm to the repodata
            self.create_local_repo(rinfo, arch, pkglist, groupdata, oldrepo)

        external_repos = session.getExternalRepoList(rinfo['tag_id'], event=rinfo['create_event'])
        if external_repos:
            self.merge_repos(external_repos, arch, groupdata)

        uploadpath = self.getUploadDir()
        files = []
        for f in os.listdir(self.datadir):
            files.append(f)
            session.uploadWrapper('%s/%s' % (self.datadir, f), uploadpath, f)

        return [uploadpath, files]

    def create_local_repo(self, rinfo, arch, pkglist, groupdata, oldrepo):
        koji.ensuredir(self.outdir)
        cmd = ['/usr/bin/createrepo', '-vd', '-o', self.outdir, '-i', pkglist, '-u', options.pkgurl]
        if os.path.isfile(groupdata):
            cmd.extend(['-g', groupdata])
        #attempt to recycle repodata from last repo
        if oldrepo and options.createrepo_update:
            oldpath = self.pathinfo.repo(oldrepo['id'], rinfo['tag_name'])
            olddatadir = '%s/%s/repodata' % (oldpath, arch)
            if not os.path.isdir(olddatadir):
                self.logger.warn("old repodata is missing: %s" % olddatadir)
            else:
                shutil.copytree(olddatadir, self.datadir)
                oldorigins = os.path.join(self.datadir, 'pkgorigins.gz')
                if os.path.isfile(oldorigins):
                    # remove any previous origins file and rely on mergerepos
                    # to rewrite it (if we have external repos to merge)
                    os.unlink(oldorigins)
                cmd.append('--update')
                if options.createrepo_skip_stat:
                    cmd.append('--skip-stat')
        # note: we can't easily use a cachedir because we do not have write
        # permission. The good news is that with --update we won't need to
        # be scanning many rpms.
        pkgdir = os.path.join(self.pathinfo.topdir, 'packages/')
        cmd.append(pkgdir)

        logfile = '%s/createrepo.log' % self.workdir
        status = log_output(cmd[0], cmd, logfile, self.getUploadDir(), logerror=True)
        if not _isSuccess(status):
            raise koji.GenericError, 'failed to create repo: %s' \
                    % _parseStatus(status, ' '.join(cmd))

    def merge_repos(self, external_repos, arch, groupdata):
        repos = []
        if os.path.isdir(self.datadir):
            localdir = '%s/repo_%s_premerge' % (self.workdir, self.repo_id)
            os.rename(self.outdir, localdir)
            koji.ensuredir(self.outdir)
            repos.append('file://' + localdir + '/')

        for repo in external_repos:
            ext_url = repo['url']
            # substitute $arch in the url with the arch of the repo we're generating
            ext_url = ext_url.replace('$arch', arch)
            repos.append(ext_url)

        blocklist = self.repodir + '/blocklist'
        cmd = ['/usr/libexec/kojid/mergerepos', '-a', arch, '-b', blocklist, '-o', self.outdir]
        if os.path.isfile(groupdata):
            cmd.extend(['-g', groupdata])
        for repo in repos:
            cmd.extend(['-r', repo])

        logfile = '%s/mergerepos.log' % self.workdir
        status = log_output(cmd[0], cmd, logfile, self.getUploadDir(), logerror=True)
        if not _isSuccess(status):
            raise koji.GenericError, 'failed to merge repos: %s' \
                % _parseStatus(status, ' '.join(cmd))

class WaitrepoTask(BaseTaskHandler):

    Methods = ['waitrepo']
    #mostly just waiting
    _taskWeight = 0.2

    PAUSE = 60
    # time in minutes before we fail this task
    TIMEOUT = 120

    def handler(self, tag, newer_than=None, nvrs=None):
        """Wait for a repo for the tag, subject to given conditions

        newer_than: create_event timestamp should be newer than this
        nvr: repo should contain this nvr (which may not exist at first)

        Only one of the options may be specified. If neither is, then
        the call will wait for the first ready repo.

        Returns the repo info (from getRepo) of the chosen repo
        """

        start = time.time()

        taginfo = session.getTag(tag, strict=True)
        targets = session.getBuildTargets(buildTagID=taginfo['id'])
        if not targets:
            raise koji.GenericError("No build target for tag: %s" % taginfo['name'])

        if isinstance(newer_than, basestring) and newer_than.lower() == "now":
            newer_than = start
        if not isinstance(newer_than, (type(None), int, long, float)):
            raise koji.GenericError, "Invalid value for newer_than: %s" % newer_than

        if newer_than and nvrs:
            raise koji.GenericError, "only one of (newer_than, nvrs) may be specified"

        if not nvrs:
            nvrs = []
        builds = [koji.parse_NVR(nvr) for nvr in nvrs]

        last_repo = None

        while True:
            repo = session.getRepo(taginfo['id'])
            if repo and repo != last_repo:
                if builds:
                    if koji.util.checkForBuilds(session, taginfo['id'], builds, repo['create_event']):
                        self.logger.debug("Successfully waited %s for %s to appear in the %s repo" % \
                            (koji.util.duration(start), koji.util.printList(nvrs), taginfo['name']))
                        return repo
                elif newer_than:
                    if repo['create_ts'] > newer_than:
                        self.logger.debug("Successfully waited %s for a new %s repo" % \
                            (koji.util.duration(start), taginfo['name']))
                        return repo
                else:
                    #no check requested -- return first ready repo
                    return repo

            if (time.time() - start) > (self.TIMEOUT * 60.0):
                if builds:
                    raise koji.GenericError, "Unsuccessfully waited %s for %s to appear in the %s repo" % \
                        (koji.util.duration(start), koji.util.printList(nvrs), taginfo['name'])
                else:
                    raise koji.GenericError, "Unsuccessfully waited %s for a new %s repo" % \
                        (koji.util.duration(start), taginfo['name'])

            time.sleep(self.PAUSE)
            last_repo = repo

class SCM(object):
    "SCM abstraction class"

    types = { 'CVS': ('cvs://',),
              'CVS+SSH': ('cvs+ssh://',),
              'GIT': ('git://', 'git+http://', 'git+https://', 'git+rsync://'),
              'GIT+SSH': ('git+ssh://',),
              'SVN': ('svn://', 'svn+http://', 'svn+https://'),
              'SVN+SSH': ('svn+ssh://',) }

    def is_scm_url(url):
        """
        Return True if the url appears to be a valid, accessible source location, False otherwise
        """
        for schemes in SCM.types.values():
            for scheme in schemes:
                if url.startswith(scheme):
                    return True
        else:
            return False
    is_scm_url = staticmethod(is_scm_url)

    def __init__(self, url):
        """
        Initialize the SCM object using the specified url.
        The expected url format is:

        scheme://[user@]host/path/to/repo?path/to/module#revision_or_tag_identifier

        The initialized SCM object will have the following attributes:
        - url (the unmodified url)
        - scheme
        - user (may be null)
        - host
        - repository
        - module
        - revision
        - use_common (defaults to True, may be set by assert_allowed())
        - scmtype

        The exact format of each attribute is SCM-specific, but the structure of the url
        must conform to the template above, or an error will be raised.
        """
        self.logger = logging.getLogger('koji.build.SCM')

        if not SCM.is_scm_url(url):
            raise koji.GenericError, 'Invalid SCM URL: %s' % url

        self.url = url
        scheme, user, host, path, query, fragment = self._parse_url()

        self.scheme = scheme
        self.user = user
        self.host = host
        self.repository = path
        self.module = query
        self.revision = fragment
        self.use_common = True

        for scmtype, schemes in SCM.types.items():
            if self.scheme in schemes:
                self.scmtype = scmtype
                break
        else:
            # should never happen
            raise koji.GenericError, 'Invalid SCM URL: %s' % url

    def _parse_url(self):
        """
        Parse the SCM url into usable components.
        Return the following tuple:

        (scheme, user, host, path, query, fragment)

        user may be None, everything else will have a value
        """
        # get the url's scheme
        scheme = self.url.split('://')[0] + '://'

        # replace the scheme with http:// so that the urlparse works in all cases
        dummyurl = self.url.replace(scheme, 'http://', 1)
        dummyscheme, netloc, path, params, query, fragment = urlparse.urlparse(dummyurl)

        user = None
        userhost = netloc.split('@')
        if len(userhost) == 2:
            user = userhost[0]
            if not user:
                # Don't return an empty string
                user = None
            elif ':' in user:
                raise koji.GenericError, 'username:password format not supported: %s' % user
            netloc = userhost[1]
        elif len(userhost) > 2:
            raise koji.GenericError, 'Invalid username@hostname specified: %s' % netloc

        # ensure that path and query do not end in /
        if path.endswith('/'):
            path = path[:-1]
        if query.endswith('/'):
            query = query[:-1]

        # check for validity: params should be empty, query may be empty, everything else should be populated
        if params or not (scheme and netloc and path and fragment):
            raise koji.GenericError, 'Unable to parse SCM URL: %s' % self.url

        # return parsed values
        return (scheme, user, netloc, path, query, fragment)

    def assert_allowed(self, allowed):
        """
        Verify that the host and repository of this SCM is in the provided list of
        allowed repositories.

        allowed is a space-separated list of host:repository[:use_common] tuples.  Incorrectly-formatted
        tuples will be ignored.

        If use_common is not present, kojid will attempt to checkout a common/ directory from the
        repository.  If use_common is set to no, off, false, or 0, it will not attempt to checkout a common/
        directory.
        """
        for allowed_scm in allowed.split():
            scm_tuple = allowed_scm.split(':')
            if len(scm_tuple) in (2, 3):
                if fnmatch(self.host, scm_tuple[0]) and fnmatch(self.repository, scm_tuple[1]):
                    # SCM host:repository is in the allowed list
                    # check if we specify a value for use_common
                    if len(scm_tuple) == 3:
                        if scm_tuple[2].lower() in ('no', 'off', 'false', '0'):
                            self.use_common = False
                    break
            else:
                self.logger.warn('Ignoring incorrectly formatted SCM host:repository: %s' % allowed_scm)
        else:
            raise koji.BuildError, '%s:%s is not in the list of allowed SCMs' % (self.host, self.repository)

    def checkout(self, scmdir, uploadpath, logfile):
        """
        Checkout the module from SCM.  Accepts the following parameters:

         - scmdir: the working directory
         - uploadpath: the path on the server the logfile should be uploaded to
         - logfile: the file used for logging command output

        Returns the directory that the module was checked-out into (a subdirectory of scmdir)
        """
        # TODO: sanity check arguments
        sourcedir = '%s/%s' % (scmdir, self.module)

        update_checkout_cmd = None
        update_checkout_dir = None
        env = None

        if self.scmtype == 'CVS':
            pserver = ':pserver:%s@%s:%s' % ((self.user or 'anonymous'), self.host, self.repository)
            module_checkout_cmd = ['cvs', '-d', pserver, 'checkout', '-r', self.revision, self.module]
            common_checkout_cmd = ['cvs', '-d', pserver, 'checkout', 'common']

        elif self.scmtype == 'CVS+SSH':
            if not self.user:
                raise koji.BuildError, 'No user specified for repository access scheme: %s' % self.scheme

            cvsserver = ':ext:%s@%s:%s' % (self.user, self.host, self.repository)
            module_checkout_cmd = ['cvs', '-d', cvsserver, 'checkout', '-r', self.revision, self.module]
            common_checkout_cmd = ['cvs', '-d', cvsserver, 'checkout', 'common']
            env = {'CVS_RSH': 'ssh'}

        elif self.scmtype == 'GIT':
            scheme = self.scheme
            if '+' in scheme:
                scheme = scheme.split('+')[1]
            gitrepo = '%s%s%s' % (scheme, self.host, self.repository)
            commonrepo = os.path.dirname(gitrepo) + '/common'
            checkout_path = os.path.basename(self.repository)
            if self.repository.endswith('/.git'):
                # If we're referring to the .git subdirectory of the main module,
                # assume we need to do the same for the common module
                checkout_path = os.path.basename(self.repository[:-5])
                commonrepo = os.path.dirname(gitrepo[:-5]) + '/common/.git'
            elif self.repository.endswith('.git'):
                # If we're referring to a bare repository for the main module,
                # assume we need to do the same for the common module
                checkout_path = os.path.basename(self.repository[:-4])
                commonrepo = os.path.dirname(gitrepo[:-4]) + '/common.git'

            module_checkout_cmd = ['git', 'clone', '-n', gitrepo, checkout_path]
            common_checkout_cmd = ['git', 'clone', commonrepo, 'common']
            update_checkout_cmd = ['git', 'reset', '--hard', self.revision]
            update_checkout_dir = '%s/%s' % (scmdir, checkout_path)

            sourcedir = '%s/%s' % (scmdir, checkout_path)
            # self.module may be empty, in which case the specfile should be in the top-level directory
            if self.module:
                # Treat the module as a directory inside the git repository
                sourcedir = '%s/%s' % (sourcedir, self.module)

        elif self.scmtype == 'GIT+SSH':
            if not self.user:
                raise koji.BuildError, 'No user specified for repository access scheme: %s' % self.scheme
            gitrepo = 'git+ssh://%s@%s%s' % (self.user, self.host, self.repository)
            commonrepo = os.path.dirname(gitrepo) + '/common'
            checkout_path = os.path.basename(self.repository)
            if self.repository.endswith('/.git'):
                # If we're referring to the .git subdirectory of the main module,
                # assume we need to do the same for the common module
                checkout_path = os.path.basename(self.repository[:-5])
                commonrepo = os.path.dirname(gitrepo[:-5]) + '/common/.git'
            elif self.repository.endswith('.git'):
                # If we're referring to a bare repository for the main module,
                # assume we need to do the same for the common module
                checkout_path = os.path.basename(self.repository[:-4])
                commonrepo = os.path.dirname(gitrepo[:-4]) + '/common.git'

            module_checkout_cmd = ['git', 'clone', '-n', gitrepo, checkout_path]
            common_checkout_cmd = ['git', 'clone', commonrepo, 'common']
            update_checkout_cmd = ['git', 'reset', '--hard', self.revision]
            update_checkout_dir = '%s/%s' % (scmdir, checkout_path)

            sourcedir = '%s/%s' % (scmdir, checkout_path)
            # self.module may be empty, in which case the specfile should be in the top-level directory
            if self.module:
                # Treat the module as a directory inside the git repository
                sourcedir = '%s/%s' % (sourcedir, self.module)

        elif self.scmtype == 'SVN':
            scheme = self.scheme
            if '+' in scheme:
                scheme = scheme.split('+')[1]

            svnserver = '%s%s%s' % (scheme, self.host, self.repository)
            module_checkout_cmd = ['svn', 'checkout', '-r', self.revision, '%s/%s' % (svnserver, self.module), self.module]
            common_checkout_cmd = ['svn', 'checkout', '%s/common' % svnserver]

        elif self.scmtype == 'SVN+SSH':
            if not self.user:
                raise koji.BuildError, 'No user specified for repository access scheme: %s' % self.scheme

            svnserver = 'svn+ssh://%s@%s%s' % (self.user, self.host, self.repository)
            module_checkout_cmd = ['svn', 'checkout', '-r', self.revision, '%s/%s' % (svnserver, self.module), self.module]
            common_checkout_cmd = ['svn', 'checkout', '%s/common' % svnserver]

        else:
            raise koji.BuildError, 'Unknown SCM type: %s' % self.scmtype

        # perform checkouts
        if log_output(module_checkout_cmd[0], module_checkout_cmd, logfile, uploadpath, cwd=scmdir, logerror=1, env=env):
            raise koji.BuildError, 'Error running %s checkout command "%s", see %s for details' % \
                (self.scmtype, ' '.join(module_checkout_cmd), os.path.basename(logfile))

        if update_checkout_cmd:
            # Currently only required for GIT checkouts
            # Run the command in the directory the source was checked out into
            if log_output(update_checkout_cmd[0], update_checkout_cmd, logfile, uploadpath, cwd=update_checkout_dir,
                          logerror=1, append=1, env=env):
                raise koji.BuildError, 'Error running %s update command "%s", see %s for details' % \
                    (self.scmtype, ' '.join(update_checkout_cmd), os.path.basename(logfile))

        if self.use_common:
            if log_output(common_checkout_cmd[0], common_checkout_cmd, logfile, uploadpath, cwd=scmdir, logerror=1, append=1, env=env):
                raise koji.BuildError, 'Error running %s checkout command "%s", see %s for details' % \
                    (self.scmtype, ' '.join(common_checkout_cmd), os.path.basename(logfile))
            if not os.path.exists('%s/../common' % sourcedir):
                # find the relative distance from sourcedir/../common to scmdir/common
                destdir = os.path.split(sourcedir)[0]
                path_comps = destdir[len(scmdir) + 1:]
                rel_path = '../' * len(path_comps.split('/'))
                os.symlink(rel_path + 'common', '%s/../common' % sourcedir)

        return sourcedir

def get_options():
    """process options from command line and config file"""
    global options
    # parse command line args
    parser = OptionParser()
    parser.add_option("-c", "--config", dest="configFile",
                      help="use alternate configuration file", metavar="FILE",
                      default="/etc/kojid/kojid.conf")
    parser.add_option("--user", help="specify user")
    parser.add_option("--password", help="specify password")
    parser.add_option("-f", "--fg", dest="daemon",
                      action="store_false", default=True,
                      help="run in foreground")
    parser.add_option("--force-lock", action="store_true", default=False,
                      help="force lock for exclusive session")
    parser.add_option("-v", "--verbose", action="store_true", default=False,
                      help="show verbose output")
    parser.add_option("-d", "--debug", action="store_true", default=False,
                      help="show debug output")
    parser.add_option("--debug-task", action="store_true", default=False,
                      help="enable debug output for tasks")
    parser.add_option("--debug-xmlrpc", action="store_true", default=False,
                      help="show xmlrpc debug output")
    parser.add_option("--debug-mock", action="store_true", default=False,
                      help="show mock debug output")
    parser.add_option("--skip-main", action="store_true", default=False,
                      help="don't actually run main")
    parser.add_option("--maxjobs", type='int', help="Specify maxjobs")
    parser.add_option("--minspace", type='int', help="Specify minspace")
    parser.add_option("--sleeptime", type='int', help="Specify the polling interval")
    parser.add_option("--admin-emails", help="Address(es) to send error notices to")
    parser.add_option("--topdir", help="Specify topdir")
    parser.add_option("--topurl", help="Specify topurl")
    parser.add_option("--workdir", help="Specify workdir")
    parser.add_option("--pluginpath", help="Specify plugin search path")
    parser.add_option("--plugin", action="append", help="Load specified plugin")
    parser.add_option("--mockdir", help="Specify mockdir")
    parser.add_option("--mockuser", help="User to run mock as")
    parser.add_option("-s", "--server", help="url of XMLRPC server")
    parser.add_option("--pkgurl", help="url of packages directory")
    (options, args) = parser.parse_args()

    if args:
        parser.error("incorrect number of arguments")
        #not reached
        assert False

    # load local config
    config = ConfigParser()
    config.read(options.configFile)
    for x in config.sections():
        if x != 'kojid':
            quit('invalid section found in config file: %s' % x)
    defaults = {'sleeptime': 15,
                'maxjobs': 10,
                'minspace': 8192,
                'admin_emails': None,
                'topdir': '/mnt/koji',
                'topurl': None,
                'workdir': '/tmp/koji',
                'pluginpath': '/usr/lib/koji-builder-plugins',
                'mockdir': '/var/lib/mock',
                'mockuser': 'kojibuilder',
                'packager': 'Koji',
                'vendor': 'Koji',
                'distribution': 'Koji',
                'mockhost': 'koji-linux-gnu',
                'smtphost': 'example.com',
                'from_addr': 'Koji Build System <buildsys@example.com>',
                'krb_principal': None,
                'host_principal_format': 'compile/%s@EXAMPLE.COM',
                'keytab': '/etc/kojid/kojid.keytab',
                'server': None,
                'user': None,
                'password': None,
                'retry_interval': 60,
                'max_retries': 120,
                'offline_retry': True,
                'offline_retry_interval': 120,
                'createrepo_skip_stat': True,
                'createrepo_update': True,
                'pkgurl': None,
                'allowed_scms': '',
                'cert': '/etc/kojid/client.crt',
                'ca': '/etc/kojid/clientca.crt',
                'serverca': '/etc/kojid/serverca.crt'}
    if config.has_section('kojid'):
        for name, value in config.items('kojid'):
            if name in ['sleeptime', 'maxjobs', 'minspace', 'retry_interval',
                        'max_retries', 'offline_retry_interval']:
                try:
                    defaults[name] = int(value)
                except ValueError:
                    quit("value for %s option must be a valid integer" % name)
            elif name in ['offline_retry', 'createrepo_skip_stat', 'createrepo_update']:
                defaults[name] = config.getboolean('kojid', name)
            elif name in ['plugin', 'plugins']:
                defaults['plugin'] = value.split()
            elif name in defaults.keys():
                defaults[name] = value
            else:
                quit("unknown config option: %s" % name)
    for name, value in defaults.items():
        if getattr(options, name, None) is None:
            setattr(options, name, value)

    #honor topdir
    if options.topdir:
        koji.BASEDIR = options.topdir
        koji.pathinfo.topdir = options.topdir

    #make sure workdir exists
    if not os.path.exists(options.workdir):
        koji.ensuredir(options.workdir)

    if not options.server:
        parser.error("--server argument required")

    if not options.pkgurl:
        parser.error("--pkgurl argument required")

def quit(msg=None, code=1):
    if msg:
        logging.getLogger("koji.build").error(msg)
        sys.stderr.write('%s\n' % msg)
        sys.stderr.flush()
    sys.exit(code)

if __name__ == "__main__":
    global options
    
    koji.add_file_logger("koji", "/var/log/kojid.log")
    #note we're setting logging params for all of koji*
    get_options()
    if options.debug:
        logging.getLogger("koji").setLevel(logging.DEBUG)
    elif options.verbose:
        logging.getLogger("koji").setLevel(logging.INFO)
    else:
        logging.getLogger("koji").setLevel(logging.WARN)
    if options.debug_task:
        logging.getLogger("koji.build.BaseTaskHandler").setLevel(logging.DEBUG)
    if options.admin_emails:
        koji.add_mail_logger("koji", options.admin_emails)

    #build session options
    session_opts = {}
    for k in ('user','password','debug_xmlrpc', 'debug',
              'retry_interval', 'max_retries', 'offline_retry', 'offline_retry_interval'):
        v = getattr(options, k, None)
        if v is not None:
            session_opts[k] = v
    #start a session and login
    session = koji.ClientSession(options.server, session_opts)
    if os.path.isfile(options.cert):
        try:
            # authenticate using SSL client certificates
            session.ssl_login(options.cert, options.ca,
                              options.serverca)
        except koji.AuthError, e:
            quit("Error: Unable to log in: %s" % e)
        except xmlrpclib.ProtocolError:
            quit("Error: Unable to connect to server %s" % (options.server))        
    elif options.user:
        try:
            # authenticate using user/password
            session.login()
        except koji.AuthError:
            quit("Error: Unable to log in. Bad credentials?")
        except xmlrpclib.ProtocolError:
            quit("Error: Unable to connect to server %s" % (options.server))
    elif sys.modules.has_key('krbV'):
        krb_principal = options.krb_principal
        if krb_principal is None:
            krb_principal = options.host_principal_format % socket.getfqdn()
        try:
            session.krb_login(principal=krb_principal,
                              keytab=options.keytab)
        except krbV.Krb5Error, e:
            quit("Kerberos authentication failed: '%s' (%s)" % (e.message, e.err_code))
        except socket.error, e:
            quit("Could not connect to Kerberos authentication service: '%s'" % e.args[1])
    else:
        quit("No username/password supplied and Kerberos missing or not configured")
    #make session exclusive
    try:
        session.exclusiveSession(force=options.force_lock)
    except koji.AuthLockError:
        quit("Error: Unable to get lock. Trying using --force-lock")
    if not session.logged_in:
        quit("Error: Unknown login error")
    #make sure it works
    try:
        ret = session.echo("OK")
    except xmlrpclib.ProtocolError:
        quit("Error: Unable to connect to server %s" % (options.server))
    if ret != ["OK"]:
        quit("Error: incorrect server response: %r" % (ret))

    # run main
    if options.daemon:
        #detach
        koji.daemonize()
        main()
        # not reached
        assert False
    elif not options.skip_main:
        koji.add_stderr_logger("koji")
        main()<|MERGE_RESOLUTION|>--- conflicted
+++ resolved
@@ -312,11 +312,7 @@
         self.name = "%(tag_name)s-%(id)s-%(repoid)s" % vars(self)
         self.config = session.getBuildConfig(self.tag_id, event=self.event_id)
 
-<<<<<<< HEAD
     def _new(self, tag, arch, task_id, distribution=None, repo_id=None, install_group='build', setup_dns=False):
-=======
-    def _new(self, tag, arch, task_id, repo_id=None, install_group='build', setup_dns=False):
->>>>>>> f8fdc668
         """Create a brand new repo"""
         if not repo_id:
             raise koji.BuildrootError, "A repo id must be provided"
@@ -619,7 +615,6 @@
         self.markExternalRPMs(ret)
         return ret
 
-<<<<<<< HEAD
     def getMavenPackageList(self, repodir):
         """Return a list of Maven packages that were installed into the local repo
         to satisfy build requirements.
@@ -690,10 +685,9 @@
     def scrub(self):
         "Non-mock implementation of clean"
         raise koji.FunctionDeprecated, "no longer needed and deprecated. use clean()"
-=======
+
     def markExternalRPMs(self, rpmlist):
         """Check rpms against pkgorigins and add external repo data to the external ones
->>>>>>> f8fdc668
 
         Modifies rpmlist in place. No return
         """
