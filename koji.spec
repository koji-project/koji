--- conflicted
+++ resolved
@@ -194,16 +194,14 @@
 fi
 
 %changelog
-<<<<<<< HEAD
+* Tue Nov 10 2009 Mike Bonnet <mikeb@redhat.com> - 1.3.2-1
+- support for LiveCD creation
+- new event-based callback system
+
 * Fri Jun 12 2009 Mike Bonnet <mikeb@redhat.com> - 1.3.1-2
 - use <mirrorOf>*</mirrorOf> now that Maven 2.0.8 is available in the buildroots
 - retrieve Maven info for a build from the top-level pom.xml in the source tree
 - allow specifying one or more Maven profiles to be used during a build
-=======
-* Tue Nov 10 2009 Mike Bonnet <mikeb@redhat.com> - 1.3.2-1
-- support for LiveCD creation
-- new event-based callback system
->>>>>>> 2571537b
 
 * Fri Feb 20 2009 Mike McLean <mikem at redhat.com> 1.3.1-1
 - external repo urls rewritten to end with /
