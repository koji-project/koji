--- conflicted
+++ resolved
@@ -3487,11 +3487,7 @@
     return _singleRow(query, locals(), fields, strict)
 
 
-<<<<<<< HEAD
-def query_buildroots(hostID=None, tagID=None, state=None, rpmID=None, archiveID=None, taskID=None, buildrootID=None):
-=======
-def query_buildroots(hostID=None, tagID=None, state=None, rpmID=None, taskID=None, buildrootID=None, queryOpts=None):
->>>>>>> 6ea25711
+def query_buildroots(hostID=None, tagID=None, state=None, rpmID=None, archiveID=None, taskID=None, buildrootID=None, queryOpts=None):
     """Return a list of matching buildroots
 
     Optional args:
@@ -3540,8 +3536,7 @@
         fields.append(('buildroot_listing.is_update', 'is_update'))
         clauses.append('buildroot_listing.rpm_id = %(rpmID)i')
     if archiveID != None:
-        query += """JOIN buildroot_archives ON buildroot.id = buildroot_archives.buildroot_id
-        """
+        joins.append('buildroot_archives ON buildroot.id = buildroot_archives.buildroot_id')
         clauses.append('buildroot_archives.archive_id = %(archiveID)i')
     if taskID != None:
         clauses.append('buildroot.task_id = %(taskID)i')
@@ -6277,17 +6272,13 @@
                 raise koji.ActionNotAllowed, 'Cannot cancel task, not owner'
         task.cancelChildren()
 
-<<<<<<< HEAD
-    def listTagged(self,tag,event=None,inherit=False,prefix=None,latest=False,package=None,owner=None,maven_only=False):
-=======
     def setTaskPriority(self, task_id, priority, recurse=True):
         """Set task priority"""
         context.session.assertPerm('admin')
         task = Task(task_id)
         task.setPriority(priority, recurse=recurse)
 
-    def listTagged(self,tag,event=None,inherit=False,prefix=None,latest=False,package=None,owner=None):
->>>>>>> 6ea25711
+    def listTagged(self,tag,event=None,inherit=False,prefix=None,latest=False,package=None,owner=None,maven_only=False):
         """List builds tagged with tag"""
         if not isinstance(tag,int):
             #lookup tag id
