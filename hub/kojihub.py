--- conflicted
+++ resolved
@@ -4473,20 +4473,13 @@
             # TODO? - reclaim 'stale' builds (state=BUILDING and task_id inactive)
         if st_desc in ('FAILED','CANCELED'):
             #should be ok to replace
-<<<<<<< HEAD
-            update = """UPDATE build SET state=%(state)i,task_id=%(task_id)s,
-            owner=%(owner)s,completion_time=%(completion_time)s,create_event=get_event()
-            WHERE id = %(id)i"""
-            _dml(update, data)
-            builddir = koji.pathinfo.build(data)
-            if os.path.exists(builddir):
-                shutil.rmtree(builddir)
-=======
             update = UpdateProcessor('build', clauses=['id=%(id)s'], values=data)
             update.set(**dslice(data, ['owner', 'start_time', 'completion_time']))
             update.rawset(create_event='get_event()')
             update.execute()
->>>>>>> 87fb7f46
+            builddir = koji.pathinfo.build(data)
+            if os.path.exists(builddir):
+                shutil.rmtree(builddir)
             koji.plugin.run_callbacks('postBuildStateChange', attribute='state', old=state, new=data['state'], info=data)
             return build_id
         raise koji.GenericError, "Build already exists (id=%d, state=%s): %r" \
