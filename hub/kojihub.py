# Python library

# kojihub - library for koji's XMLRPC interface
# Copyright (c) 2005-2007 Red Hat
#
#    Koji is free software; you can redistribute it and/or
#    modify it under the terms of the GNU Lesser General Public
#    License as published by the Free Software Foundation; 
#    version 2.1 of the License.
#
#    This software is distributed in the hope that it will be useful,
#    but WITHOUT ANY WARRANTY; without even the implied warranty of
#    MERCHANTABILITY or FITNESS FOR A PARTICULAR PURPOSE.  See the GNU
#    Lesser General Public License for more details.
#
#    You should have received a copy of the GNU Lesser General Public
#    License along with this software; if not, write to the Free Software
#    Foundation, Inc., 51 Franklin Street, Fifth Floor, Boston, MA  02110-1301  USA
#
# Authors:
#       Mike McLean <mikem@redhat.com>
#       Cristian Balint <cbalint@redhat.com>

import base64
import koji
import koji.auth
import koji.db
import koji.policy
import datetime
import errno
import logging
import logging.handlers
import fcntl
import fnmatch
import md5
import os
import pgdb
import random
import re
import rpm
import stat
import sys
import tempfile
import time
import xmlrpclib
from koji.context import context

def log_error(msg):
    if hasattr(context,'req'):
        context.req.log_error(msg)
    else:
        sys.stderr.write(msg + "\n")
    logging.getLogger('koji.hub').error(msg)


class Task(object):
    """A task for the build hosts"""

    fields = (
                ('task.id', 'id'),
                ('task.state', 'state'),
                ('task.create_time', 'create_time'),
                ('EXTRACT(EPOCH FROM create_time)','create_ts'),
                ('task.completion_time', 'completion_time'),
                ('EXTRACT(EPOCH FROM completion_time)','completion_ts'),
                ('task.channel_id', 'channel_id'),
                ('task.host_id', 'host_id'),
                ('task.parent', 'parent'),
                ('task.label', 'label'),
                ('task.waiting', 'waiting'),
                ('task.awaited', 'awaited'),
                ('task.owner', 'owner'),
                ('task.method', 'method'),
                ('task.arch', 'arch'),
                ('task.priority', 'priority'),
                ('task.weight', 'weight'))

    def __init__(self,id):
        self.id = id
        self.logger = logging.getLogger("koji.hub.Task")

    def verifyHost(self,host_id=None):
        """Verify that host owns task"""
        if host_id is None:
            host_id = context.session.host_id
        if host_id is None:
            return False
        task_id = self.id
        #getting a row lock on this task to ensure task assignment sanity
        #no other concurrent transaction should be altering this row
        q = """SELECT state,host_id FROM task WHERE id=%(task_id)s FOR UPDATE"""
        r = _fetchSingle(q, locals())
        if not r:
            raise koji.GenericError, "No such task: %i" % task_id
        state, otherhost = r
        return (state == koji.TASK_STATES['OPEN'] and otherhost == host_id)

    def assertHost(self,host_id):
        if not self.verifyHost(host_id):
            raise koji.ActionNotAllowed, "host %d does not own task %d" % (host_id,self.id)

    def getOwner(self):
        """Return the owner (user_id) for this task"""
        q = """SELECT owner FROM task WHERE id=%(id)i"""
        return _singleValue(q, vars(self))

    def verifyOwner(self,user_id=None):
        """Verify that user owns task"""
        if user_id is None:
            user_id = context.session.user_id
        if user_id is None:
            return False
        task_id = self.id
        #getting a row lock on this task to ensure task state sanity
        q = """SELECT owner FROM task WHERE id=%(task_id)s FOR UPDATE"""
        r = _fetchSingle(q, locals())
        if not r:
            raise koji.GenericError, "No such task: %i" % task_id
        (owner,) = r
        return (owner == user_id)

    def assertOwner(self,user_id=None):
        if not self.verifyOwner(user_id):
            raise koji.ActionNotAllowed, "user %d does not own task %d" % (user_id,self.id)

    def lock(self,host_id,newstate='OPEN',force=False):
        """Attempt to associate the task for host, either to assign or open

        returns True if successful, False otherwise"""
        #we use row-level locks to keep things sane
        #note the SELECT...FOR UPDATE
        task_id = self.id
        if not force:
            q = """SELECT state,host_id FROM task WHERE id=%(task_id)i FOR UPDATE"""
            r = _fetchSingle(q,locals())
            if not r:
                raise koji.GenericError, "No such task: %i" % task_id
            state, otherhost = r
            if state == koji.TASK_STATES['FREE']:
                if otherhost is not None:
                    log_error("Error: task %i is both free and locked (host %i)"
                        % (task_id,otherhost))
                    return False
            elif state == koji.TASK_STATES['ASSIGNED']:
                if otherhost is None:
                    log_error("Error: task %i is assigned, but has no assignee"
                        % (task_id))
                    return False
                elif otherhost != host_id:
                    #task is assigned to someone else
                    return False
                #otherwise the task is assigned to host_id, so keep going
            else:
                if otherhost is None:
                    log_error("Error: task %i is non-free but unlocked (state %i)"
                        % (task_id,state))
                return False
        #if we reach here, task is either
        #  - free and unlocked
        #  - assigned to host_id
        #  - force option is enabled
        state = koji.TASK_STATES[newstate]
        q = """UPDATE task SET state=%(state)s,host_id=%(host_id)s
        WHERE id=%(task_id)s"""
        _dml(q,locals())
        return True

    def assign(self,host_id,force=False):
        """Attempt to assign the task to host.

        returns True if successful, False otherwise"""
        return self.lock(host_id,'ASSIGNED',force)

    def open(self,host_id):
        """Attempt to open the task for host.

        returns task data if successful, None otherwise"""
        if self.lock(host_id,'OPEN'):
            # get more complete data to return
            fields = self.fields + (('task.request', 'request'),)
            q = """SELECT %s FROM task WHERE id=%%(id)i""" % ','.join([f[0] for f in fields])
            return _singleRow(q, vars(self), [f[1] for f in fields], strict=True)
        else:
            return None

    def free(self):
        """Free a task"""
        task_id = self.id
        # access checks should be performed by calling function
        query = """SELECT state FROM task WHERE id = %(id)i FOR UPDATE"""
        row = _fetchSingle(query,vars(self))
        if not row:
            raise koji.GenericError, "No such task: %i" % self.id
        oldstate = row[0]
        if koji.TASK_STATES[oldstate] in ['CLOSED','CANCELED','FAILED']:
            raise koji.GenericError, "Cannot free task %i, state is %s" % \
                    (self.id,koji.TASK_STATES[oldstate])
        newstate = koji.TASK_STATES['FREE']
        newhost = None
        q = """UPDATE task SET state=%(newstate)s,host_id=%(newhost)s
        WHERE id=%(task_id)s"""
        _dml(q,locals())
        return True

    def setWeight(self,weight):
        """Set weight for task"""
        task_id = self.id
        # access checks should be performed by calling function
        q = """UPDATE task SET weight=%(weight)s WHERE id = %(task_id)s"""
        _dml(q,locals())

    def _close(self,result,state):
        """Mark task closed and set response

        Returns True if successful, False if not"""
        task_id = self.id
        # access checks should be performed by calling function
        st_closed = koji.TASK_STATES['CLOSED']
        update = """UPDATE task SET result = %(result)s, state = %(state)s, completion_time = NOW()
        WHERE id = %(task_id)d
        """
        _dml(update,locals())

    def close(self,result):
        # access checks should be performed by calling function
        self._close(result,koji.TASK_STATES['CLOSED'])

    def fail(self,result):
        # access checks should be performed by calling function
        self._close(result,koji.TASK_STATES['FAILED'])

    def getState(self):
        query = """SELECT state FROM task WHERE id = %(id)i"""
        return _singleValue(query, vars(self))

    def isFinished(self):
        return (koji.TASK_STATES[self.getState()] in ['CLOSED','CANCELED','FAILED'])

    def isCanceled(self):
        return (self.getState() == koji.TASK_STATES['CANCELED'])

    def isFailed(self):
        return (self.getState() == koji.TASK_STATES['FAILED'])

    def cancel(self,recurse=True):
        """Cancel this task.

        A task can only be canceled if it is not already in the 'CLOSED' state.
        If it is, no action will be taken.  Return True if the task is
        successfully canceled, or if it was already canceled, False if it is
        closed."""
        # access checks should be performed by calling function
        task_id = self.id
        q = """SELECT state FROM task WHERE id = %(task_id)s FOR UPDATE"""
        state = _singleValue(q,locals())
        st_canceled = koji.TASK_STATES['CANCELED']
        st_closed = koji.TASK_STATES['CLOSED']
        st_failed = koji.TASK_STATES['FAILED']
        if state == st_canceled:
            return True
        elif state in [st_closed,st_failed]:
            return False
        update = """UPDATE task SET state = %(st_canceled)i, completion_time = NOW()
        WHERE id = %(task_id)i"""
        _dml(update, locals())
        #cancel associated builds (only if state is 'BUILDING')
        #since we check build state, we avoid loops with cancel_build on our end
        b_building = koji.BUILD_STATES['BUILDING']
        q = """SELECT id FROM build WHERE task_id = %(task_id)i
        AND state = %(b_building)i
        FOR UPDATE"""
        for (build_id,) in _fetchMulti(q, locals()):
            cancel_build(build_id, cancel_task=False)
        if recurse:
            #also cancel child tasks
            self.cancelChildren()
        return True

    def cancelChildren(self):
        """Cancel child tasks"""
        task_id = self.id
        q = """SELECT id FROM task WHERE parent = %(task_id)i"""
        for (id,) in _fetchMulti(q,locals()):
            Task(id).cancel(recurse=True)

    def cancelFull(self,strict=True):
        """Cancel this task and every other task in its group

        If strict is true, then this must be a top-level task
        Otherwise we will follow up the chain to find the top-level task
        """
        task_id = self.id
        q = """SELECT parent FROM task WHERE id = %(task_id)i FOR UPDATE"""
        parent = _singleValue(q,locals())
        if parent is not None:
            if strict:
                raise koji.GenericError, "Task %d is not top-level (parent=%d)" % (task_id,parent)
            #otherwise, find the top-level task and go from there
            seen = {task_id:1}
            while parent is not None:
                if seen.has_key(parent):
                    raise koji.GenericError, "Task LOOP at task %i" % task_id
                task_id = parent
                seen[task_id] = 1
                parent = _singleValue(q,locals())
            return Task(task_id).cancelFull(strict=True)
        #We handle the recursion ourselves, since self.cancel will stop at
        #canceled or closed tasks.
        tasklist = [task_id]
        seen = {}
        #query for use in loop
        q_children = """SELECT id FROM task WHERE parent = %(task_id)i"""
        for task_id in tasklist:
            if seen.has_key(task_id):
                #shouldn't happen
                raise koji.GenericError, "Task LOOP at task %i" % task_id
            seen[task_id] = 1
            Task(task_id).cancel(recurse=False)
            for (child_id,) in _fetchMulti(q_children,locals()):
                tasklist.append(child_id)

    def getRequest(self):
        id = self.id
        query = """SELECT request FROM task WHERE id = %(id)i"""
        xml_request = _singleValue(query, locals())
        if xml_request.find('<?xml', 0, 10) == -1:
            #handle older base64 encoded data
            xml_request = base64.decodestring(xml_request)
        params, method = xmlrpclib.loads(xml_request)
        return params

    def getResult(self):
        query = """SELECT state,result FROM task WHERE id = %(id)i"""
        r = _fetchSingle(query, vars(self))
        if not r:
            raise koji.GenericError, "No such task"
        state, xml_result = r
        if koji.TASK_STATES[state] == 'CANCELED':
            raise koji.GenericError, "Task %i is canceled" % self.id
        elif koji.TASK_STATES[state] not in ['CLOSED','FAILED']:
            raise koji.GenericError, "Task %i is not finished" % self.id
        # If the result is a Fault, then loads will raise it
        # This is probably what we want to happen.
        # Note that you can't really 'return' a fault over xmlrpc, you
        # can only 'raise' them.
        # If you try to return a fault as a value, it gets reduced to
        # a mere struct.
        # f = Fault(1,"hello"); print dumps((f,))
        if xml_result.find('<?xml', 0, 10) == -1:
            #handle older base64 encoded data
            xml_result = base64.decodestring(xml_result)
        result, method = xmlrpclib.loads(xml_result)
        return result[0]

    def getInfo(self, strict=True, request=False):
        """Return information about the task in a dictionary.  If "request" is True,
        the request will be decoded and included in the dictionary."""
        q = """SELECT %s FROM task WHERE id = %%(id)i""" % ','.join([f[0] for f in self.fields])
        result = _singleRow(q, vars(self), [f[1] for f in self.fields], strict)
        if request:
            result['request'] = self.getRequest()
        return result

    def getChildren(self, request=False):
        """Return information about tasks with this task as their
        parent.  If there are no such Tasks, return an empty list."""
        fields = self.fields
        if request:
            fields = fields + (('request', 'request'),)
        query = """SELECT %s FROM task WHERE parent = %%(id)i""" % ', '.join([f[0] for f in fields])
        results = _multiRow(query, vars(self), [f[1] for f in fields])
        if request:
            for task in results:
                if task['request'].find('<?xml', 0, 10) == -1:
                    #handle older base64 encoded data
                    task['request'] = base64.decodestring(task['request'])
                task['request'] = xmlrpclib.loads(task['request'])[0]
        return results

def make_task(method,arglist,**opts):
    """Create a task

    This call should not be directly exposed via xmlrpc
    Optional args:
        parent: the id of the parent task (creates a subtask)
        label: (subtasks only) the label of the subtask
        owner: the user_id that should own the task
        channel: the channel to place the task in
        arch: the arch for the task
        priority: the priority of the task
    """
    if opts.has_key('parent'):
        # for subtasks, we use some of the parent's options as defaults
        fields = ('state','owner','channel_id','priority','arch')
        q = """SELECT %s FROM task WHERE id = %%(parent)i""" % ','.join(fields)
        r = _fetchSingle(q,opts)
        if not r:
            raise koji.GenericError, "Invalid parent task: %(parent)s" % opts
        pdata = dict(zip(fields,r))
        if pdata['state'] != koji.TASK_STATES['OPEN']:
            raise koji.GenericError, "Parent task (id %(parent)s) is not open" % opts
        #default to a higher priority than parent
        opts.setdefault('priority', pdata['priority'] - 1)
        for f in ('owner','channel_id','arch'):
            opts.setdefault(f,pdata[f])
        opts.setdefault('label',None)
    else:
        opts.setdefault('priority',koji.PRIO_DEFAULT)
        #calling function should enforce priority limitations, if applicable
        opts.setdefault('arch','noarch')
        opts.setdefault('channel','default')
        #no labels for top-level tasks
        #calling function should enforce channel limitations, if applicable
        opts['channel_id'] = get_channel_id(opts['channel'],strict=True)
        if not context.session.logged_in:
            raise koji.GenericError, 'task must have an owner'
        else:
            opts['owner'] = context.session.user_id
        opts['label'] = None
        opts['parent'] = None
    #XXX - temporary workaround
    if method == 'buildArch' and opts['arch'] == 'noarch':
        #not all arches can generate a proper buildroot for all tags
        tag = get_tag(arglist[1])
        #get all known arches for the system
        fullarches = get_all_arches()
        if not tag['arches']:
            raise koji.BuildError, 'no arches defined for tag %s' % tag['name']
        tagarches = tag['arches'].split()
        for a in fullarches:
            if a not in tagarches:
                opts['arch'] = koji.canonArch(random.choice(tagarches))
                break

    # encode xmlrpc request
    opts['request'] = xmlrpclib.dumps(tuple(arglist), methodname=method,
                                      allow_none=1)
    opts['state'] = koji.TASK_STATES['FREE']
    opts['method'] = method
    # stick it in the database
    q = """
    INSERT INTO task (state,owner,method,request,priority,
        parent,label,channel_id,arch)
    VALUES (%(state)s,%(owner)s,%(method)s,%(request)s,%(priority)s,
        %(parent)s,%(label)s,%(channel_id)s,%(arch)s);
    """
    _dml(q,opts)
    q = """SELECT currval('task_id_seq')"""
    task_id = _singleValue(q, {})
    return task_id

def mktask(__taskopts,__method,*args,**opts):
    """A wrapper around make_task with alternate signature

    Parameters:
        _taskopts: a dictionary of task options (e.g. priority, ...)
        _method: the method to be invoked

    All remaining args (incl. optional ones) are passed on to the task.
    """
    return make_task(__method,koji.encode_args(*args,**opts),**__taskopts)

def eventCondition(event, table=None):
    """return the proper WHERE condition to select data at the time specified by event. """
    if not table:
        table = ''
    else:
        table += '.'
    if event is None:
        return """(active = TRUE)"""
    elif isinstance(event, int) or isinstance(event, long):
        return """(%(table)screate_event <= %(event)d AND ( %(table)srevoke_event IS NULL OR %(event)d < %(table)srevoke_event ))""" \
            % locals()
    else:
        raise koji.GenericError, "Invalid event: %r" % event

def readGlobalInheritance(event=None):
    c=context.cnx.cursor()
    fields = ('tag_id','parent_id','name','priority','maxdepth','intransitive',
                'noconfig','pkg_filter')
    q="""SELECT %s FROM tag_inheritance JOIN tag ON parent_id = id
    WHERE %s
    ORDER BY priority
    """ % (",".join(fields), eventCondition(event))
    c.execute(q,locals())
    #convert list of lists into a list of dictionaries
    return [ dict(zip(fields,x)) for x in c.fetchall() ]

def readInheritanceData(tag_id,event=None):
    c=context.cnx.cursor()
    fields = ('parent_id','name','priority','maxdepth','intransitive','noconfig','pkg_filter')
    q="""SELECT %s FROM tag_inheritance JOIN tag ON parent_id = id
    WHERE %s AND tag_id = %%(tag_id)i
    ORDER BY priority
    """ % (",".join(fields), eventCondition(event))
    c.execute(q,locals())
    #convert list of lists into a list of dictionaries
    data = [ dict(zip(fields,x)) for x in c.fetchall() ]
    # include the current tag_id as child_id, so we can retrace the inheritance chain later
    for datum in data:
        datum['child_id'] = tag_id
    return data

def readDescendantsData(tag_id,event=None):
    c=context.cnx.cursor()
    fields = ('tag_id','parent_id','name','priority','maxdepth','intransitive','noconfig','pkg_filter')
    q="""SELECT %s FROM tag_inheritance JOIN tag ON tag_id = id
    WHERE %s AND parent_id = %%(tag_id)i
    ORDER BY priority
    """ % (",".join(fields), eventCondition(event))
    c.execute(q,locals())
    #convert list of lists into a list of dictionaries
    data = [ dict(zip(fields,x)) for x in c.fetchall() ]
    return data

def writeInheritanceData(tag_id, changes, clear=False):
    """Add or change inheritance data for a tag"""
    context.session.assertPerm('admin')
    fields = ('parent_id','priority','maxdepth','intransitive','noconfig','pkg_filter')
    if isinstance(changes,dict):
        changes = [changes]
    for link in changes:
        check_fields = fields
        if link.get('delete link'):
            check_fields = ('parent_id')
        for f in fields:
            if not link.has_key(f):
                raise koji.GenericError, "No value for %s" % f
    # read current data and index
    data = dict([[link['parent_id'],link] for link in readInheritanceData(tag_id)])
    for link in changes:
        link['is_update'] = True
        parent_id = link['parent_id']
        orig = data.get(parent_id)
        if link.get('delete link'):
            if orig:
                data[parent_id] = link
        elif not orig or clear:
            data[parent_id] = link
        else:
            #not a delete request and we have a previous link to parent
            for f in fields:
                if orig[f] != link[f]:
                    data[parent_id] = link
                    break
    if clear:
        for link in data.itervalues():
            if not link.get('is_update'):
                link['delete link'] = True
                link['is_update'] = True
    changed = False
    for link in data.itervalues():
        if link.get('is_update'):
            changed = True
            break
    if not changed:
        # nothing to do
        log_error("No inheritance changes")
        return
    #check for duplicate priorities
    pri_index = {}
    for link in data.itervalues():
        if link.get('delete link'):
            continue
        pri_index.setdefault(link['priority'], []).append(link)
    for pri, dups in pri_index.iteritems():
        if len(dups) <= 1:
            continue
        #oops, duplicate entries for a single priority
        dup_ids = [ link['parent_id'] for link in dups]
        raise koji.GenericError, "Inheritance priorities must be unique (pri %s: %r )" % (pri, dup_ids)
    # get an event
    event = _singleValue("SELECT get_event()")
    for parent_id, link in data.iteritems():
        if not link.get('is_update'):
            continue
        # revoke old values
        q = """
        UPDATE tag_inheritance SET active=NULL,revoke_event=%(event)s
        WHERE tag_id=%(tag_id)s AND parent_id = %(parent_id)s AND active = TRUE
        """
        _dml(q,locals())
    for parent_id, link in data.iteritems():
        if not link.get('is_update'):
            continue
        # skip rest if we are just deleting
        if link.get('delete link'):
            continue
        # insert new value
        newlink = {}
        for f in fields:
            newlink[f] = link[f]
        newlink['tag_id'] = tag_id
        newlink['create_event'] = event
        # defaults ok for the rest
        keys = newlink.keys()
        flist = ','.join(["%s" % k for k in keys])
        vlist = ','.join(["%%(%s)s" % k for k in keys])
        q = """
        INSERT INTO tag_inheritance (%(flist)s)
        VALUES (%(vlist)s)
        """ % locals()
        _dml(q,newlink)

def readFullInheritance(tag_id,event=None,reverse=False,stops={},jumps={}):
    """Returns a list representing the full, ordered inheritance from tag"""
    order = []
    readFullInheritanceRecurse(tag_id,event,order,stops,{},{},0,None,False,[],reverse,jumps)
    return order

def readFullInheritanceRecurse(tag_id,event,order,prunes,top,hist,currdepth,maxdepth,noconfig,pfilter,reverse,jumps):
    if maxdepth is not None and maxdepth < 1:
        return
    #note: maxdepth is relative to where we are, but currdepth is absolute from
    #the top.
    currdepth += 1
    top = top.copy()
    top[tag_id] = 1
    if reverse:
        node = readDescendantsData(tag_id,event)
    else:
        node = readInheritanceData(tag_id,event)
    for link in node:
        if reverse:
            id = link['tag_id']
        else:
            id = link['parent_id']
        if jumps.has_key(id):
            id = jumps[id]
        if top.has_key(id):
            #LOOP!
            log_error("Warning: INHERITANCE LOOP detected at %s -> %s, pruning" % (tag_id,id))
            #auto prune
            continue
        if prunes.has_key(id):
            # ignore pruned tags
            continue
        if link['intransitive'] and len(top) > 1:
            # ignore intransitive inheritance links, except at root
            continue
        if link['priority'] < 0:
            #negative priority indicates pruning, rather than inheritance
            prunes[id] = 1
            continue
        #propagate maxdepth
        nextdepth = link['maxdepth']
        if nextdepth is None:
            if maxdepth is not None:
                nextdepth = maxdepth - 1
        elif maxdepth is not None:
            nextdepth = min(nextdepth,maxdepth) - 1
        link['nextdepth'] = nextdepth
        link['currdepth'] = currdepth
        #propagate noconfig and pkg_filter controls
        if link['noconfig']:
            noconfig = True
        filter = list(pfilter)  # copy
        pattern = link['pkg_filter']
        if pattern:
            filter.append(pattern)
        link['filter'] = filter
        # check history to avoid redundant entries
        if hist.has_key(id):
            #already been there
            #BUT, options may have been different
            rescan = True
            #since rescans are possible, we might have to consider more than one previous hit
            for previous in hist[id]:
                sufficient = True       # is previous sufficient?
                # if last depth was less than current, then previous insufficient
                lastdepth = previous['nextdepth']
                if nextdepth is None:
                    if lastdepth is not None:
                        sufficient = False
                elif lastdepth is not None and lastdepth < nextdepth:
                    sufficient = False
                # if noconfig was on before, but not now, then insuffient
                if previous['noconfig'] and not noconfig:
                    sufficient = False
                # if we had a filter before, then insufficient
                if len(previous['filter']) > 0:
                    # FIXME - we could probably be a little more precise here
                    sufficient = False
                if sufficient:
                    rescan = False
            if not rescan:
                continue
        else:
            hist[id] = []
        hist[id].append(link)   #record history
        order.append(link)
        readFullInheritanceRecurse(id,event,order,prunes,top,hist,currdepth,nextdepth,noconfig,filter,reverse,jumps)

# tag-package operations
#       add
#       remove
#       block
#       unblock
#       change owner
#       list


def _pkglist_remove(tag_id,pkg_id,event_id=None):
    if event_id is None:
        event_id = _singleValue("SELECT get_event()")
    q = """UPDATE tag_packages SET active=NULL,revoke_event=%(event_id)i
    WHERE active = TRUE AND package_id=%(pkg_id)i AND tag_id=%(tag_id)i"""
    _dml(q,locals())

def _pkglist_add(tag_id,pkg_id,owner,block,extra_arches,event_id=None):
    if event_id is None:
        event_id = _singleValue("SELECT get_event()")
    #revoke old entry (if present)
    _pkglist_remove(tag_id,pkg_id,event_id)
    q = """INSERT INTO tag_packages(package_id,tag_id,owner,blocked,extra_arches,create_event)
    VALUES (%(pkg_id)s,%(tag_id)s,%(owner)s,%(block)s,%(extra_arches)s,%(event_id)s) """
    _dml(q,locals())

def pkglist_add(taginfo,pkginfo,owner=None,block=None,extra_arches=None,force=False,update=False):
    """Add to (or update) package list for tag"""
    #only admins....
    context.session.assertPerm('admin')
    tag = get_tag(taginfo, strict=True)
    pkg = lookup_package(pkginfo, create=True)
    tag_id = tag['id']
    pkg_id = pkg['id']
    if owner is not None:
        owner = get_user(owner,strict=True)['id']
    # first check to see if package is:
    #   already present (via inheritance)
    #   blocked
    pkglist = readPackageList(tag_id, pkgID=pkg_id, inherit=True)
    previous = pkglist.get(pkg_id,None)
    if previous is None:
        if block is None:
            block = False
        else:
            block = bool(block)
        if update and not force:
            #if update flag is true, require that there be a previous entry
            raise koji.GenericError, "cannot update: tag %s has no data for package %s" \
                    % (tag['name'],pkg['name'])
    else:
        #already there (possibly via inheritance)
        if owner is None:
            owner = previous['owner_id']
        if block is None:
            block = previous['blocked']
        else:
            block = bool(block)
        #see if the data is the same
        changed = False
        for key,value in (('owner_id',owner),
                          ('blocked',block),
                          ('extra_arches',extra_arches)):
            if previous[key] != value:
                changed = True
                break
        if not changed and not force:
            #no point in adding it again with the same data
            return
        if previous['blocked'] and not block and not force:
            raise koji.GenericError, "package %s is blocked in tag %s" % (pkg['name'],tag['name'])
    if owner is None:
        if force:
            owner = context.session.user_id
        else:
            raise koji.GenericError, "owner not specified"
    _pkglist_add(tag_id,pkg_id,owner,block,extra_arches)

def pkglist_remove(taginfo,pkginfo,force=False):
    """Remove package from the list for tag

    Most of the time you really want to use the block or unblock functions

    The main reason to remove an entry like this is to remove an override so
    that the package data can be inherited from elsewhere.
    """
    #only admins....
    context.session.assertPerm('admin')
    tag_id = get_tag_id(taginfo, strict=True)
    pkg_id = get_package_id(pkginfo, strict=True)
    _pkglist_remove(tag_id,pkg_id)

def pkglist_block(taginfo,pkginfo):
    """Block the package in tag"""
    pkglist_add(taginfo,pkginfo,block=True)

def pkglist_unblock(taginfo,pkginfo):
    """Unblock the package in tag

    Generally this just adds a unblocked duplicate of the blocked entry.
    However, if the block is actually in tag directly (not through inheritance),
    the blocking entry is simply removed"""
    tag = get_tag(taginfo, strict=True)
    pkg = lookup_package(pkginfo, strict=True)
    tag_id = tag['id']
    pkg_id = pkg['id']
    pkglist = readPackageList(tag_id, pkgID=pkg_id, inherit=True)
    previous = pkglist.get(pkg_id,None)
    if previous is None:
        raise koji.GenericError, "no data (blocked or otherwise) for package %s in tag %s" \
                % (pkg['name'],tag['name'])
    if not previous['blocked']:
        raise koji.GenericError, "package %s NOT blocked in tag %s" % (pkg['name'],tag['name'])
    event_id = _singleValue("SELECT get_event()")
    if previous['tag_id'] != tag_id:
        _pkglist_add(tag_id,pkg_id,previous['owner_id'],False,previous['extra_arches'])
    else:
        #just remove the blocking entry
        event_id = _singleValue("SELECT get_event()")
        _pkglist_remove(tag_id,pkg_id,event_id)
        #it's possible this was the only entry in the inheritance or that the next entry
        #back is also a blocked entry. if so, we need to add it back as unblocked
        pkglist = readPackageList(tag_id, pkgID=pkg_id, inherit=True)
        if not pkglist.has_key(pkg_id) or pkglist[pkg_id]['blocked']:
            _pkglist_add(tag_id,pkg_id,previous['owner_id'],False,previous['extra_arches'],
                         event_id)

def pkglist_setowner(taginfo,pkginfo,owner,force=False):
    """Set the owner for package in tag"""
    pkglist_add(taginfo,pkginfo,owner=owner,force=force,update=True)

def pkglist_setarches(taginfo,pkginfo,arches,force=False):
    """Set extra_arches for package in tag"""
    pkglist_add(taginfo,pkginfo,extra_arches=arches,force=force,update=True)

def readPackageList(tagID=None, userID=None, pkgID=None, event=None, inherit=False, with_dups=False):
    """Returns the package list for the specified tag or user.

    One of (tagID,userID,pkgID) must be specified

    Note that the returned data includes blocked entries
    """
    if tagID is None and userID is None and pkgID is None:
        raise koji.GenericError, 'tag,user, and/or pkg must be specified'

    packages = {}
    fields = (('package.id', 'package_id'), ('package.name', 'package_name'),
              ('tag.id', 'tag_id'), ('tag.name', 'tag_name'),
              ('users.id', 'owner_id'), ('users.name', 'owner_name'),
              ('extra_arches','extra_arches'),
              ('tag_packages.blocked', 'blocked'))
    flist = ', '.join([pair[0] for pair in fields])
    cond = eventCondition(event)
    q = """
    SELECT %(flist)s
    FROM tag_packages
    JOIN tag on tag.id = tag_packages.tag_id
    JOIN package ON package.id = tag_packages.package_id
    JOIN users ON users.id = tag_packages.owner
    WHERE %(cond)s"""
    if tagID != None:
        q += """
        AND tag.id = %%(tagID)i"""
    if userID != None:
        q += """
        AND users.id = %%(userID)i"""
    if pkgID != None:
        if isinstance(pkgID, int) or isinstance(pkgID, long):
            q += """
            AND package.id = %%(pkgID)i"""
        else:
            q += """
            AND package.name = %%(pkgID)s"""

    q = q % locals()
    for p in _multiRow(q, locals(), [pair[1] for pair in fields]):
        # things are simpler for the first tag
        pkgid = p['package_id']
        if with_dups:
            packages.setdefault(pkgid,[]).append(p)
        else:
            packages[pkgid] = p

    if tagID is None or (not inherit):
        return packages

    order = readFullInheritance(tagID, event)

    re_cache = {}
    for link in order:
        tagID = link['parent_id']
        filter = link['filter']
        # precompile filter patterns
        re_list = []
        for pat in filter:
            prog = re_cache.get(pat,None)
            if prog is None:
                prog = re.compile(pat)
                re_cache[pat] = prog
            re_list.append(prog)
        # same query as before, with different params
        for p in _multiRow(q, locals(), [pair[1] for pair in fields]):
            pkgid = p['package_id']
            if not with_dups and packages.has_key(pkgid):
                #previous data supercedes
                continue
            # apply package filters
            skip = False
            for prog in re_list:
                # the list of filters is cumulative, i.e.
                # the package name must match all of them
                if prog.match(p['package_name']) is None:
                    skip = True
                    break
            if skip:
                continue
            if with_dups:
                packages.setdefault(pkgid,[]).append(p)
            else:
                packages[pkgid] = p
    return packages


def readTaggedBuilds(tag,event=None,inherit=False,latest=False,package=None,owner=None):
    """Returns a list of builds for specified tag

    set inherit=True to follow inheritance
    set event to query at a time in the past
    set latest=True to get only the latest build per package
    """
    # build - id pkg_id version release epoch
    # tag_listing - id build_id tag_id

    taglist = [tag]
    if inherit:
        taglist += [link['parent_id'] for link in readFullInheritance(tag, event)]

    #regardless of inherit setting, we need to use inheritance to read the
    #package list
    packages = readPackageList(tagID=tag, event=event, inherit=True, pkgID=package)

    #these values are used for each iteration
    fields = (('tag.id', 'tag_id'), ('tag.name', 'tag_name'), ('build.id', 'id'),
              ('build.id', 'build_id'), ('build.version', 'version'), ('build.release', 'release'),
              ('build.epoch', 'epoch'), ('build.state', 'state'), ('build.completion_time', 'completion_time'),
              ('build.task_id','task_id'),
              ('events.id', 'creation_event_id'), ('events.time', 'creation_time'),
              ('package.id', 'package_id'), ('package.name', 'package_name'),
              ('package.name', 'name'),
              ("package.name || '-' || build.version || '-' || build.release", 'nvr'),
              ('users.id', 'owner_id'), ('users.name', 'owner_name'))
    st_complete = koji.BUILD_STATES['COMPLETE']

    q="""SELECT %s
    FROM tag_listing
    JOIN tag ON tag.id = tag_listing.tag_id
    JOIN build ON build.id = tag_listing.build_id
    JOIN users ON users.id = build.owner
    JOIN events ON events.id = build.create_event
    JOIN package ON package.id = build.pkg_id
    WHERE %s AND tag_id=%%(tagid)s
        AND build.state=%%(st_complete)i
    """ % (', '.join([pair[0] for pair in fields]), eventCondition(event, 'tag_listing'))
    if package:
        q += """AND package.name = %(package)s
        """
    if owner:
        q += """AND users.name = %(owner)s
        """
    q += """ORDER BY tag_listing.create_event DESC
    """
    # i.e. latest first

    builds = []
    seen = {}   # used to enforce the 'latest' option
    for tagid in taglist:
        #log_error(koji.db._quoteparams(q,locals()))
        for build in _multiRow(q, locals(), [pair[1] for pair in fields]):
            pkgid = build['package_id']
            pinfo = packages.get(pkgid,None)
            if pinfo is None or pinfo['blocked']:
                # note:
                # tools should endeavor to keep tag_listing sane w.r.t.
                # the package list, but if there is disagreement the package
                # list should take priority
                continue
            if latest:
                if seen.has_key(pkgid):
                    #only take the first (note ordering in query above)
                    continue
                seen[pkgid] = 1
            builds.append(build)

    return builds

def readTaggedRPMS(tag, package=None, arch=None, event=None,inherit=False,latest=True,rpmsigs=False,owner=None):
    """Returns a list of rpms for specified tag

    set inherit=True to follow inheritance
    set event to query at a time in the past
    set latest=False to get all tagged RPMS (not just from the latest builds)
    """
    taglist = [tag]
    if inherit:
        #XXX really should cache this - it gets called several places
        #   (however, it is fairly quick)
        taglist += [link['parent_id'] for link in readFullInheritance(tag, event)]

    builds = readTaggedBuilds(tag, event=event, inherit=inherit, latest=latest, package=package, owner=owner)
    #index builds
    build_idx = dict([(b['build_id'],b) for b in builds])

    #the following query is run for each tag in the inheritance
    fields = [('rpminfo.name', 'name'),
              ('rpminfo.version', 'version'),
              ('rpminfo.release', 'release'),
              ('rpminfo.arch', 'arch'),
              ('rpminfo.id', 'id'),
              ('rpminfo.epoch', 'epoch'),
              ('rpminfo.payloadhash', 'payloadhash'),
              ('rpminfo.size', 'size'),
              ('rpminfo.buildtime', 'buildtime'),
              ('rpminfo.buildroot_id', 'buildroot_id'),
              ('rpminfo.build_id', 'build_id')]
    if rpmsigs:
        fields.append(('rpmsigs.sigkey', 'sigkey'))
    q="""SELECT %s FROM rpminfo
    JOIN tag_listing ON rpminfo.build_id = tag_listing.build_id
    """ % ', '.join([pair[0] for pair in fields])
    if package:
        q += """JOIN build ON rpminfo.build_id = build.id
        JOIN package ON package.id = build.pkg_id
        """
    if rpmsigs:
        q += """LEFT OUTER JOIN rpmsigs on rpminfo.id = rpmsigs.rpm_id
        """
    q += """WHERE %s AND tag_id=%%(tagid)s
    """ % eventCondition(event)
    if package:
        q += """AND package.name = %(package)s
        """
    if arch:
        q += """AND rpminfo.arch = %(arch)s
        """
    # unique constraints ensure that each of these queries will not report
    # duplicate rpminfo entries, BUT since we make the query multiple times,
    # we can get duplicates if a package is multiply tagged.
    rpms = []
    tags_seen = {}
    for tagid in taglist:
        if tags_seen.has_key(tagid):
            #certain inheritance trees can (legitimately) have the same tag
            #appear more than once (perhaps once with a package filter and once
            #without). The hard part of that was already done by readTaggedBuilds.
            #We only need consider each tag once. Note how we use build_idx below.
            #(Without this, we could report the same rpm twice)
            continue
        else:
            tags_seen[tagid] = 1
        for rpminfo in _multiRow(q, locals(), [pair[1] for pair in fields]):
            #note: we're checking against the build list because
            # it has been filtered by the package list. The tag
            # tools should endeavor to keep tag_listing sane w.r.t.
            # the package list, but if there is disagreement the package
            # list should take priority
            build = build_idx.get(rpminfo['build_id'],None)
            if build is None:
                continue
            elif build['tag_id'] != tagid:
                #wrong tag
                continue
            rpms.append(rpminfo)
    return [rpms,builds]

def check_tag_access(tag_id,user_id=None):
    """Determine if user has access to tag package with tag.

    Returns a tuple (access, override, reason)
        access: a boolean indicating whether access is allowed
        override: a boolean indicating whether access may be forced
        reason: the reason access is blocked
    """
    if user_id is None:
        user_id = context.session.user_id
    if user_id is None:
        raise koji.GenericError, "a user_id is required"
    perms = koji.auth.get_user_perms(user_id)
    override = False
    if 'admin' in perms:
        override = True
    tag = get_tag(tag_id)
    if tag['locked']:
        return (False, override, "tag is locked")
    if tag['perm_id']:
        needed_perm = lookup_perm(tag['perm_id'],strict=True)['name']
        if needed_perm not in perms:
            return (False, override, "tag is locked")
    return (True,override,"")

def assert_tag_access(tag_id,user_id=None,force=False):
    access, override, reason = check_tag_access(tag_id,user_id)
    if not access and not (override and force):
        raise koji.ActionNotAllowed, reason

def _tag_build(tag,build,user_id=None,force=False):
    """Tag a build

    This function makes access checks based on user_id, which defaults to the
    user_id of the session.

    Tagging with a locked tag is not allowed unless force is true (and even
    then admin permission is required).

    Retagging is not allowed unless force is true. (retagging changes the order
    of entries will affect which build is the latest)
    """
    tag = get_tag(tag, strict=True)
    build = get_build(build, strict=True)
    tag_id = tag['id']
    build_id = build['id']
    nvr = "%(name)s-%(version)s-%(release)s" % build
    if build['state'] != koji.BUILD_STATES['COMPLETE']:
        # incomplete builds may not be tagged, not even when forced
        state = koji.BUILD_STATES[build['state']]
        raise koji.TagError, "build %s not complete: state %s" % (nvr,state)
    #access check
    assert_tag_access(tag['id'],user_id=user_id,force=force)
    #XXX - add another check based on package ownership?
    # see if it's already tagged
    retag = False
    q = """SELECT build_id FROM tag_listing WHERE tag_id=%(tag_id)i
    AND build_id=%(build_id)i AND active = TRUE FOR UPDATE"""
    #note: tag_listing is unique on (build_id, tag_id, active)
    if _fetchSingle(q,locals()):
        #already tagged
        if not force:
            raise koji.TagError, "build %s already tagged (%s)" % (nvr,tag['name'])
        #otherwise we retag
        retag = True
    event_id = _singleValue("SELECT get_event()")
    if retag:
        #revoke the old tag first
        q = """UPDATE tag_listing SET active=NULL,revoke_event=%(event_id)i
        WHERE tag_id=%(tag_id)i AND build_id=%(build_id)i AND active = TRUE"""
        _dml(q,locals())
    #tag the package
    q = """INSERT INTO tag_listing(tag_id,build_id,active,create_event)
    VALUES(%(tag_id)i,%(build_id)i,TRUE,%(event_id)i)"""
    _dml(q,locals())

def _untag_build(tag,build,user_id=None,strict=True,force=False):
    """Untag a build

    If strict is true, assert that build is actually tagged
    The force option overrides a lock (if the user is an admin)

    This function makes access checks based on user_id, which defaults to the
    user_id of the session.
    """
    tag = get_tag(tag, strict=True)
    build = get_build(build, strict=True)
    tag_id = tag['id']
    build_id = build['id']
    assert_tag_access(tag_id,user_id=user_id,force=force)
    #XXX - add another check based on package ownership?
    q = """UPDATE tag_listing SET active=NULL,revoke_event=get_event()
    WHERE tag_id=%(tag_id)i AND build_id=%(build_id)i AND active = TRUE
    """
    count = _dml(q,locals())
    if count == 0 and strict:
        nvr = "%(name)s-%(version)s-%(release)s" % build
        raise koji.TagError, "build %s not in tag %s" % (nvr,tag['name'])

# tag-group operations
#       add
#       remove
#       block
#       unblock
#       list (readTagGroups)

def grplist_add(taginfo,grpinfo,block=False,force=False,**opts):
    """Add to (or update) group list for tag"""
    #only admins....
    context.session.assertPerm('admin')
    tag = get_tag(taginfo)
    group = lookup_group(grpinfo,create=True)
    block = bool(block)
    # check current group status (incl inheritance)
    groups = get_tag_groups(tag['id'], inherit=True, incl_pkgs=False,incl_reqs=False)
    previous = groups.get(group['id'],None)
    cfg_fields = ('exported','display_name','is_default','uservisible',
                  'description','langonly','biarchonly',)
    if previous is not None:
        #already there (possibly via inheritance)
        if previous['blocked'] and not force:
            raise koji.GenericError, "group %s is blocked in tag %s" % (group['name'],tag['name'])
        #check for duplication and grab old data for defaults
        changed = False
        for field in cfg_fields:
            old = previous[field]
            if opts.has_key(field):
                if opts[field] != old:
                    changed = True
            else:
                opts[field] = old
        if not changed:
            #no point in adding it again with the same data
            return
    #provide available defaults and sanity check data
    opts.setdefault('display_name',group['name'])
    opts.setdefault('biarchonly',False)
    opts.setdefault('exported',True)
    opts.setdefault('uservisible',True)
    # XXX ^^^
    opts['tag_id'] = tag['id']
    opts['grp_id'] = group['id']
    opts['blocked'] = block
    opts['event_id'] = _singleValue("SELECT get_event()")
    #revoke old entry (if present)
    q = """UPDATE group_config SET active=NULL,revoke_event=%(event_id)s
    WHERE active = TRUE AND group_id=%(grp_id)s AND tag_id=%(tag_id)s"""
    _dml(q,opts)
    #add new entry
    x_fields = filter(opts.has_key,cfg_fields)
    params = [ '%%(%s)s' % f for f in x_fields ]
    q = """INSERT INTO group_config(group_id,tag_id,blocked,create_event,%s)
    VALUES (%%(grp_id)s,%%(tag_id)s,%%(blocked)s,%%(event_id)s,%s) """ \
        % ( ','.join(x_fields), ','.join(params))
    _dml(q,opts)

def grplist_remove(taginfo,grpinfo,force=False):
    """Remove group from the list for tag

    Really this shouldn't be used except in special cases
    Most of the time you really want to use the block or unblock functions
    """
    #only admins....
    context.session.assertPerm('admin')
    tag = get_tag(taginfo)
    group = lookup_group(grpinfo, strict=True)
    tag_id = tag['id']
    grp_id = group['id']
    q = """UPDATE group_config SET active=NULL,revoke_event=get_event()
    WHERE active = TRUE AND package_id=%(pkg_id)s AND tag_id=%(tag_id)s"""
    _dml(q,locals())

def grplist_block(taginfo,grpinfo):
    """Block the group in tag"""
    grplist_add(taginfo,grpinfo,block=True)

def grplist_unblock(taginfo,grpinfo):
    """Unblock the group in tag

    If the group is blocked in this tag, then simply remove the block.
    Otherwise, raise an error
    """
    # only admins...
    context.session.assertPerm('admin')
    tag = lookup_tag(taginfo,strict=True)
    group = lookup_group(grpinfo,strict=True)
    tag_id = tag['id']
    grp_id = group['id']
    q = """SELECT blocked FROM group_config
    WHERE active = TRUE AND group_id=%(grp_id)s AND tag_id=%(tag_id)s
    FOR UPDATE"""
    blocked = _singleValue(q,locals())
    if not blocked:
        raise koji.GenericError, "group %s is NOT blocked in tag %s" % (group['name'],tag['name'])
    q = """UPDATE group_config SET active=NULL,revoke_event=get_event()
    WHERE id=%(row_id)s"""
    _dml(q,locals())


# tag-group-pkg operations
#       add
#       remove
#       block
#       unblock
#       list (readTagGroups)

def grp_pkg_add(taginfo,grpinfo,pkg_name,block=False,force=False,**opts):
    """Add package to group for tag"""
    #only admins....
    context.session.assertPerm('admin')
    tag = lookup_tag(taginfo, strict=True)
    group = lookup_group(grpinfo,strict=True)
    block = bool(block)
    # check current group status (incl inheritance)
    groups = get_tag_groups(tag['id'], inherit=True, incl_pkgs=True, incl_reqs=False)
    grp_cfg = groups.get(group['id'],None)
    if grp_cfg is None:
        raise koji.GenericError, "group %s not present in tag %s" % (group['name'],tag['name'])
    elif grp_cfg['blocked']:
        raise koji.GenericError, "group %s is blocked in tag %s" % (group['name'],tag['name'])
    previous = grp_cfg['packagelist'].get(pkg_name,None)
    cfg_fields = ('type','basearchonly','requires')
    if previous is not None:
        #already there (possibly via inheritance)
        if previous['blocked'] and not force:
            raise koji.GenericError, "package %s blocked in group %s, tag %s" \
                    % (pkg_name,group['name'],tag['name'])
        #check for duplication and grab old data for defaults
        changed = False
        for field in cfg_fields:
            old = previous[field]
            if opts.has_key(field):
                if opts[field] != old:
                    changed = True
            else:
                opts[field] = old
        if block:
            #from condition above, either previous is not blocked or force is on,
            #either way, we should add the entry
            changed = True
        if not changed and not force:
            #no point in adding it again with the same data (unless force is on)
            return
    #XXX - sanity check data?
    opts.setdefault('type','default')
    opts['group_id'] = group['id']
    opts['tag_id'] = tag['id']
    opts['package'] = pkg_name
    opts['blocked'] = block
    opts['event_id'] = _singleValue("SELECT get_event()")
    #revoke old entry (if present)
    q = """UPDATE group_package_listing SET active=NULL,revoke_event=%(event_id)s
    WHERE active = TRUE AND group_id=%(group_id)s AND tag_id=%(tag_id)s
        AND package=%(package)s"""
    _dml(q,opts)
    #add new entry
    x_fields = filter(opts.has_key,cfg_fields) \
                + ('group_id','tag_id','package','blocked')
    params = [ '%%(%s)s' % f for f in x_fields ]
    q = """INSERT INTO group_package_listing(create_event,%s)
    VALUES (%%(event_id)s,%s) """ \
        % ( ','.join(x_fields), ','.join(params))
    _dml(q,opts)

def grp_pkg_remove(taginfo,grpinfo,pkg_name,force=False):
    """Remove package from the list for group-tag

    Really this shouldn't be used except in special cases
    Most of the time you really want to use the block or unblock functions
    """
    #only admins....
    context.session.assertPerm('admin')
    tag_id = get_tag_id(taginfo,strict=True)
    grp_id = get_group_id(grpinfo,strict=True)
    q = """UPDATE group_package_listing SET active=NULL,revoke_event=get_event()
    WHERE active = TRUE AND package=%(pkg_name)s AND tag_id=%(tag_id)s
            AND group_id = %(grp_id)s"""
    _dml(q,locals())

def grp_pkg_block(taginfo,grpinfo, pkg_name):
    """Block the package in group-tag"""
    grp_pkg_add(taginfo,grpinfo,pkg_name,block=True)

def grp_pkg_unblock(taginfo,grpinfo,pkg_name):
    """Unblock the package in group-tag

    If blocked (directly) in this tag, then simply remove the block.
    Otherwise, raise an error
    """
    # only admins...
    context.session.assertPerm('admin')
    tag_id = get_tag_id(taginfo,strict=True)
    grp_id = get_group_id(grpinfo,strict=True)
    q = """SELECT blocked FROM group_package_listing
    WHERE active = TRUE AND group_id=%(grp_id)s AND tag_id=%(tag_id)s
            AND package = %(pkg_name)s
    FOR UPDATE"""
    blocked = _singleValue(q, locals(), strict=False)
    if not blocked:
        raise koji.GenericError, "package %s is NOT blocked in group %s, tag %s" \
                    % (pkg_name,grp_id,tag_id)
    q = """UPDATE group_package_listing SET active=NULL,revoke_event=get_event()
    WHERE active = TRUE AND group_id=%(grp_id)s AND tag_id=%(tag_id)s
          AND package = %(pkg_name)s"""
    _dml(q,locals())

# tag-group-req operations
#       add
#       remove
#       block
#       unblock
#       list (readTagGroups)

def grp_req_add(taginfo,grpinfo,reqinfo,block=False,force=False,**opts):
    """Add group requirement to group for tag"""
    #only admins....
    context.session.assertPerm('admin')
    tag = lookup_tag(taginfo, strict=True)
    group = lookup_group(grpinfo, strict=True, create=False)
    req = lookup_group(reqinfo, strict=True, create=False)
    block = bool(block)
    # check current group status (incl inheritance)
    groups = get_tag_groups(tag['id'], inherit=True, incl_pkgs=False, incl_reqs=True)
    grp_cfg = groups.get(group['id'],None)
    if grp_cfg is None:
        raise koji.GenericError, "group %s not present in tag %s" % (group['name'],tag['name'])
    elif grp_cfg['blocked']:
        raise koji.GenericError, "group %s is blocked in tag %s" % (group['name'],tag['name'])
    previous = grp_cfg['grouplist'].get(req['id'],None)
    cfg_fields = ('type','is_metapkg')
    if previous is not None:
        #already there (possibly via inheritance)
        if previous['blocked'] and not force:
            raise koji.GenericError, "requirement on group %s blocked in group %s, tag %s" \
                    % (req['name'],group['name'],tag['name'])
        #check for duplication and grab old data for defaults
        changed = False
        for field in cfg_fields:
            old = previous[field]
            if opts.has_key(field):
                if opts[field] != old:
                    changed = True
            else:
                opts[field] = old
        if block:
            #from condition above, either previous is not blocked or force is on,
            #either way, we should add the entry
            changed = True
        if not changed:
            #no point in adding it again with the same data
            return
    #XXX - sanity check data?
    opts.setdefault('type','mandatory')
    opts['group_id'] = group['id']
    opts['tag_id'] = tag['id']
    opts['req_id'] = req['id']
    opts['blocked'] = block
    opts['event_id'] = _singleValue("SELECT get_event()")
    #revoke old entry (if present)
    q = """UPDATE group_req_listing SET active=NULL,revoke_event=%(event_id)s
    WHERE active = TRUE AND group_id=%(group_id)s AND tag_id=%(tag_id)s
            AND req_id=%(req_id)s"""
    _dml(q,opts)
    #add new entry
    x_fields = filter(opts.has_key,cfg_fields) \
                + ('group_id','tag_id','req_id','blocked')
    params = [ '%%(%s)s' % f for f in x_fields ]
    q = """INSERT INTO group_req_listing(create_event,%s)
    VALUES (%%(event_id)s,%s) """ \
        % ( ','.join(x_fields), ','.join(params))
    _dml(q,opts)

def grp_req_remove(taginfo,grpinfo,reqinfo,force=False):
    """Remove group requirement from the list for group-tag

    Really this shouldn't be used except in special cases
    Most of the time you really want to use the block or unblock functions
    """
    #only admins....
    context.session.assertPerm('admin')
    tag_id = get_tag_id(taginfo,strict=True)
    grp_id = get_group_id(grpinfo,strict=True)
    req_id = get_group_id(reqinfo,strict=True)
    q = """UPDATE group_req_listing SET active=NULL,revoke_event=get_event()
    WHERE active = TRUE AND req_id=%(req_id)s AND tag_id=%(tag_id)s
            AND group_id = %(grp_id)s"""
    _dml(q,locals())

def grp_req_block(taginfo,grpinfo,reqinfo):
    """Block the group requirement in group-tag"""
    grp_req_add(taginfo,grpinfo,reqinfo,block=True)

def grp_req_unblock(taginfo,grpinfo,reqinfo):
    """Unblock the group requirement in group-tag

    If blocked (directly) in this tag, then simply remove the block.
    Otherwise, raise an error
    """
    # only admins...
    context.session.assertPerm('admin')
    tag_id = get_tag_id(taginfo,strict=True)
    grp_id = get_group_id(grpinfo,strict=True)
    req_id = get_group_id(reqinfo,strict=True)
    q = """SELECT blocked FROM group_req_listing
    WHERE active = TRUE AND group_id=%(grp_id)s AND tag_id=%(tag_id)s
            AND req_id = %(req_id)s
    FOR UPDATE"""
    blocked = _singleValue(q,locals())
    if not blocked:
        raise koji.GenericError, "group req %s is NOT blocked in group %s, tag %s" \
                    % (req_id,grp_id,tag_id)
    q = """UPDATE group_req_listing SET active=NULL,revoke_event=get_event()
    WHERE id=%(row_id)s"""
    _dml(q,locals())

def get_tag_groups(tag,event=None,inherit=True,incl_pkgs=True,incl_reqs=True):
    """Return group data for the tag

    If inherit is true, follow inheritance
    If event is specified, query at event
    If incl_pkgs is true (the default), include packagelist data
    If incl_reqs is true (the default), include groupreq data

    Note: the data returned includes some blocked entries that may need to be
    filtered out.
    """
    order = None
    tag = get_tag_id(tag,strict=True)
    taglist = [tag]
    if inherit:
        order = readFullInheritance(tag,event)
        taglist += [link['parent_id'] for link in order]
    evcondition = eventCondition(event)

    # First get the list of groups
    fields = ('name','group_id','tag_id','blocked','exported','display_name',
              'is_default','uservisible','description','langonly','biarchonly',)
    q="""
    SELECT %s FROM group_config JOIN groups ON group_id = id
    WHERE %s AND tag_id = %%(tagid)s
    """ % (",".join(fields),evcondition)
    groups = {}
    for tagid in taglist:
        for group in _multiRow(q,locals(),fields):
            grp_id = group['group_id']
            # we only take the first entry for group as we go through inheritance
            groups.setdefault(grp_id,group)

    if incl_pkgs:
        for group in groups.itervalues():
            group['packagelist'] = {}
        fields = ('group_id','tag_id','package','blocked','type','basearchonly','requires')
        q = """
        SELECT %s FROM group_package_listing
        WHERE %s AND tag_id = %%(tagid)s
        """ % (",".join(fields),evcondition)
        for tagid in taglist:
            for grp_pkg in _multiRow(q,locals(),fields):
                grp_id = grp_pkg['group_id']
                if not groups.has_key(grp_id):
                    #tag does not have this group
                    continue
                group = groups[grp_id]
                if group['blocked']:
                    #ignore blocked groups
                    continue
                pkg_name = grp_pkg['package']
                group['packagelist'].setdefault(pkg_name,grp_pkg)

    if incl_reqs:
        # and now the group reqs
        for group in groups.itervalues():
            group['grouplist'] = {}
        fields = ('group_id','tag_id','req_id','blocked','type','is_metapkg','name')
        q = """SELECT %s FROM group_req_listing JOIN groups on req_id = id
        WHERE %s AND tag_id = %%(tagid)s
        """ % (",".join(fields),evcondition)
        for tagid in taglist:
            for grp_req in _multiRow(q,locals(),fields):
                grp_id = grp_req['group_id']
                if not groups.has_key(grp_id):
                    #tag does not have this group
                    continue
                group = groups[grp_id]
                if group['blocked']:
                    #ignore blocked groups
                    continue
                req_id = grp_req['req_id']
                if not groups.has_key(req_id):
                    #tag does not have this group
                    continue
                elif groups[req_id]['blocked']:
                    #ignore blocked groups
                    continue
                group['grouplist'].setdefault(req_id,grp_req)

    return groups

def readTagGroups(tag,event=None,inherit=True,incl_pkgs=True,incl_reqs=True):
    """Return group data for the tag with blocked entries removed

    Also scrubs data into an xmlrpc-safe format (no integer keys)
    """
    groups = get_tag_groups(tag,event,inherit,incl_pkgs,incl_reqs)
    for group in groups.values():
        #filter blocked entries and collapse to a list
        group['packagelist'] = filter(lambda x: not x['blocked'],
                                      group['packagelist'].values())
        group['grouplist'] = filter(lambda x: not x['blocked'],
                                    group['grouplist'].values())
    #filter blocked entries and collapse to a list
    return filter(lambda x: not x['blocked'],groups.values())

def set_host_enabled(hostname, enabled=True):
    context.session.assertPerm('admin')
    if not get_host(hostname):
        raise koji.GenericError, 'host does not exists: %s' % hostname
    c = context.cnx.cursor()
    c.execute("""UPDATE host SET enabled = %(enabled)s WHERE name = %(hostname)s""", locals())
    context.commit_pending = True

def add_host_to_channel(hostname, channel_name):
    context.session.assertPerm('admin')
    host = get_host(hostname)
    if host == None:
        raise koji.GenericError, 'host does not exists: %s' % hostname
    host_id = host['id']
    channel_id = get_channel_id(channel_name)
    if channel_id == None:
        raise koji.GenericError, 'channel does not exists: %s' % channel_name
    channels = list_channels(host_id)
    for channel in channels:
        if channel['id'] == channel_id:
            raise koji.GenericError, 'host %s is already subscribed to the %s channel' % (hostname, channel_name)
    c = context.cnx.cursor()
    c.execute("""INSERT INTO host_channels (host_id, channel_id) values (%(host_id)d, %(channel_id)d)""", locals())
    context.commit_pending = True

def remove_host_from_channel(hostname, channel_name):
    context.session.assertPerm('admin')
    host = get_host(hostname)
    if host == None:
        raise koji.GenericError, 'host does not exists: %s' % hostname
    host_id = host['id']
    channel_id = get_channel_id(channel_name)
    if channel_id == None:
        raise koji.GenericError, 'channel does not exists: %s' % channel_name
    found = False
    channels = list_channels(host_id)
    for channel in channels:
        if channel['id'] == channel_id:
            found = True
            break
    if not found:
        raise koji.GenericError, 'host %s is not subscribed to the %s channel' % (hostname, channel_name)
    c = context.cnx.cursor()
    c.execute("""DELETE FROM host_channels WHERE host_id = %(host_id)d and channel_id = %(channel_id)d""", locals())
    context.commit_pending = True

def get_ready_hosts():
    """Return information about hosts that are ready to build.

    Hosts set the ready flag themselves
    Note: We ignore hosts that are late checking in (even if a host
        is busy with tasks, it should be checking in quite often).
    """
    c = context.cnx.cursor()
    fields = ('host.id','name','arches','task_load', 'capacity')
    aliases = ('id','name','arches','task_load', 'capacity')
    q = """
    SELECT %s FROM host
        JOIN sessions USING (user_id)
    WHERE enabled = TRUE AND ready = TRUE
        AND expired = FALSE
        AND master IS NULL
        AND update_time > NOW() - '5 minutes'::interval
    """ % ','.join(fields)
    # XXX - magic number in query
    c.execute(q)
    hosts = [dict(zip(aliases,row)) for row in c.fetchall()]
    for host in hosts:
        q = """SELECT channel_id FROM host_channels WHERE host_id=%(id)s"""
        c.execute(q,host)
        host['channels'] = [row[0] for row in c.fetchall()]
    return hosts

def get_all_arches():
    """Return a list of all (canonical) arches available from hosts"""
    ret = {}
    for (arches,) in _fetchMulti('SELECT arches FROM host', {}):
        for arch in arches.split():
            #in a perfect world, this list would only include canonical
            #arches, but not all admins will undertand that.
            ret[koji.canonArch(arch)] = 1
    return ret.keys()

def get_active_tasks():
    """Return data on tasks that are yet to be run"""
    c = context.cnx.cursor()
    fields = ['id','state','channel_id','host_id','arch']
    q = """
    SELECT %s FROM task
    WHERE state IN (%%(FREE)s,%%(ASSIGNED)s)
    ORDER BY priority,create_time
    LIMIT 100
    """ % ','.join(fields)
    c.execute(q,koji.TASK_STATES)
    return [dict(zip(fields,row)) for row in c.fetchall()]

def get_task_descendents(task, childMap=None, request=False):
    if childMap == None:
        childMap = {}
    children = task.getChildren(request=request)
    children.sort(lambda a, b: cmp(a['id'], b['id']))
    # xmlrpclib requires dict keys to be strings
    childMap[str(task.id)] = children
    for child in children:
        get_task_descendents(Task(child['id']), childMap, request)
    return childMap

def repo_init(tag, with_src=False, with_debuginfo=False, event=None):
    """Create a new repo entry in the INIT state, return full repo data

    Returns a dictionary containing
        repo_id, event_id
    """
    logger = logging.getLogger("koji.hub.repo_init")
    state = koji.REPO_INIT
    tinfo = get_tag(tag, strict=True)
    tag_id = tinfo['id']
    repo_arches = {}
    if tinfo['arches']:
        for arch in tinfo['arches'].split():
            repo_arches[koji.canonArch(arch)] = 1
    repo_id = _singleValue("SELECT nextval('repo_id_seq')")
    if event is None:
        event_id = _singleValue("SELECT get_event()")
    else:
        #make sure event is valid
        q = "SELECT time FROM events WHERE id=%(event)s"
        event_time = _singleValue(q, locals(), strict=True)
        event_id = event
    q = """INSERT INTO repo(id, create_event, tag_id, state)
    VALUES(%(repo_id)s, %(event_id)s, %(tag_id)s, %(state)s)"""
    _dml(q,locals())
    # no need to pass explicit event, since this is all one transaction
    rpms, builds = readTaggedRPMS(tag_id, event=None, inherit=True, latest=True)
    groups = readTagGroups(tag_id, event=None, inherit=True)
    repodir = koji.pathinfo.repo(repo_id, tinfo['name'])
    os.makedirs(repodir)  #should not already exist
    #index builds
    builds = dict([[build['build_id'],build] for build in builds])
    #index the packages by arch
    packages = {}
    for rpminfo in rpms:
        if rpminfo['name'].endswith('-debuginfo') and not with_debuginfo:
            continue
        arch = rpminfo['arch']
        repoarch = koji.canonArch(arch)
        if arch == 'src':
            if not with_src:
                continue
        elif arch == 'noarch':
            pass
        elif repoarch not in repo_arches:
            # Do not create a repo for arches not in the arch list for this tag
            continue
        build = builds[rpminfo['build_id']]
        rpminfo['path'] = "%s/%s" % (koji.pathinfo.build(build), koji.pathinfo.rpm(rpminfo))
        if not os.path.exists(rpminfo['path']):
            logger.warn("Error: no such file: %(path)s" % rpminfo)
            continue
        packages.setdefault(repoarch,[]).append(rpminfo)
    #generate comps and groups.spec
    groupsdir = "%s/groups" % (repodir)
    koji.ensuredir(groupsdir)
    comps = koji.generate_comps(groups, expand_groups=True)
    fo = file("%s/comps.xml" % groupsdir,'w')
    fo.write(comps)
    fo.close()

    # commit the transaction now so we don't hold locks in the database while we're creating
    # links on the filesystem (which can take a long time)
    context.cnx.commit()
    
    #link packages
    for arch in packages.iterkeys():
        if arch in ['src','noarch']:
            continue
            # src and noarch special-cased -- see below
        archdir = os.path.join(repodir, arch)
        koji.ensuredir(archdir)
        pkglist = file(os.path.join(repodir, arch, 'pkglist'), 'w')
        logger.info("Creating package list for %s" % arch)
        for rpminfo in packages[arch]:
            pkglist.write(rpminfo['path'].split(os.path.join(koji.pathinfo.topdir, 'packages/'))[1] + '\n')
        #noarch packages
        for rpminfo in packages.get('noarch',[]):
            pkglist.write(rpminfo['path'].split(os.path.join(koji.pathinfo.topdir, 'packages/'))[1] + '\n')
        # srpms
        if with_src:
            srpmdir = "%s/%s" % (repodir,'src')
            koji.ensuredir(srpmdir)
            for rpminfo in packages.get('src',[]):
                pkglist.write(rpminfo['path'].split(os.path.join(koji.pathinfo.topdir, 'packages/'))[1] + '\n')
        pkglist.close()
    return [repo_id, event_id]

def repo_set_state(repo_id, state, check=True):
    """Set repo state"""
    if check:
        # The repo states are sequential, going backwards makes no sense
        q = """SELECT state FROM repo WHERE id = %(repo_id)s FOR UPDATE"""
        oldstate = _singleValue(q,locals())
        if oldstate > state:
            raise koji.GenericError, "Invalid repo state transition %s->%s" \
                    % (oldstate,state)
    q = """UPDATE repo SET state=%(state)s WHERE id = %(repo_id)s"""
    _dml(q,locals())

def repo_info(repo_id, strict=False):
    fields = (
        ('repo.id', 'id'),
        ('repo.state', 'state'),
        ('repo.create_event', 'create_event'),
        ('events.time','creation_time'),  #for compatibility with getRepo
        ('EXTRACT(EPOCH FROM events.time)','create_ts'),
        ('repo.tag_id', 'tag_id'),
        ('tag.name', 'tag_name'),
    )
    q = """SELECT %s FROM repo
    JOIN tag ON tag_id=tag.id
    JOIN events ON repo.create_event = events.id
    WHERE repo.id = %%(repo_id)s""" % ','.join([f[0] for f in fields])
    return _singleRow(q, locals(), [f[1] for f in fields], strict=strict)

def repo_ready(repo_id):
    """Set repo state to ready"""
    repo_set_state(repo_id,koji.REPO_READY)

def repo_expire(repo_id):
    """Set repo state to expired"""
    repo_set_state(repo_id,koji.REPO_EXPIRED)

def repo_problem(repo_id):
    """Set repo state to problem"""
    repo_set_state(repo_id,koji.REPO_PROBLEM)

def repo_delete(repo_id):
    """Attempt to mark repo deleted, return number of references

    If the number of references is nonzero, no change is made"""
    #get a row lock on the repo
    q = """SELECT state FROM repo WHERE id = %(repo_id)s FOR UPDATE"""
    _singleValue(q,locals())
    references = repo_references(repo_id)
    if not references:
        repo_set_state(repo_id,koji.REPO_DELETED)
    return len(references)

def repo_expire_older(tag_id, event_id):
    """Expire repos for tag older than event"""
    st_ready = koji.REPO_READY
    st_expired = koji.REPO_EXPIRED
    q = """UPDATE repo SET state=%(st_expired)i
    WHERE tag_id = %(tag_id)i
        AND create_event < %(event_id)i
        AND state = %(st_ready)i"""
    _dml(q, locals())

def repo_references(repo_id):
    """Return a list of buildroots that reference the repo"""
    fields = ('id', 'host_id', 'create_event', 'state')
    q = """SELECT %s FROM buildroot WHERE repo_id=%%(repo_id)s
    AND retire_event IS NULL""" % ','.join(fields)
    #check results for bad states
    ret = []
    for data in _multiRow(q, locals(), fields):
        if data['state'] == koji.BR_STATES['EXPIRED']:
            log_error("Error: buildroot %(id)s expired, but has no retire_event" % data)
            continue
        ret.append(data)
    return ret

def get_active_repos():
    """Get data on all active repos

    This is a list of all the repos that the repo daemon needs to worry about.
    """
    fields = (
        ('repo.id', 'id'),
        ('repo.state', 'state'),
        ('repo.create_event', 'create_event'),
        ('EXTRACT(EPOCH FROM events.time)','create_ts'),
        ('repo.tag_id', 'tag_id'),
        ('tag.name', 'tag_name'),
    )
    st_deleted = koji.REPO_DELETED
    q = """SELECT %s FROM repo
    JOIN tag ON tag_id=tag.id
    JOIN events ON repo.create_event = events.id
    WHERE repo.state != %%(st_deleted)s""" % ','.join([f[0] for f in fields])
    return _multiRow(q, locals(), [f[1] for f in fields])

def tag_changed_since_event(event,taglist):
    """Report whether any changes since event affect any of the tags in list

    The function is used by the repo daemon to determine which of its repos
    are up to date.

    This function does not figure inheritance, the calling function should
    expand the taglist to include any desired inheritance.

    Returns: True or False
    """
    c = context.cnx.cursor()
    tables = (
        'tag_listing',
        'tag_inheritance',
        'tag_config',
        'tag_packages',
        'group_package_listing',
        'group_req_listing',
        'group_config',
    )
    ret = {}
    for table in tables:
        q = """SELECT tag_id FROM %(table)s
        WHERE create_event > %%(event)s OR revoke_event > %%(event)s
        """ % locals()
        c.execute(q,locals())
        for (tag_id,) in c.fetchall():
            if tag_id in taglist:
                return True
    return False

def create_build_target(name, build_tag, dest_tag):
    """Create a new build target"""

    context.session.assertPerm('admin')

    # Does a target with this name already exist?
    if get_build_targets(info=name):
        raise koji.GenericError("A build target with the name '%s' already exists" % name)

    # Does the build tag exist?
    build_tag_object = get_tag(build_tag)
    if not build_tag_object:
        raise koji.GenericError("build tag '%s' does not exist" % build_tag)
    build_tag = build_tag_object['id']

    # Does the dest tag exist?
    dest_tag_object = get_tag(dest_tag)
    if not dest_tag_object:
        raise koji.GenericError("destination tag '%s' does not exist" % dest_tag)
    dest_tag = dest_tag_object['id']

    #build targets are versioned, so if the target has previously been deleted, it
    #is possible the name is in the system
    id = get_build_target_id(name,create=True)

    insert = """INSERT into build_target_config (build_target_id, build_tag, dest_tag)
    VALUES (%(id)d, %(build_tag)d, %(dest_tag)d)"""

    _dml(insert, locals())

def edit_build_target(buildTargetInfo, name, build_tag, dest_tag):
    """Set the build_tag and dest_tag of an existing build_target to new values"""
    context.session.assertPerm('admin')

    target = lookup_build_target(buildTargetInfo)
    if not target:
        raise koji.GenericError, 'invalid build target: %s' % buildTargetInfo

    buildTargetID = target['id']

    build_tag_object = get_tag(build_tag)
    if not build_tag_object:
        raise koji.GenericError, "build tag '%s' does not exist" % build_tag
    buildTagID = build_tag_object['id']

    dest_tag_object = get_tag(dest_tag)
    if not dest_tag_object:
        raise koji.GenericError, "destination tag '%s' does not exist" % dest_tag
    destTagID = dest_tag_object['id']

    if target['name'] != name:
        # Allow renaming, for parity with tags
        id = _singleValue("""SELECT id from build_target where name = %(name)s""",
                          locals(), strict=False)
        if id is not None:
            raise koji.GenericError, 'name "%s" is already taken by build target %i' % (name, id)

        rename = """UPDATE build_target
        SET name = %(name)s
        WHERE id = %(buildTargetID)i"""

        _dml(rename, locals())

    eventID = _singleValue("SELECT get_event()")

    update = """UPDATE build_target_config
    SET active = NULL,
    revoke_event = %(eventID)i
    WHERE build_target_id = %(buildTargetID)i
    AND active is true
    """

    insert = """INSERT INTO build_target_config
    (build_target_id, build_tag, dest_tag, create_event)
    VALUES
    (%(buildTargetID)i, %(buildTagID)i, %(destTagID)i, %(eventID)i)
    """

    _dml(update, locals())
    _dml(insert, locals())

def delete_build_target(buildTargetInfo):
    """Delete the build target with the given name.  If no build target
    exists, raise a GenericError."""
    context.session.assertPerm('admin')

    target = lookup_build_target(buildTargetInfo)
    if not target:
        raise koji.GenericError, 'invalid build target: %s' % buildTargetInfo

    targetID = target['id']

    #build targets are versioned, so we do not delete them from the db
    #instead we revoke the config entry
    delConfig = """UPDATE build_target_config
    SET active=NULL,revoke_event=get_event()
    WHERE build_target_id = %(targetID)i
    """

    _dml(delConfig, locals())

def get_build_targets(info=None, event=None, buildTagID=None, destTagID=None, queryOpts=None):
    """Return data on all the build targets

    provide event to query at a different time"""
    fields = (
        ('build_target.id', 'id'),
        ('build_tag', 'build_tag'),
        ('dest_tag', 'dest_tag'),
        ('build_target.name', 'name'),
        ('tag1.name', 'build_tag_name'),
        ('tag2.name', 'dest_tag_name'),
    )
    joins = ['build_target ON build_target_config.build_target_id = build_target.id',
             'tag AS tag1 ON build_target_config.build_tag = tag1.id',
             'tag AS tag2 ON build_target_config.dest_tag = tag2.id']
    clauses = [eventCondition(event)]

    if info:
        if isinstance(info, str):
            clauses.append('build_target.name = %(info)s')
        elif isinstance(info, int) or isinstance(info, long):
            clauses.append('build_target.id = %(info)i')
        else:
            raise koji.GenericError, 'invalid type for lookup: %s' % type(info)
    if buildTagID != None:
        clauses.append('build_tag = %(buildTagID)i')
    if destTagID != None:
        clauses.append('dest_tag = %(destTagID)i')

    query = QueryProcessor(columns=[f[0] for f in fields], aliases=[f[1] for f in fields],
                           tables=['build_target_config'], joins=joins, clauses=clauses,
                           values=locals(), opts=queryOpts)
    return query.execute()

def lookup_name(table,info,strict=False,create=False):
    """Find the id and name in the table associated with info.

    Info can be the name to look up, or if create is false it can
    be the id.

    Return value is a dict with keys id and name, or None
    If there is no match, then the behavior depends on the options. If strict,
    then an error is raised. If create, then the required entry is created and
    returned.

    table should be the name of a table with (unique) fields
        id INTEGER
        name TEXT
    Any other fields should have default values, otherwise the
    create option will fail.
    """
    fields = ('id','name')
    if isinstance(info, int) or isinstance(info, long):
        q="""SELECT id,name FROM %s WHERE id=%%(info)d""" % table
    elif isinstance(info, str):
        q="""SELECT id,name FROM %s WHERE name=%%(info)s""" % table
    else:
        raise koji.GenericError, 'invalid type for id lookup: %s' % type(info)
    ret = _singleRow(q,locals(),fields,strict=False)
    if ret is None:
        if strict:
            raise koji.GenericError, 'No such entry in table %s: %s' % (table, info)
        elif create:
            if not isinstance(info, str):
                raise koji.GenericError, 'Name must be a string'
            id = _singleValue("SELECT nextval('%s_id_seq')" % table, strict=True)
            q = """INSERT INTO %s(id,name) VALUES (%%(id)i,%%(info)s)""" % table
            _dml(q,locals())
            return {'id': id, 'name': info}
        else:
            return ret
    return ret

def get_id(table,info,strict=False,create=False):
    """Find the id in the table associated with info."""
    data = lookup_name(table,info,strict,create)
    if data is None:
        return data
    else:
        return data['id']

def get_tag_id(info,strict=False,create=False):
    """Get the id for tag"""
    return get_id('tag',info,strict,create)

def lookup_tag(info,strict=False,create=False):
    """Get the id,name for tag"""
    return lookup_name('tag',info,strict,create)

def get_perm_id(info,strict=False,create=False):
    """Get the id for a permission"""
    return get_id('permissions',info,strict,create)

def lookup_perm(info,strict=False,create=False):
    """Get the id,name for perm"""
    return lookup_name('permissions',info,strict,create)

def get_package_id(info,strict=False,create=False):
    """Get the id for a package"""
    return get_id('package',info,strict,create)

def lookup_package(info,strict=False,create=False):
    """Get the id,name for package"""
    return lookup_name('package',info,strict,create)

def get_channel_id(info,strict=False,create=False):
    """Get the id for a channel"""
    return get_id('channels',info,strict,create)

def lookup_channel(info,strict=False,create=False):
    """Get the id,name for channel"""
    return lookup_name('channels',info,strict,create)

def get_group_id(info,strict=False,create=False):
    """Get the id for a group"""
    return get_id('groups',info,strict,create)

def lookup_group(info,strict=False,create=False):
    """Get the id,name for group"""
    return lookup_name('groups',info,strict,create)

def get_build_target_id(info,strict=False,create=False):
    """Get the id for a build target"""
    return get_id('build_target',info,strict,create)

def lookup_build_target(info,strict=False,create=False):
    """Get the id,name for build target"""
    return lookup_name('build_target',info,strict,create)

def create_tag(name, parent=None, arches=None, perm=None, locked=False):
    """Create a new tag"""

    context.session.assertPerm('admin')

    #see if there is already a tag by this name (active)
    if get_tag(name):
        raise koji.GenericError("A tag with the name '%s' already exists" % name)

    # Does the parent exist?
    if parent:
        parent_tag = get_tag(parent)
        parent_id = parent_tag['id']
        if not parent_tag:
            raise koji.GenericError("Parent tag '%s' could not be found" % parent)
    else:
        parent_id = None

    #there may already be an id for a deleted tag, this will reuse it
    tag_id = get_tag_id(name,create=True)

    c=context.cnx.cursor()

    q = """INSERT INTO tag_config (tag_id,arches,perm_id,locked)
    VALUES (%(tag_id)i,%(arches)s,%(perm)s,%(locked)s)"""
    context.commit_pending = True
    c.execute(q,locals())

    if parent_id:
        data = {'parent_id': parent_id,
                'priority': 0,
                'maxdepth': None,
                'intransitive': False,
                'noconfig': False,
                'pkg_filter': ''}
        writeInheritanceData(get_tag(name)['id'],data)

def get_tag(tagInfo,strict=False):
    """Get tag information based on the tagInfo.  tagInfo may be either
    a string (the tag name) or an int (the tag ID).
    Returns a map containing the following keys:

    - id
    - name
    - perm_id (may be null)
    - arches (may be null)
    - locked (may be null)

    If there is no tag matching the given tagInfo, and strict is False,
    return None.  If strict is True, raise a GenericError.

    Note that in order for a tag to 'exist', it must have an active entry
    in tag_config. A tag whose name appears in the tag table but has no
    active tag_config entry is considered deleted.
    """
    fields = ('id', 'name', 'perm_id', 'arches', 'locked')
    q = """SELECT %s FROM tag_config
    JOIN tag ON tag_config.tag_id = tag.id
    WHERE tag_config.active = TRUE
        AND  """ % ', '.join(fields)
    if isinstance(tagInfo, int):
        q += """tag.id = %(tagInfo)i"""
    elif isinstance(tagInfo, str):
        q += """tag.name = %(tagInfo)s"""
    else:
        raise koji.GenericError, 'invalid type for tagInfo: %s' % type(tagInfo)
    result = _singleRow(q,locals(),fields)
    if not result:
        if strict:
            raise koji.GenericError, "Invalid tagInfo: %r" % tagInfo
        return None
    return result

def edit_tag(tagInfo, **kwargs):
    """Edit information for an existing tag.

    tagInfo specifies the tag to edit
    fields changes are provided as keyword arguments:
        name: rename the tag
        arches: change the arch list
        locked: lock or unlock the tag
        perm: change the permission requirement
    """

    context.session.assertPerm('admin')

    tag = get_tag(tagInfo, strict=True)
    if kwargs.has_key('perm'):
        if kwargs['perm'] is None:
            kwargs['perm_id'] = None
        else:
            kwargs['perm_id'] = get_perm_id(kwargs['perm'],strict=True)

    name = kwargs.get('name')
    if name and tag['name'] != name:
        #attempt to update tag name
        #XXX - I'm not sure we should allow this sort of renaming anyway.
        # while I can see the convenience, it is an untracked change (granted
        # a cosmetic one). The more versioning-friendly way would be to create
        # a new tag with duplicate data and revoke the old tag. This is more
        # of a pain of course :-/  -mikem
        values = {
            'name': name,
            'tagID': tag['id']
            }
        q = """SELECT id FROM tag WHERE name=%(name)s"""
        id = _singleValue(q,values,strict=False)
        if id is not None:
            #new name is taken
            raise koji.GenericError, "Name %s already taken by tag %s" % (name,id)
        update = """UPDATE tag
        SET name = %(name)s
        WHERE id = %(tagID)i"""
        _dml(update, values)

    #check for changes
    data = tag.copy()
    changed = False
    for key in ('perm_id','arches','locked'):
        if kwargs.has_key(key) and data[key] != kwargs[key]:
            changed = True
            data[key] = kwargs[key]
    if not changed:
        return

    #use the same event for both
    data['event_id'] = _singleValue("SELECT get_event()")

    update = """UPDATE tag_config
    SET active = null,
        revoke_event = %(event_id)i
    WHERE tag_id = %(id)i
      AND active is true"""
    _dml(update, data)

    insert = """INSERT INTO tag_config
    (tag_id, arches, perm_id, locked, create_event)
    VALUES
    (%(id)i, %(arches)s, %(perm_id)s, %(locked)s, %(event_id)i)"""
    _dml(insert, data)

def old_edit_tag(tagInfo, name, arches, locked, permissionID):
    """Edit information for an existing tag."""
    return edit_tag(tagInfo, name=name, arches=arches, locked=locked,
                    perm_id=permissionID)


def delete_tag(tagInfo):
    """Delete the specified tag."""

    context.session.assertPerm('admin')

    #We do not ever DELETE tag data. It is versioned -- we revoke it instead.

    def _tagDelete(tableName, value, event, columnName='tag_id'):
        delete = """UPDATE %(tableName)s SET active=NULL,revoke_event=%%(event)i
        WHERE %(columnName)s = %%(value)i AND active = TRUE""" % locals()
        _dml(delete, locals())

    tag = get_tag(tagInfo)
    tagID = tag['id']
    #all these updates are a single transaction, so we use the same event
    eventID = _singleValue("SELECT get_event()")

    _tagDelete('tag_config', tagID, eventID)
    #technically, to 'delete' the tag we only have to revoke the tag_config entry
    #these remaining revocations are more for cleanup.
    _tagDelete('tag_inheritance', tagID, eventID)
    _tagDelete('tag_inheritance', tagID, eventID, 'parent_id')
    _tagDelete('build_target_config', tagID, eventID, 'build_tag')
    _tagDelete('build_target_config', tagID, eventID, 'dest_tag')
    _tagDelete('tag_listing', tagID, eventID)
    _tagDelete('tag_packages', tagID, eventID)
    _tagDelete('group_config', tagID, eventID)
    _tagDelete('group_req_listing', tagID, eventID)
    _tagDelete('group_package_listing', tagID, eventID)
    # note: we do not delete the entry in the tag table (we can't actually, it
    # is still referenced by the revoked rows).
    # note: there is no need to do anything with the repo entries that reference tagID

def get_user(userInfo=None,strict=False):
    """Return information about a user.  userInfo may be either a str
    (Kerberos principal) or an int (user id).  A map will be returned with the
    following keys:
      id: user id
      name: user name
      status: user status (int), may be null
      usertype: user type (int), 0 person, 1 for host, may be null
      krb_principal: the user's Kerberos principal"""
    if userInfo is None:
        userInfo = context.session.user_id
        #will still be None if not logged in
    fields = ('id', 'name', 'status', 'usertype', 'krb_principal')
    q = """SELECT %s FROM users WHERE""" % ', '.join(fields)
    if isinstance(userInfo, int) or isinstance(userInfo, long):
        q += """ id = %(userInfo)i"""
    elif isinstance(userInfo, str):
        q += """ (krb_principal = %(userInfo)s or name = %(userInfo)s)"""
    else:
        raise koji.GenericError, 'invalid type for userInfo: %s' % type(userInfo)
    return _singleRow(q,locals(),fields,strict=strict)

def find_build_id(X):
    if isinstance(X,int) or isinstance(X,long):
        return X
    elif isinstance(X,str):
        data = koji.parse_NVR(X)
    elif isinstance(X,dict):
        data = X
    else:
        raise koji.GenericError, "Invalid argument: %r" % X

    if not (data.has_key('name') and data.has_key('version') and
            data.has_key('release')):
        raise koji.GenericError, 'did not provide name, version, and release'

    c=context.cnx.cursor()
    q="""SELECT build.id FROM build JOIN package ON build.pkg_id=package.id
    WHERE package.name=%(name)s AND build.version=%(version)s
    AND build.release=%(release)s
    """
    # contraints should ensure this is unique
    #log_error(koji.db._quoteparams(q,data))
    c.execute(q,data)
    r=c.fetchone()
    #log_error("%r" % r )
    if not r:
        return None
    return r[0]

def get_build(buildInfo, strict=False):
    """Return information about a build.  buildID may be either
    a int ID, a string NVR, or a map containing 'name', 'version'
    and 'release.  A map will be returned containing the following
    keys:
      id: build ID
      package_id: ID of the package built
      package_name: name of the package built
      version
      release
      epoch
      nvr
      state
      task_id: ID of the task that kicked off the build
      owner_id: ID of the user who kicked off the build
      owner_name: name of the user who kicked off the build
      creation_event_id: id of the create_event
      creation_time: time the build was created
      completion_time: time the build was completed (may be null)

    If there is no build matching the buildInfo given, and strict is specified,
    raise an error.  Otherwise return None.
    """
    buildID = find_build_id(buildInfo)
    if buildID == None:
        if strict:
            raise koji.GenericError, 'No matching build found: %s' % buildInfo
        else:
            return None

    fields = (('build.id', 'id'), ('build.version', 'version'), ('build.release', 'release'),
              ('build.epoch', 'epoch'), ('build.state', 'state'), ('build.completion_time', 'completion_time'),
              ('build.task_id', 'task_id'), ('events.id', 'creation_event_id'), ('events.time', 'creation_time'),
              ('package.id', 'package_id'), ('package.name', 'package_name'), ('package.name', 'name'),
              ("package.name || '-' || build.version || '-' || build.release", 'nvr'),
              ('users.id', 'owner_id'), ('users.name', 'owner_name'))
    query = """SELECT %s
    FROM build
    JOIN events ON build.create_event = events.id
    JOIN package on build.pkg_id = package.id
    JOIN users on build.owner = users.id
    WHERE build.id = %%(buildID)i""" % ', '.join([pair[0] for pair in fields])

    c = context.cnx.cursor()
    c.execute(query, locals())
    result = c.fetchone()

    if not result:
        if strict:
            raise koji.GenericError, 'No matching build found: %s' % buildInfo
        else:
            return None
    else:
        ret = dict(zip([pair[1] for pair in fields], result))
        return ret

def get_rpm(rpminfo,strict=False):
    """Get information about the specified RPM

    rpminfo may be any one of the following:
    - a int ID
    - a string N-V-R.A
    - a map containing 'name', 'version', 'release', and 'arch'

    A map will be returned, with the following keys:
    - id
    - name
    - version
    - release
    - arch
    - epoch
    - payloadhash
    - size
    - buildtime
    - build_id
    - buildroot_id

    If there is no RPM with the given ID, None is returned, unless strict
    is True in which case an exception is raised
    """
    fields = ('id', 'name', 'version', 'release', 'arch', 'epoch',
              'payloadhash', 'size', 'buildtime', 'build_id', 'buildroot_id')
    # we can look up by id or NVRA
    data = None
    if isinstance(rpminfo,(int,long)):
        data = {'id': rpminfo}
    elif isinstance(rpminfo,str):
        data = koji.parse_NVRA(rpminfo)
    elif isinstance(rpminfo,dict):
        data = rpminfo.copy()
    else:
        raise koji.GenericError, "Invalid argument: %r" % rpminfo
    q = """SELECT %s FROM rpminfo """ % ','.join(fields)
    if data.has_key('id'):
        q += """WHERE id=%(id)s"""
    else:
        q += """WHERE name=%(name)s AND version=%(version)s
        AND release=%(release)s AND arch=%(arch)s"""
    c = context.cnx.cursor()
    c.execute(q, data)
    row = c.fetchone()
    if not row:
        if strict:
            raise koji.GenericError, "No such rpm: %r" % data
        return None
    return dict(zip(fields,row))

def _fetchMulti(query, values):
    """Run the query and return all rows"""
    c = context.cnx.cursor()
    c.execute(query, values)
    results = c.fetchall()
    c.close()
    return results

def _fetchSingle(query, values, strict=False):
    """Run the query and return a single row

    If strict is true, raise an error if the query returns more or less than
    one row."""
    results = _fetchMulti(query, values)
    numRows = len(results)
    if numRows == 0:
        if strict:
            raise koji.GenericError, 'query returned no rows'
        else:
            return None
    elif strict and numRows > 1:
        raise koji.GenericError, 'multiple rows returned for a single row query'
    else:
        return results[0]

def _multiRow(query, values, fields):
    """Return all rows from "query".  Named query parameters
    can be specified using the "values" map.  Results will be returned
    as a list of maps.  Each map in the list will have a key for each
    element in the "fields" list.  If there are no results, an empty
    list will be returned."""
    return [dict(zip(fields, row)) for row in _fetchMulti(query, values)]

def _singleRow(query, values, fields, strict=False):
    """Return a single row from "query".  Named parameters can be
    specified using the "values" map.  The result will be returned as
    as map.  The map will have a key for each element in the "fields"
    list.  If more than one row is returned and "strict" is true, a
    GenericError will be raised.  If no rows are returned, and "strict"
    is True, a GenericError will be raised.  Otherwise None will be
    returned."""
    row = _fetchSingle(query, values, strict)
    if row:
        return dict(zip(fields, row))
    else:
        #strict enforced by _fetchSingle
        return None

def _singleValue(query, values=None, strict=True):
    """Perform a query that returns a single value.

    Note that unless strict is True a return value of None could mean either
    a single NULL value or zero rows returned."""
    if values is None:
        values = {}
    row = _fetchSingle(query, values, strict)
    if row:
        if strict and len(row) > 1:
            raise koji.GenericError, 'multiple fields returned for a single value query'
        return row[0]
    else:
        # don't need to check strict here, since that was already handled by _singleRow()
        return None

def _dml(operation, values):
    """Run an insert, update, or delete. Return number of rows affected"""
    c = context.cnx.cursor()
    c.execute(operation, values)
    ret = c.rowcount
    c.close()
    context.commit_pending = True
    return ret

def get_host(hostInfo, strict=False):
    """Get information about the given host.  hostInfo may be
    either a string (hostname) or int (host id).  A map will be returned
    containign the following data:

    - id
    - user_id
    - name
    - arches
    - task_load
    - capacity
    - ready
    - enabled
    """
    fields = ('id', 'user_id', 'name', 'arches', 'task_load',
              'capacity', 'ready', 'enabled')
    query = """SELECT %s FROM host
    WHERE """ % ', '.join(fields)
    if isinstance(hostInfo, int) or isinstance(hostInfo, long):
        query += """id = %(hostInfo)i"""
    elif isinstance(hostInfo, str):
        query += """name = %(hostInfo)s"""
    else:
        raise koji.GenericError, 'invalid type for hostInfo: %s' % type(hostInfo)

    return _singleRow(query, locals(), fields, strict)

def get_channel(channelInfo, strict=False):
    """Return information about a channel."""
    fields = ('id', 'name')
    query = """SELECT %s FROM channels
    WHERE """ % ', '.join(fields)
    if isinstance(channelInfo, int) or isinstance(channelInfo, long):
        query += """id = %(channelInfo)i"""
    elif isinstance(channelInfo, str):
        query += """name = %(channelInfo)s"""
    else:
        raise koji.GenericError, 'invalid type for channelInfo: %s' % type(channelInfo)

    return _singleRow(query, locals(), fields, strict)


def query_buildroots(hostID=None, tagID=None, state=None, rpmID=None, taskID=None, buildrootID=None):
    """Return a list of matching buildroots

    Optional args:
        hostID - only buildroots on host.
        tagID - only buildroots for tag.
        state - only buildroots in state (may be a list)
        rpmID - only the buildroot the specified rpm was built in
        taskID - only buildroots associated with task.
    """
    fields = [('buildroot.id', 'id'), ('buildroot.arch', 'arch'), ('buildroot.state', 'state'),
              ('buildroot.dirtyness', 'dirtyness'), ('buildroot.task_id', 'task_id'),
              ('host.id', 'host_id'), ('host.name', 'host_name'),
              ('repo.id', 'repo_id'), ('repo.state', 'repo_state'),
              ('tag.id', 'tag_id'), ('tag.name', 'tag_name'),
              ('create_events.id', 'create_event_id'), ('create_events.time', 'create_event_time'),
              ('EXTRACT(EPOCH FROM create_events.time)','create_ts'),
              ('retire_events.id', 'retire_event_id'), ('retire_events.time', 'retire_event_time'),
              ('EXTRACT(EPOCH FROM retire_events.time)','retire_ts'),
              ('repo_create.id', 'repo_create_event_id'), ('repo_create.time', 'repo_create_event_time')]

    query = """SELECT %s FROM buildroot
    JOIN host ON host.id = buildroot.host_id
    JOIN repo ON repo.id = buildroot.repo_id
    JOIN tag ON tag.id = repo.tag_id
    JOIN events AS create_events ON create_events.id = buildroot.create_event
    LEFT OUTER JOIN events AS retire_events ON buildroot.retire_event = retire_events.id
    JOIN events AS repo_create ON repo_create.id = repo.create_event
    """

    clauses = []
    if buildrootID != None:
        if isinstance(buildrootID, list) or isinstance(buildrootID, tuple):
            clauses.append('buildroot.id IN %(buildrootID)s')
        else:
            clauses.append('buildroot.id = %(buildrootID)i')
    if hostID != None:
        clauses.append('host.id = %(hostID)i')
    if tagID != None:
        clauses.append('tag.id = %(tagID)i')
    if state != None:
        if isinstance(state, list) or isinstance(state, tuple):
            clauses.append('buildroot.state IN %(state)s')
        else:
            clauses.append('buildroot.state = %(state)i')
    if rpmID != None:
        query += """JOIN buildroot_listing ON buildroot.id = buildroot_listing.buildroot_id
        """
        fields.append(('buildroot_listing.is_update', 'is_update'))
        clauses.append('buildroot_listing.rpm_id = %(rpmID)i')
    if taskID != None:
        clauses.append('buildroot.task_id = %(taskID)i')

    query = query % ', '.join([pair[0] for pair in fields])

    if len(clauses) > 0:
        query += 'WHERE ' + ' AND '.join(clauses)

    return _multiRow(query, locals(), [pair[1] for pair in fields])


def get_buildroot(buildrootID, strict=False):
    """Return information about a buildroot.  buildrootID must be an int ID."""

    result = query_buildroots(buildrootID=buildrootID)
    if len(result) == 0:
        if strict:
            raise koji.GenericError, "No such buildroot: %r" % buildrootID
        else:
            return None
    if len(result) > 1:
        #this should be impossible
        raise koji.GenericError, "More that one buildroot with id: %i" % buildrootID
    return result[0]

def list_channels(hostID=None):
    """List channels.  If hostID is specified, only list
    channels associated with the host with that ID."""
    fields = ('id', 'name')
    query = """SELECT %s FROM channels
    """ % ', '.join(fields)
    if hostID != None:
        query += """JOIN host_channels ON channels.id = host_channels.channel_id
        WHERE host_channels.host_id = %(hostID)i"""
    return _multiRow(query, locals(), fields)

def get_changelog_entries(buildID, author=None, before=None, after=None, queryOpts=None):
    """Get changelog entries for the build with the given ID.

    - author: only return changelogs with a matching author
    - before: only return changelogs from before the given date
              (a datetime object or a string in the 'YYYY-MM-DD HH24:MI:SS format)
    - after: only return changelogs from after the given date
             (a datetime object or a string in the 'YYYY-MM-DD HH24:MI:SS format)
    - queryOpts: query options used by the QueryProcessor

    If "order" is not specified in queryOpts, results will be returned in reverse chronological
    order.

    Results will be returned as a list of maps with 'date', 'author', and 'text' keys.
    If there are no results, an empty list will be returned.
    """
    fields = ('id', 'date', 'author', 'text')

    if not queryOpts:
        queryOpts = {}
    if not queryOpts.has_key('order'):
        # newest entries will be inserted first, because of
        # the way entries are sorted in the spec file
        queryOpts['order'] = 'id'

    clauses = ['changelogs.build_id = %(buildID)i']
    if author:
        clauses.append('changelogs.author = %(author)s')
    if before:
        if isinstance(before, datetime.datetime):
            before = str(before)
        clauses.append('changelogs.date < %(before)s')
    if after:
        if isinstance(after, datetime.datetime):
            after = str(after)
        clauses.append('changelogs.date > %(after)s')

    query = QueryProcessor(columns=fields, tables=('changelogs',),
                           clauses=clauses, values=locals(), opts=queryOpts)
    return query.execute()

def new_package(name,strict=True):
    c = context.cnx.cursor()
    # TODO - table lock?
    # check for existing
    q = """SELECT id FROM package WHERE name=%(name)s"""
    c.execute(q,locals())
    row = c.fetchone()
    if row:
        (pkg_id,) = row
        if strict:
            raise koji.GenericError, "Package already exists [id %d]" % pkg_id
    else:
        q = """SELECT nextval('package_id_seq')"""
        c.execute(q)
        (pkg_id,) = c.fetchone()
        q = """INSERT INTO package (id,name) VALUES (%(pkg_id)s,%(name)s)"""
        context.commit_pending = True
        c.execute(q,locals())
    return pkg_id

def new_build(data):
    """insert a new build entry"""
    data = data.copy()
    if not data.has_key('pkg_id'):
        #see if there's a package name
        name = data.get('name')
        if not name:
            raise koji.GenericError, "No name or package id provided for build"
        data['pkg_id'] = new_package(name,strict=False)
    for f in ('version','release','epoch'):
        if not data.has_key(f):
            raise koji.GenericError, "No %s value for build" % f
    #provide a few default values
    data.setdefault('state',koji.BUILD_STATES['COMPLETE'])
    data.setdefault('completion_time', 'NOW')
    data.setdefault('owner',context.session.user_id)
    data.setdefault('task_id',None)
    #check for existing build
    # TODO - table lock?
    q="""SELECT id,state,task_id FROM build
    WHERE pkg_id=%(pkg_id)d AND version=%(version)s AND release=%(release)s
    FOR UPDATE"""
    row = _fetchSingle(q, data)
    if row:
        id, state, task_id = row
        st_desc = koji.BUILD_STATES[state]
        if st_desc == 'BUILDING':
            # check to see if this is the controlling task
            if data['state'] == state and data.get('task_id','') == task_id:
                #the controlling task must have restarted (and called initBuild again)
                return id
            raise koji.GenericError, "Build already in progress (task %d)" % task_id
            # TODO? - reclaim 'stale' builds (state=BUILDING and task_id inactive)
        if st_desc in ('FAILED','CANCELED'):
            #should be ok to replace
            update = """UPDATE build SET state=%(state)i,task_id=%(task_id)s,
            owner=%(owner)s,completion_time=%(completion_time)s,create_event=get_event()
            WHERE id = %(id)i"""
            data['id'] = id
            _dml(update, data)
            # delete any now-obsolete changelogs
            delete = """DELETE FROM changelogs WHERE build_id=%(id)i"""
            _dml(delete, data)
            return id
        raise koji.GenericError, "Build already exists (id=%d, state=%s): %r" \
            % (id, st_desc, data)
    #insert the new data
    q="""
    INSERT INTO build (pkg_id,version,release,epoch,state,
            task_id,owner,completion_time)
    VALUES (%(pkg_id)s,%(version)s,%(release)s,%(epoch)s,
            %(state)s,%(task_id)s,%(owner)s,%(completion_time)s)
    """
    _dml(q, data)
    #return build_id
    q="""SELECT currval('build_id_seq')"""
    return _singleValue(q)

def import_build(srpm, rpms, brmap=None, task_id=None, build_id=None, logs=None):
    """Import a build into the database (single transaction)

    Files must be uploaded and specified with path relative to the workdir
    Args:
        srpm - relative path of srpm
        rpms - list of rpms (relative paths)
        brmap - dictionary mapping [s]rpms to buildroot ids
        task_id - associate the build with a task
        build_id - build is a finalization of existing entry
    """
    if brmap is None:
        brmap = {}
    uploadpath = koji.pathinfo.work()
    #verify files exist
    for relpath in [srpm] + rpms:
        fn = "%s/%s" % (uploadpath,relpath)
        if not os.path.exists(fn):
            raise koji.GenericError, "no such file: %s" % fn

    #verify buildroot ids from brmap
    found = {}
    for br_id in brmap.values():
        if found.has_key(br_id):
            continue
        found[br_id] = 1
        #this will raise an exception if the buildroot id is invalid
        BuildRoot(br_id)

    #read srpm info
    fn = "%s/%s" % (uploadpath,srpm)
    build = koji.get_header_fields(fn,('name','version','release','epoch',
                                        'sourcepackage'))
    if build['sourcepackage'] != 1:
        raise koji.GenericError, "not a source package: %s" % fn
    build['task_id'] = task_id
    if build_id is None:
        build_id = new_build(build)
    else:
        #build_id was passed in - sanity check
        binfo = get_build(build_id)
        for key in ('name','version','release','epoch','task_id'):
            if build[key] != binfo[key]:
                raise koji.GenericError, "Unable to complete build: %s mismatch (build: %s, rpm: %s)" % (key, binfo[key], build[key])
        if binfo['state'] != koji.BUILD_STATES['BUILDING']:
            raise koji.GenericError, "Unable to complete build: state is %s" \
                    % koji.BUILD_STATES[binfo['state']]
        #update build state
        st_complete = koji.BUILD_STATES['COMPLETE']
        update = """UPDATE build SET state=%(st_complete)i,completion_time=NOW()
        WHERE id=%(build_id)i"""
        _dml(update,locals())
    build['id'] = build_id
    # now to handle the individual rpms
    for relpath in [srpm] + rpms:
        fn = "%s/%s" % (uploadpath,relpath)
        rpminfo = import_rpm(fn,build,brmap.get(relpath))
        import_rpm_file(fn,build,rpminfo)
        add_rpm_sig(rpminfo['id'], koji.rip_rpm_sighdr(fn))
    if logs:
        for key, files in logs.iteritems():
            if not key:
                key = None
            for relpath in files:
                fn = "%s/%s" % (uploadpath,relpath)
                import_build_log(fn, build, subdir=key)
    return build

def import_rpm(fn,buildinfo=None,brootid=None):
    """Import a single rpm into the database

    Designed to be called from import_build.
    """
    if not os.path.exists(fn):
        raise koji.GenericError, "no such file: %s" % fn

    #read rpm info
    hdr = koji.get_rpm_header(fn)
    rpminfo = koji.get_header_fields(hdr,['name','version','release','epoch',
                    'sourcepackage','arch','buildtime','sourcerpm'])
    if rpminfo['sourcepackage'] == 1:
        rpminfo['arch'] = "src"

    #sanity check basename
    basename = os.path.basename(fn)
    expected = "%(name)s-%(version)s-%(release)s.%(arch)s.rpm" % rpminfo
    if basename != expected:
        raise koji.GenericError, "bad filename: %s (expected %s)" % (basename,expected)

    if buildinfo is None:
        #figure it out for ourselves
        if rpminfo['sourcepackage'] == 1:
            buildinfo = rpminfo.copy()
            build_id = find_build_id(buildinfo)
            if build_id:
                # build already exists
                buildinfo['id'] = build_id
            else:
                # create a new build
                buildinfo['id'] = new_build(rpminfo)
        else:
            #figure it out from sourcerpm string
            buildinfo = get_build(koji.parse_NVRA(rpminfo['sourcerpm']))
            if buildinfo is None:
                #XXX - handle case where package is not a source rpm
                #      and we still need to create a new build
                raise koji.GenericError, 'No matching build'
            state = koji.BUILD_STATES[buildinfo['state']]
            if state in ('FAILED', 'CANCELED', 'DELETED'):
                nvr = "%(name)s-%(version)s-%(release)s" % buildinfo
                raise koji.GenericError, "Build is %s: %s" % (state, nvr)
    else:
        srpmname = "%(name)s-%(version)s-%(release)s.src.rpm" % buildinfo
        #either the sourcerpm field should match the build, or the filename
        #itself (for the srpm)
        if rpminfo['sourcepackage'] != 1:
            if rpminfo['sourcerpm'] != srpmname:
                raise koji.GenericError, "srpm mismatch for %s: %s (expected %s)" \
                        % (fn,rpminfo['sourcerpm'],srpmname)
        elif basename != srpmname:
            raise koji.GenericError, "srpm mismatch for %s: %s (expected %s)" \
                    % (fn,basename,srpmname)

    #add rpminfo entry
    rpminfo['build'] = buildinfo
    rpminfo['build_id'] = buildinfo['id']
    rpminfo['size'] = os.path.getsize(fn)
    rpminfo['payloadhash'] = koji.hex_string(hdr[rpm.RPMTAG_SIGMD5])
    rpminfo['brootid'] = brootid
    q = """INSERT INTO rpminfo (name,version,release,epoch,
            build_id,arch,buildtime,buildroot_id,
            size,payloadhash)
    VALUES (%(name)s,%(version)s,%(release)s,%(epoch)s,
            %(build_id)s,%(arch)s,%(buildtime)s,%(brootid)s,
            %(size)s,%(payloadhash)s)
    """
    _dml(q, rpminfo)

    #get rpminfo id
    rpminfo_id = _singleValue("""SELECT currval('rpminfo_id_seq')""")

    # - add rpmdeps entries
    for type in ['REQUIRE','PROVIDE','CONFLICT','OBSOLETE']:
        dep_type = getattr(koji, "DEP_" + type)
        key_n = getattr(rpm, "RPMTAG_" + type + "NAME")
        key_f = getattr(rpm, "RPMTAG_" + type + "FLAGS")
        key_v = getattr(rpm, "RPMTAG_" + type + "VERSION")
        for (dep_name,dep_flags,dep_version) in zip(hdr[key_n],hdr[key_f],hdr[key_v]):
            #log_error("%r" %[dep_name,dep_flags,dep_version])
            q = """INSERT INTO rpmdeps (rpm_id,dep_name,dep_flags,dep_version,dep_type)
            VALUES (%(rpminfo_id)d,%(dep_name)s,%(dep_flags)d,%(dep_version)s,%(dep_type)d)
            """
            #log_error(koji.db._quoteparams(q,locals()))
            _dml(q, locals())

    # - add rpmfiles entries
    for (filename,filesize,filemd5,fileflags) in \
            zip(hdr[rpm.RPMTAG_FILENAMES],hdr[rpm.RPMTAG_FILESIZES],
                hdr[rpm.RPMTAG_FILEMD5S],hdr[rpm.RPMTAG_FILEFLAGS]):
        filename = koji.fixEncoding(filename)
        q = """INSERT INTO rpmfiles (rpm_id,filename,filesize,filemd5,fileflags)
        VALUES (%(rpminfo_id)d,%(filename)s,%(filesize)d,%(filemd5)s,%(fileflags)d)
        """
        _dml(q, locals())

    # - add changelog entries, if not already present
    import_changelog(buildinfo, fn)

    rpminfo['id'] = rpminfo_id
    return rpminfo

def import_changelog(buildinfo, rpmfile, replace=False):
    """Import the changelog from the given rpm into the build with the
    given ID.  If the build already has changelog info and replace is True,
    the existing info is cleared and the changelog info from the rpm is imported.
    If replace is False, nothing is done."""
    hdr = koji.get_rpm_header(rpmfile)

    build_id = buildinfo['id']

    if len(get_changelog_entries(buildID=build_id)) != 0:
        # the changelog for this build has already been imported
        if replace:
            delete = """DELETE FROM changelogs WHERE build_id=%(build_id)i"""
            _dml(delete, locals())
        else:
            return

    cltimelist = hdr['CHANGELOGTIME']
    # If there is exactly one changelog entry, CHANGELOGTIME is returned as
    # an int, instead of a list.
    if isinstance(cltimelist, int):
        cltimelist = [cltimelist]
    for cltime, clauthor, cltext in zip(cltimelist, hdr['CHANGELOGNAME'],
                                        hdr['CHANGELOGTEXT']):
        cltime = datetime.datetime.fromtimestamp(cltime).isoformat(' ')
        clauthor = koji.fixEncoding(clauthor)
        cltext = koji.fixEncoding(cltext)
        q = """INSERT INTO changelogs (build_id, date, author, text) VALUES
        (%(build_id)d, %(cltime)s, %(clauthor)s, %(cltext)s)
        """
        _dml(q, locals())

def import_build_log(fn, buildinfo, subdir=None):
    """Move a logfile related to a build to the right place"""
    logdir = koji.pathinfo.build_logs(buildinfo)
    if subdir:
        logdir = "%s/%s" % (logdir, subdir)
    koji.ensuredir(logdir)
    final_path = "%s/%s" % (logdir, os.path.basename(fn))
    if os.path.exists(final_path):
        raise koji.GenericError("Error importing build log. %s already exists." % final_path)
    if os.path.islink(fn) or not os.path.isfile(fn):
        raise koji.GenericError("Error importing build log. %s is not a regular file." % fn)
    os.rename(fn,final_path)
    os.symlink(final_path,fn)

def import_rpm_file(fn,buildinfo,rpminfo):
    """Move the rpm file into the proper place

    Generally this is done after the db import
    """
    final_path = "%s/%s" % (koji.pathinfo.build(buildinfo),koji.pathinfo.rpm(rpminfo))
    koji.ensuredir(os.path.dirname(final_path))
    if os.path.exists(final_path):
        raise koji.GenericError("Error importing RPM file. %s already exists." % final_path)
    if os.path.islink(fn) or not os.path.isfile(fn):
        raise koji.GenericError("Error importing RPM file. %s is not a regular file." % fn)
    os.rename(fn,final_path)
    os.symlink(final_path,fn)

def import_build_in_place(build):
    """Import a package already in the packages directory

    This is used for bootstrapping the database
    Parameters:
        build: a dictionary with fields: name, version, release
    """
    # Only an admin may do this
    context.session.assertPerm('admin')
    prev = get_build(build)
    if prev is not None:
        state = koji.BUILD_STATES[prev['state']]
        if state == 'COMPLETE':
            log_error("Skipping build %r, already in db" % build)
            # TODO - check contents against db
            return prev['id']
        elif state not in ('FAILED', 'CANCELED'):
            raise koji.GenericError, "build already exists (%s): %r" % (state, build)
        #otherwise try to reimport
    bdir = koji.pathinfo.build(build)
    srpm = None
    rpms = []
    srpmname = "%(name)s-%(version)s-%(release)s.src.rpm" % build
    # look for srpm first
    srcdir = bdir + "/src"
    if os.path.isdir(srcdir):
        for basename in os.listdir(srcdir):
            if basename != srpmname:
                raise koji.GenericError, "unexpected file: %s" % basename
            srpm = "%s/%s" % (srcdir,basename)
    for arch in os.listdir(bdir):
        if arch == 'src':
            #already done that
            continue
        if arch == "data":
            continue
        adir = "%s/%s" % (bdir,arch)
        if not os.path.isdir(adir):
            raise koji.GenericError, "out of place file: %s" % adir
        for basename in os.listdir(adir):
            fn = "%s/%s" % (adir,basename)
            if not os.path.isfile(fn):
                raise koji.GenericError, "unexpected non-regular file: %s" % fn
            if fn[-4:] != '.rpm':
                raise koji.GenericError, "out of place file: %s" % adir
            #check sourcerpm field
            hdr = koji.get_rpm_header(fn)
            sourcerpm = hdr[rpm.RPMTAG_SOURCERPM]
            if sourcerpm != srpmname:
                raise koji.GenericError, "srpm mismatch for %s: %s (expected %s)" \
                        % (fn,sourcerpm,srpmname)
            rpms.append(fn)
    # actually import
    buildinfo = None
    if srpm is not None:
        rpminfo = import_rpm(srpm)
        add_rpm_sig(rpminfo['id'], koji.rip_rpm_sighdr(srpm))
        buildinfo = rpminfo['build']
        # file already in place
    for fn in rpms:
        rpminfo = import_rpm(fn,buildinfo)
        add_rpm_sig(rpminfo['id'], koji.rip_rpm_sighdr(fn))
    #update build state
    build_id = buildinfo['id']
    st_complete = koji.BUILD_STATES['COMPLETE']
    update = """UPDATE build SET state=%(st_complete)i,completion_time=NOW()
    WHERE id=%(build_id)i"""
    _dml(update,locals())
    return build_id

def add_rpm_sig(an_rpm, sighdr):
    """Store a signature header for an rpm"""
    #calling function should perform permission checks, if applicable
    rinfo = get_rpm(an_rpm, strict=True)
    binfo = get_build(rinfo['build_id'])
    builddir = koji.pathinfo.build(binfo)
    if not os.path.isdir(builddir):
        raise koji.GenericError, "No such directory: %s" % builddir
    rawhdr = koji.RawHeader(sighdr)
    sigmd5 = koji.hex_string(rawhdr.get(koji.RPM_SIGTAG_MD5))
    if sigmd5 == rinfo['payloadhash']:
        # note: payloadhash is a misnomer, that field is populated with sigmd5.
        sigkey = rawhdr.get(koji.RPM_SIGTAG_GPG)
    else:
        # In older rpms, this field in the signature header does not actually match
        # sigmd5 (I think rpmlib pulls it from SIGTAG_GPG). Anyway, this
        # sanity check fails incorrectly for those rpms, so we fall back to
        # a somewhat more expensive check.
        # ALSO, for these older rpms, the layout of SIGTAG_GPG is different too, so
        # we need to pull that differently as well
        rpm_path = "%s/%s" % (builddir, koji.pathinfo.rpm(rinfo))
        sigmd5, sigkey = _scan_sighdr(sighdr, rpm_path)
        sigmd5 = koji.hex_string(sigmd5)
        if sigmd5 != rinfo['payloadhash']:
            nvra = "%(name)s-%(version)s-%(release)s.%(arch)s" % rinfo
            raise koji.GenericError, "wrong md5 for %s: %s" % (nvra, sigmd5)
    if sigkey is None:
        sigkey = ''
        #we use the sigkey='' to represent unsigned in the db (so that uniqueness works)
    else:
        sigkey = koji.hex_string(sigkey[13:17])
    sighash = md5.new(sighdr).hexdigest()
    rpm_id = rinfo['id']
    # - db entry
    q = """SELECT sighash FROM rpmsigs WHERE rpm_id=%(rpm_id)i AND sigkey=%(sigkey)s"""
    rows = _fetchMulti(q, locals())
    if rows:
        #TODO[?] - if sighash is the same, handle more gracefully
        nvra = "%(name)s-%(version)s-%(release)s.%(arch)s" % rinfo
        raise koji.GenericError, "Signature already exists for package %s, key %s" % (nvra, sigkey)
    insert = """INSERT INTO rpmsigs(rpm_id, sigkey, sighash)
    VALUES (%(rpm_id)s, %(sigkey)s, %(sighash)s)"""
    _dml(insert, locals())
    # - write to fs
    sigpath = "%s/%s" % (builddir, koji.pathinfo.sighdr(rinfo, sigkey))
    koji.ensuredir(os.path.dirname(sigpath))
    fo = file(sigpath, 'wb')
    fo.write(sighdr)
    fo.close()

def _scan_sighdr(sighdr, fn):
    """Splices sighdr with other headers from fn and queries (no payload)"""
    # This is hackish, but it works
    if not os.path.exists(fn):
        raise koji.GenericError, "No such path: %s" % fn
    if not os.path.isfile(fn):
        raise koji.GenericError, "Not a regular file: %s" % fn
    #XXX should probably add an option to splice_rpm_sighdr to handle this instead
    sig_start, sigsize = koji.find_rpm_sighdr(fn)
    hdr_start = sig_start + sigsize
    hdrsize = koji.rpm_hdr_size(fn, hdr_start)
    inp = file(fn, 'rb')
    outp = tempfile.TemporaryFile(mode='w+b')
    #before signature
    outp.write(inp.read(sig_start))
    #signature
    outp.write(sighdr)
    inp.seek(sigsize, 1)
    #main header
    outp.write(inp.read(hdrsize))
    inp.close()
    outp.seek(0,0)
    ts = rpm.TransactionSet()
    ts.setVSFlags(rpm._RPMVSF_NOSIGNATURES|rpm._RPMVSF_NODIGESTS)
    #(we have no payload, so verifies would fail otherwise)
    hdr = ts.hdrFromFdno(outp.fileno())
    outp.close()
    return hdr[rpm.RPMTAG_SIGMD5], hdr[rpm.RPMTAG_SIGGPG]

def check_rpm_sig(an_rpm, sigkey, sighdr):
    #verify that the provided signature header matches the key and rpm
    rinfo = get_rpm(an_rpm, strict=True)
    binfo = get_build(rinfo['build_id'])
    builddir = koji.pathinfo.build(binfo)
    rpm_path = "%s/%s" % (builddir, koji.pathinfo.rpm(rinfo))
    if not os.path.exists(rpm_path):
        raise koji.GenericError, "No such path: %s" % rpm_path
    if not os.path.isfile(rpm_path):
        raise koji.GenericError, "Not a regular file: %s" % rpm_path
    fd, temp = tempfile.mkstemp()
    os.close(fd)
    try:
        koji.splice_rpm_sighdr(sighdr, rpm_path, temp)
        ts = rpm.TransactionSet()
        ts.setVSFlags(0)  #full verify
        fo = file(temp, 'rb')
        hdr = ts.hdrFromFdno(fo.fileno())
        fo.close()
    except:
        try:
            os.unlink(temp)
        except:
            pass
        raise
    raw_key = hdr[rpm.RPMTAG_SIGGPG]
    if raw_key is None:
        found_key = None
    else:
        found_key = koji.hex_string(raw_key[13:17])
    if sigkey != found_key:
        raise koji.GenericError, "Signature key mismatch: got %s, expected %s" \
                              % (found_key, sigkey)
    os.unlink(temp)



def query_rpm_sigs(rpm_id=None, sigkey=None, queryOpts=None):
    fields = ('rpm_id', 'sigkey', 'sighash')
    clauses = []
    if rpm_id is not None:
        clauses.append("rpm_id=%(rpm_id)s")
    if sigkey is not None:
        clauses.append("sigkey=%(sigkey)s")
    query = QueryProcessor(columns=fields, tables=('rpmsigs',), clauses=clauses,
                           values=locals(), opts=queryOpts)
    return query.execute()

def write_signed_rpm(an_rpm, sigkey, force=False):
    """Write a signed copy of the rpm"""
    context.session.assertPerm('sign')
    #XXX - still not sure if this is the right restriction
    rinfo = get_rpm(an_rpm, strict=True)
    binfo = get_build(rinfo['build_id'])
    nvra = "%(name)s-%(version)s-%(release)s.%(arch)s" % rinfo
    builddir = koji.pathinfo.build(binfo)
    rpm_path = "%s/%s" % (builddir, koji.pathinfo.rpm(rinfo))
    if not os.path.exists(rpm_path):
        raise koji.GenericError, "No such path: %s" % rpm_path
    if not os.path.isfile(rpm_path):
        raise koji.GenericError, "Not a regular file: %s" % rpm_path
    #make sure we have it in the db
    rpm_id = rinfo['id']
    q = """SELECT sighash FROM rpmsigs WHERE rpm_id=%(rpm_id)i AND sigkey=%(sigkey)s"""
    row = _fetchSingle(q, locals())
    if not row:
        raise koji.GenericError, "No cached signature for package %s, key %s" % (nvra, sigkey)
    (sighash,) = row
    signedpath = "%s/%s" % (builddir, koji.pathinfo.signed(rinfo, sigkey))
    if os.path.exists(signedpath):
        if not force:
            #already present
            return
        else:
            os.unlink(signedpath)
    sigpath = "%s/%s" % (builddir, koji.pathinfo.sighdr(rinfo, sigkey))
    fo = file(sigpath, 'rb')
    sighdr = fo.read()
    fo.close()
    koji.ensuredir(os.path.dirname(signedpath))
    koji.splice_rpm_sighdr(sighdr, rpm_path, signedpath)


def tag_history(build=None, tag=None, package=None, queryOpts=None):
    """Returns historical tag data

    package: only for given package
    build: only for given build
    tag: only for given tag
    """
    fields = ('build.id', 'package.name', 'build.version', 'build.release',
              'tag.id', 'tag.name', 'tag_listing.active',
              'tag_listing.create_event', 'tag_listing.revoke_event',
              'EXTRACT(EPOCH FROM ev1.time)', 'EXTRACT(EPOCH FROM ev2.time)',)
    aliases = ('build_id', 'name', 'version', 'release',
              'tag_id', 'tag_name', 'active',
              'create_event', 'revoke_event',
              'create_ts', 'revoke_ts',)
    st_complete = koji.BUILD_STATES['COMPLETE']
    tables = ['tag_listing']
    joins = ["tag ON tag.id = tag_listing.tag_id",
             "build ON build.id = tag_listing.build_id",
             "package ON package.id = build.pkg_id",
             "events AS ev1 ON ev1.id = tag_listing.create_event",
             "LEFT OUTER JOIN events AS ev2 ON ev2.id = tag_listing.revoke_event", ]
    clauses = []
    if tag is not None:
        tag_id = get_tag_id(tag, strict=True)
        clauses.append("tag.id = %(tag_id)i")
    if build is not None:
        build_id = get_build(build, strict=True)['id']
        clauses.append("build.id = %(build_id)i")
    if package is not None:
        pkg_id = get_package_id(package, strict=True)
        clauses.append("package.id = %(pkg_id)i")
    query = QueryProcessor(columns=fields, aliases=aliases, tables=tables,
                           joins=joins, clauses=clauses, values=locals(),
                           opts=queryOpts)
    return query.execute()

def untagged_builds(name=None, queryOpts=None):
    """Returns the list of untagged builds"""
    fields = ('build.id', 'package.name', 'build.version', 'build.release')
    aliases = ('id', 'name', 'version', 'release')
    st_complete = koji.BUILD_STATES['COMPLETE']
    tables = ('build',)
    joins = []
    if name is None:
        joins.append("""package ON package.id = build.pkg_id""")
    else:
        joins.append("""package ON package.name=%(name)s AND package.id = build.pkg_id""")
    joins.append("""LEFT OUTER JOIN tag_listing ON tag_listing.build_id = build.id
                    AND tag_listing.active = TRUE""")
    clauses = ["tag_listing.tag_id IS NULL", "build.state = %(st_complete)i"]
    #q = """SELECT build.id, package.name, build.version, build.release
    #FROM build
    #    JOIN package on package.id = build.pkg_id
    #    LEFT OUTER JOIN tag_listing ON tag_listing.build_id = build.id
    #        AND tag_listing.active IS TRUE
    #WHERE tag_listing.tag_id IS NULL AND build.state = %(st_complete)i"""
    #return _multiRow(q, locals(), aliases)
    query = QueryProcessor(columns=fields, aliases=aliases, tables=tables,
                           joins=joins, clauses=clauses, values=locals(),
                           opts=queryOpts)
    return query.execute()

def build_map():
    """Map which builds were used in the buildroots of other builds

    To be used for garbage collection
    """
    # find rpms whose buildroots we were in
    st_complete = koji.BUILD_STATES['COMPLETE']
    fields = ('used', 'built')
    q = """SELECT DISTINCT used.id, built.id
    FROM buildroot_listing
        JOIN rpminfo AS r_used ON r_used.id = buildroot_listing.rpm_id
        JOIN rpminfo AS r_built ON r_built.buildroot_id = buildroot_listing.buildroot_id
        JOIN build AS used ON used.id = r_used.build_id
        JOIN build AS built ON built.id = r_built.build_id
    WHERE built.state = %(st_complete)i AND used.state =%(st_complete)i"""
    return _multiRow(q, locals(), fields)

def build_references(build_id, limit=None):
    """Returns references to a build

    This call is used to determine whether a build can be deleted
    The optional limit arg is used to limit the size of the buildroot
    references.
    """
    #references (that matter):
    #   tag_listing
    #   buildroot_listing (via rpminfo)
    #   ?? rpmsigs (via rpminfo)
    ret = {}

    # find tags
    q = """SELECT tag_id, tag.name FROM tag_listing JOIN tag on tag_id = tag.id
    WHERE build_id = %(build_id)i AND active = TRUE"""
    ret['tags'] = _multiRow(q, locals(), ('id', 'name'))

    #we'll need the component rpm ids for the rest
    q = """SELECT id FROM rpminfo WHERE build_id=%(build_id)i"""
    rpm_ids = _fetchMulti(q, locals())

    # find rpms whose buildroots we were in
    st_complete = koji.BUILD_STATES['COMPLETE']
    fields = ('id', 'name', 'version', 'release', 'arch', 'build_id')
    idx = {}
    q = """SELECT rpminfo.id, rpminfo.name, rpminfo.version, rpminfo.release, rpminfo.arch, rpminfo.build_id
    FROM buildroot_listing
        JOIN rpminfo ON rpminfo.buildroot_id = buildroot_listing.buildroot_id
        JOIN build on rpminfo.build_id = build.id
    WHERE buildroot_listing.rpm_id = %(rpm_id)s
        AND build.state = %(st_complete)i"""
    if limit is not None:
        q += "\nLIMIT %(limit)i"
    for (rpm_id,) in rpm_ids:
        for row in _multiRow(q, locals(), fields):
            idx.setdefault(row['id'], row)
        if limit is not None and len(idx) > limit:
            break
    ret['rpms'] = idx.values()

    # find timestamp of most recent use in a buildroot
    q = """SELECT buildroot.create_event
    FROM buildroot_listing
        JOIN buildroot ON buildroot_listing.buildroot_id = buildroot.id
    WHERE buildroot_listing.rpm_id = %(rpm_id)s
    ORDER BY buildroot.create_event DESC
    LIMIT 1"""
    event_id = -1
    for (rpm_id,) in rpm_ids:
        tmp_id = _singleValue(q, locals(), strict=False)
        if tmp_id is not None and tmp_id > event_id:
            event_id = tmp_id
    if event_id == -1:
        ret['last_used'] = None
    else:
        q = """SELECT EXTRACT(EPOCH FROM get_event_time(%(event_id)i))"""
        ret['last_used'] = _singleValue(q, locals())
    return ret

def delete_build(build, strict=True, min_ref_age=604800):
    """delete a build, if possible

    Attempts to delete a build. A build can only be deleted if it is
    unreferenced.

    If strict is true (default), an exception is raised if the build cannot
    be deleted.

    Note that a deleted build is not completely gone. It is marked deleted and some
    data remains in the database.  Mainly, the rpms are removed.

    Note in particular that deleting a build DOES NOT free any NVRs (or NVRAs) for
    reuse.

    Returns True if successful, False otherwise
    """
    context.session.assertPerm('admin')
    binfo = get_build(build, strict=True)
    refs = build_references(binfo['id'], limit=10)
    if refs['tags']:
        if strict:
            raise koji.GenericError, "Cannot delete build, tagged: %s" % refs['tags']
        return False
    if refs['rpms']:
        if strict:
            raise koji.GenericError, "Cannot delete build, used in buildroots: %s" % refs['rpms']
        return False
    if refs['last_used']:
        age = time.time() - refs['last_used']
        if age < min_ref_age:
            if strict:
                raise koji.GenericError, "Cannot delete build, used in recent buildroot"
            return False
    #otherwise we can delete it
    _delete_build(binfo)
    return True

def _delete_build(binfo):
    """Delete a build (no reference checks)

    Please consider calling delete_build instead
    """
    # build-related data:
    #   build   KEEP (marked deleted)
    #   task ??
    #   changelogs  DELETE
    #   tag_listing REVOKE (versioned) (but should ideally be empty anyway)
    #   rpminfo KEEP
    #           buildroot_listing KEEP (but should ideally be empty anyway)
    #           rpmsigs DELETE
    #           rpmdeps DELETE
    #           rpmfiles DELETE
    #   files on disk: DELETE
    build_id = binfo['id']
    q = """SELECT id FROM rpminfo WHERE build_id=%(build_id)i"""
    rpm_ids = _fetchMulti(q, locals())
    for (rpm_id,) in rpm_ids:
        delete = """DELETE FROM rpmdeps WHERE rpm_id=%(rpm_id)i"""
        _dml(delete, locals())
        delete = """DELETE FROM rpmfiles WHERE rpm_id=%(rpm_id)i"""
        _dml(delete, locals())
        delete = """DELETE FROM rpmsigs WHERE rpm_id=%(rpm_id)i"""
        _dml(delete, locals())
    delete = """DELETE FROM changelogs WHERE build_id=%(build_id)i"""
    _dml(delete, locals())
    event_id = _singleValue("SELECT get_event()")
    update = """UPDATE tag_listing SET revoke_event=%(event_id)i, active=NULL
    WHERE active = TRUE AND build_id=%(build_id)i"""
    _dml(update, locals())
    st_deleted = koji.BUILD_STATES['DELETED']
    update = """UPDATE build SET state=%(st_deleted)i WHERE id=%(build_id)i"""
    _dml(update, locals())
    #now clear the build dir
    builddir = koji.pathinfo.build(binfo)
    rv = os.system(r"find '%s' -xdev \! -type d -print0 |xargs -0 rm -f" % builddir)
    if rv != 0:
        raise koji.GenericError, 'file removal failed (code %r) for %s' % (rv, builddir)
    #and clear out the emptied dirs
    os.system(r"find '%s' -xdev -depth -type d -print0 |xargs -0 rmdir" % builddir)

def reset_build(build):
    """Reset a build so that it can be reimported

    WARNING: this function is potentially destructive. use with care.
    nulls task_id
    sets state to CANCELED
    clears data in rpminfo, rpmdeps, rpmfiles
    removes rpminfo entries from any buildroot_listings [!]
    remove files related to the build

    note, we don't actually delete the build data, so tags
    remain intact
    """
    # Only an admin may do this
    context.session.assertPerm('admin')
    binfo = get_build(build)
    if not binfo:
        #nothing to do
        return
    q = """SELECT id FROM rpminfo WHERE build_id=%(id)i"""
    ids = _fetchMulti(q, binfo)
    for (rpm_id,) in ids:
        delete = """DELETE FROM rpmdeps WHERE rpm_id=%(rpm_id)i"""
        _dml(delete, locals())
        delete = """DELETE FROM rpmfiles WHERE rpm_id=%(rpm_id)i"""
        _dml(delete, locals())
        delete = """DELETE FROM rpmsigs WHERE rpm_id=%(rpm_id)i"""
        _dml(delete, locals())
        delete = """DELETE FROM buildroot_listing WHERE rpm_id=%(rpm_id)i"""
        _dml(delete, locals())
    delete = """DELETE FROM rpminfo WHERE build_id=%(id)i"""
    _dml(delete, binfo)
    delete = """DELETE FROM changelogs WHERE build_id=%(id)i"""
    _dml(delete, binfo)
    binfo['state'] = koji.BUILD_STATES['CANCELED']
    update = """UPDATE build SET state=%(state)i, task_id=NULL WHERE id=%(id)i"""
    _dml(update, binfo)
    #now clear the build dir
    builddir = koji.pathinfo.build(binfo)
    rv = os.system("find '%s' -xdev \\! -type d -print0 |xargs -0 rm -f" % builddir)
    if rv != 0:
        raise koji.GenericError, 'file removal failed (code %r) for %s' % (rv, builddir)

def cancel_build(build_id, cancel_task=True):
    """Cancel a build

    Calling function should perform permission checks.

    If the build is associated with a task, cancel the task as well (unless
    cancel_task is False).
    Return True if the build was successfully canceled, False if not.

    The cancel_task option is used to prevent loops between task- and build-
    cancellation.
    """
    st_canceled = koji.BUILD_STATES['CANCELED']
    st_building = koji.BUILD_STATES['BUILDING']
    update = """UPDATE build
    SET state = %(st_canceled)i, completion_time = NOW()
    WHERE id = %(build_id)i AND state = %(st_building)i"""
    _dml(update, locals())
    build = get_build(build_id)
    if build['state'] != st_canceled:
        return False
    task_id = build['task_id']
    if task_id != None:
        build_notification(task_id, build_id)
        if cancel_task:
            Task(task_id).cancelFull(strict=False)
    return True

def _get_build_target(task_id):
    # XXX Should we be storing a reference to the build target
    # in the build table for reproducibility?
    task = Task(task_id)
    request = task.getRequest()
    # request is (path-to-srpm, build-target-name, map-of-other-options)
    ret = get_build_targets(request[1])
    if ret:
        return ret[0]
    else:
        return None

def get_notification_recipients(build, tag_id, state):
    """
    Return the list of email addresses that should be notified about events
    involving the given build and tag.  This could be the build into that tag
    succeeding or failing, or the build being manually tagged or untagged from
    that tag.

    The list will contain email addresss for all users who have registered for
    notifications on the package or tag (or both), as well as the package owner
    for this tag and the user who submitted the build.  The list will not contain
    duplicates.
    """
    
    clauses = []

    if build:
        package_id = build['package_id']
        clauses.append('package_id = %(package_id)i OR package_id IS NULL')
    else:
        clauses.append('package_id IS NULL')
    if tag_id:
        clauses.append('tag_id = %(tag_id)i OR tag_id IS NULL')
    else:
        clauses.append('tag_id IS NULL')
    if state != koji.BUILD_STATES['COMPLETE']:
        clauses.append('success_only = FALSE')

    query = QueryProcessor(columns=('email',), tables=['build_notifications'],
                           clauses=clauses, values=locals(),
                           opts={'asList':True})
    emails = [result[0] for result in query.execute()]

    email_domain = context.opts['EmailDomain']

    # user who submitted the build
    emails.append('%s@%s' % (build['owner_name'], email_domain))

    if tag_id:
        packages = readPackageList(pkgID=package_id, tagID=tag_id, inherit=True)
        # owner of the package in this tag, following inheritance
        emails.append('%s@%s' % (packages[package_id]['owner_name'], email_domain))
    #FIXME - if tag_id is None, we don't have a good way to get the package owner.
    #   using all package owners from all tags would be way overkill.

    emails_uniq = dict(zip(emails, [1] * len(emails))).keys()
    return emails_uniq

def tag_notification(is_successful, tag_id, from_id, build_id, user_id, ignore_success=False, failure_msg=''):
<<<<<<< HEAD
    if context.opts.get('DisableNotifications', 'no') == 'yes':
=======
    if context.opts.get('DisableNotifications'):
>>>>>>> e98354c7
        return
    if is_successful:
        state = koji.BUILD_STATES['COMPLETE']
    else:
        state = koji.BUILD_STATES['FAILED']
    recipients = {}
    build = get_build(build_id)
    if not build:
        # the build doesn't exist, so there's nothing to send a notification about
        return None
    if tag_id:
        tag = get_tag(tag_id)
        for email in get_notification_recipients(build, tag['id'], state):
            recipients[email] = 1
    if from_id:
        from_tag = get_tag(from_id)
        for email in get_notification_recipients(build, from_tag['id'], state):
            recipients[email] = 1
    recipients_uniq = recipients.keys()
    if len(recipients_uniq) > 0 and not (is_successful and ignore_success):
        task_id = make_task('tagNotification', [recipients_uniq, is_successful, tag_id, from_id, build_id, user_id, ignore_success, failure_msg])
        return task_id
    return None

def build_notification(task_id, build_id):
<<<<<<< HEAD
    if context.opts.get('DisableNotifications', 'no') == 'yes':
=======
    if context.opts.get('DisableNotifications'):
>>>>>>> e98354c7
        return
    build = get_build(build_id)
    target = _get_build_target(task_id)

    dest_tag = None
    if target:
        dest_tag = target['dest_tag']

    if build['state'] == koji.BUILD_STATES['BUILDING']:
        raise koji.GenericError, 'never send notifications for incomplete builds'

    web_url = context.opts.get('KojiWebURL', 'http://localhost/koji')

    recipients = get_notification_recipients(build, dest_tag, build['state'])
    if len(recipients) > 0:
        make_task('buildNotification', [recipients, build, target, web_url])

def get_build_notifications(user_id):
    fields = ('id', 'user_id', 'package_id', 'tag_id', 'success_only', 'email')
    query = """SELECT %s
    FROM build_notifications
    WHERE user_id = %%(user_id)i
    """ % ', '.join(fields)
    return _multiRow(query, locals(), fields)

def new_group(name):
    """Add a user group to the database"""
    context.session.assertPerm('admin')
    if get_user(name):
        raise koji.GenericError, 'user/group already exists: %s' % name
    return context.session.createUser(name, usertype=koji.USERTYPES['GROUP'])

def add_group_member(group,user):
    """Add user to group"""
    context.session.assertPerm('admin')
    group = get_user(group)
    user = get_user(user)
    if group['usertype'] != koji.USERTYPES['GROUP']:
        raise koji.GenericError, "Not a group: %(name)s" % group
    if user['usertype'] == koji.USERTYPES['GROUP']:
        raise koji.GenericError, "Groups cannot be members of other groups"
    #check to see if user is already a member
    user_id = user['id']
    group_id = group['id']
    q = """SELECT user_id FROM user_groups
    WHERE active = TRUE AND user_id = %(user_id)i
        AND group_id = %(group_id)s
    FOR UPDATE"""
    row = _fetchSingle(q, locals(), strict=False)
    if row:
        raise koji.GenericError, "User already in group"
    insert = """INSERT INTO user_groups (user_id,group_id)
    VALUES(%(user_id)i,%(group_id)i)"""
    _dml(insert,locals())


def drop_group_member(group,user):
    """Drop user from group"""
    context.session.assertPerm('admin')
    group = get_user(group)
    user = get_user(user)
    if group['usertype'] != koji.USERTYPES['GROUP']:
        raise koji.GenericError, "Not a group: %(name)s" % group
    user_id = user['id']
    group_id = group['id']
    insert = """UPDATE user_groups
    SET active=NULL, revoke_event=get_event()
    WHERE active = TRUE AND user_id = %(user_id)i
        AND group_id = %(group_id)i"""
    _dml(insert,locals())

def get_group_members(group):
    """Get the members of a group"""
    context.session.assertPerm('admin')
    group = get_user(group)
    if group['usertype'] != koji.USERTYPES['GROUP']:
        raise koji.GenericError, "Not a group: %(name)s" % group
    group_id = group['id']
    fields = ('id','name','usertype','krb_principal')
    q = """SELECT %s FROM user_groups
    JOIN users ON user_id = users.id
    WHERE active = TRUE AND group_id = %%(group_id)i""" % ','.join(fields)
    return _multiRow(q, locals(), fields)

def set_user_status(user, status):
    context.session.assertPerm('admin')
    if not koji.USER_STATUS.get(status):
        raise koji.GenericError, 'invalid status: %s' % status
    if user['status'] == status:
        # nothing to do
        return
    update = """UPDATE users SET status = %(status)i WHERE id = %(user_id)i"""
    user_id = user['id']
    rows = _dml(update, locals())
    # sanity check
    if rows == 0:
        raise koji.GenericError, 'invalid user ID: %i' % user_id

class QueryProcessor(object):
    """
    Build a query from its components.
    - columns, aliases, tables: lists of the column names to retrieve,
      the tables to retrieve them from, and the key names to use when
      returning values as a map, respectively
    - joins: a list of joins in the form 'table1 ON table1.col1 = table2.col2', 'JOIN' will be
             prepended automatically; if extended join syntax (LEFT, OUTER, etc.) is required,
             it can be specified, and 'JOIN' will not be prepended
    - clauses: a list of where clauses in the form 'table1.col1 OPER table2.col2-or-variable';
               each clause will be surrounded by parentheses and all will be AND'ed together
    - values: the map that will be used to replace any substitution expressions in the query
    - opts: a map of query options; currently supported options are:
        countOnly: if True, return an integer indicating how many results would have been
                   returned, rather than the actual query results
        order: a column or alias name to use in the 'ORDER BY' clause
        offset: an integer to use in the 'OFFSET' clause
        limit: an integer to use in the 'LIMIT' clause
        asList: if True, return results as a list of lists, where each list contains the
                column values in query order, rather than the usual list of maps
    """
    def __init__(self, columns=None, aliases=None, tables=None,
                 joins=None, clauses=None, values=None, opts=None):
        self.columns = columns
        self.aliases = aliases
        if columns and aliases:
            if len(columns) != len(aliases):
                raise StandardError, 'column and alias lists must be the same length'
            self.colsByAlias = dict(zip(aliases, columns))
        else:
            self.colsByAlias = {}
        self.tables = tables
        self.joins = joins
        self.clauses = clauses
        if values:
            self.values = values
        else:
            self.values = {}
        if opts:
            self.opts = opts
        else:
            self.opts = {}

    def countOnly(self, count):
        self.opts['countOnly'] = count

    def __str__(self):
        query = \
"""
SELECT %(col_str)s
  FROM %(table_str)s
%(join_str)s
%(clause_str)s
 %(order_str)s
%(offset_str)s
 %(limit_str)s
"""
        if self.opts.get('countOnly'):
            if self.opts.get('offset') or self.opts.get('limit'):
                # If we're counting with an offset and/or limit, we need
                # to wrap the offset/limited query and then count the results,
                # rather than trying to offset/limit the single row returned
                # by count(*).  Because we're wrapping the query, we don't care
                # about the column values.
                col_str = '1'
            else:
                col_str = 'count(*)'
        else:
            col_str = self._seqtostr(self.columns)
        table_str = self._seqtostr(self.tables)
        join_str = self._joinstr()
        clause_str = self._seqtostr(self.clauses, sep=')\n   AND (')
        if clause_str:
            clause_str = ' WHERE (' + clause_str + ')'
        order_str = self._order()
        offset_str = self._optstr('offset')
        limit_str = self._optstr('limit')

        query = query % locals()
        if self.opts.get('countOnly') and \
           (self.opts.get('offset') or self.opts.get('limit')):
            query = 'SELECT count(*)\nFROM (' + query + ') numrows'
        return query

    def __repr__(self):
        return '<QueryProcessor: columns=%r, aliases=%r, tables=%r, joins=%r, clauses=%r, values=%r, opts=%r>' % \
               (self.columns, self.aliases, self.tables, self.joins, self.clauses, self.values, self.opts)

    def _seqtostr(self, seq, sep=', '):
        if seq:
            return sep.join(seq)
        else:
            return ''

    def _joinstr(self):
        if not self.joins:
            return ''
        result = ''
        for join in self.joins:
            if result:
                result += '\n'
            if re.search(r'\bjoin\b', join, re.IGNORECASE):
                # The join clause already contains the word 'join',
                # so don't prepend 'JOIN' to it
                result += '  ' + join
            else:
                result += '  JOIN ' + join
        return result

    def _order(self):
        # Don't bother sorting if we're just counting
        if self.opts.get('countOnly'):
            return ''
        order = self.opts.get('order')
        if order:
            if order.startswith('-'):
                order = order[1:]
                direction = ' DESC'
            else:
                direction = ''
            # Check if we're ordering by alias first
            orderCol = self.colsByAlias.get(order)
            if orderCol:
                pass
            elif order in self.columns:
                orderCol = order
            else:
                raise StandardError, 'invalid order: ' + order
            return 'ORDER BY ' + orderCol + direction
        else:
            return ''

    def _optstr(self, optname):
        optval = self.opts.get(optname)
        if optval:
            return '%s %i' % (optname.upper(), optval)
        else:
            return ''

    def execute(self):
        query = str(self)
        if self.opts.get('countOnly'):
            return _singleValue(query, self.values, strict=True)
        elif self.opts.get('asList'):
            return _fetchMulti(query, self.values)
        else:
            return _multiRow(query, self.values, (self.aliases or self.columns))

    def executeOne(self):
        results = self.execute()
        if isinstance(results, list):
            if len(results) > 0:
                return results[0]
            else:
                return None
        return results


#
# Policy Test Handlers


class OperationTest(koji.policy.MatchTest):
    """Checks operation against glob patterns"""
    name = 'operation'
    field = 'operation'

class PackageTest(koji.policy.MatchTest):
    """Checks package against glob patterns"""
    name = 'package'
    field = '_package'
    def run(self, data):
        #we need to find the package name from the base data
        data[self.field] = get_build(data['build'])['name']
        return super(PackageTest, self).run(data)

class TagTest(koji.policy.MatchTest):
    name = 'tag'
    field = '_tagname'
    def run(self, data):
        #we need to find the tag name from the base data
        if not data['tag']:
            return False
        data[self.field] = get_tag(data['tag'])['name']
        return super(TagTest, self).run(data)

class HasTagTest(koji.policy.BaseSimpleTest):
    """Check to see if build (currently) has a given tag"""
    name = 'hastag'
    def run(self, data):
        tags = context.handlers.call('listTags', build=data['build'])
        #True if any of these tags match any of the patterns
        args = self.str.split()[1:]
        for tag in tags:
            for pattern in args:
                if fnmatch.fnmatch(tag['name'], pattern):
                    return True
        #otherwise...
        return False

class BuildTagTest(koji.policy.BaseSimpleTest):
    """Check the build tag of the build

    Build tag is determined by the buildroots of the component rpms"""
    name = 'buildtag'
    def run(self, data):
        #in theory, we should find only one unique build tag
        #it is possible that some rpms could have been imported later and hence
        #not have a buildroot.
        #or if the entire build was imported, there will be no buildroots
        rpms = context.handlers.call('listRPMs', buildID=data['build'])
        args = self.str.split()[1:]
        for rpminfo in rpms:
            if rpminfo['buildroot_id'] is None:
                continue
            tagname = get_buildroot(rpminfo['buildroot_id'])['tag_name']
            for pattern in args:
                if fnmatch.fnmatch(tagname, pattern):
                    return True
        #otherwise...
        return False

class ImportedTest(koji.policy.BaseSimpleTest):
    """Check if any part of a build was imported

    This is determined by checking the buildroots of the rpms
    True if any rpm lacks a buildroot (strict)"""
    name = 'imported'
    def run(self, data):
        rpms = context.handlers.call('listRPMs', buildID=data['build'])
        #no test args
        for rpminfo in rpms:
            if rpminfo['buildroot_id'] is None:
                return True
        #otherwise...
        return False

class IsBuildOwnerTest(koji.policy.BaseSimpleTest):
    """Check if user owns the build"""
    name = "is_build_owner"
    def run(self, data):
        build = get_build(data['build'])
        owner = get_user(build['owner_id'])
        user = get_user(data['user_id'])
        if owner['id'] == user['id']:
            return True
        if owner['usertype'] == koji.USERTYPES['GROUP']:
            # owner is a group, check to see if user is a member
            if owner['id'] in koji.auth.get_user_groups(user['id']):
                return True
        #otherwise...
        return False

class SourceTest(koji.policy.MatchTest):
    """Match build source

    This is not the cleanest, since we have to crack open the task parameters
    True if build source matches any of the supplied patterns
    """
    name = "source"
    field = '_source'
    def run(self, data):
        build = get_build(data['build'])
        if build['task_id'] is None:
            #imported, no source to match against
            return False
        task = Task(build['task_id'])
        params = task.getRequest()
        #signature is (src, target, opts=None)
        data[self.field] = params[0]
        return super(SourceTest, self).run(data)

class PolicyTest(koji.policy.BaseSimpleTest):
    """Test named policy

    The named policy must exist
    Returns True is the policy results in an action of:
        yes, true, allow
    Otherwise returns False
    (Also returns False if there are no matches in the policy)
    Watch out for loops
    """
    name = 'policy'

    def __init__(self, str):
        super(PolicyTest, self).__init__(str)
        self.depth = 0
        # this is used to detect loops. Note that each test in a ruleset is
        # a distinct instance of its test class. So this value is particular
        # to a given appearance of a policy check in a ruleset.

    def run(self, data):
        args = self.str.split()[1:]
        if self.depth != 0:
            #LOOP!
            raise koji.GenericError, "encountered policy loop at %s" % self.str
        ruleset = context.policy.get(args[0])
        if not ruleset:
            raise koji.GenericError, "no such policy: %s" % args[0]
        self.depth += 1
        result = ruleset.apply(data)
        self.depth -= 1
        if result is None:
            return False
        else:
            return result.lower() in ('yes', 'true', 'allow')


def check_policy(name, data, default='deny', strict=False):
    """Check data against the named policy

    This assumes the policy actions consist of:
        allow
        deny

    Returns a pair (access, reason)
        access: True if the policy result is allow, false otherwise
        reason: reason for the access
    If strict is True, will raise ActionNotAllowed if the action is not 'allow'
    """
    ruleset = context.policy.get(name)
    if not ruleset:
        result = default
        reason = "missing policy"
        #XXX - maybe this should be an error condition
    else:
        result = ruleset.apply(data)
        if result is None:
            result = default
        reason = ruleset.last_rule()
    if context.opts.get('KojiDebug', False):
        log_error("policy %(name)s gave %(result)s, reason: %(reason)s" % locals())
    if result.lower() == 'allow':
        return True, reason
    if not strict:
        return False, reason
    err_str = "policy violation"
    if context.opts.get('KojiDebug', False):
        err_str += " -- %s" % reason
    raise koji.ActionNotAllowed, err_str

def assert_policy(name, data, default='deny'):
    """Enforce the named policy

    This assumes the policy actions consist of:
        allow
        deny
    Raises ActionNotAllowed if policy result is not allow
    """
    check_policy(name, data, default=default, strict=True)


#
# XMLRPC Methods
#
class RootExports(object):
    '''Contains functions that are made available via XMLRPC'''

    def buildFromCVS(self, url, tag):
        raise koji.Deprecated
        #return make_task('buildFromCVS',[url, tag])

    def build(self, src, target, opts=None, priority=None, channel=None):
        """Create a build task

        priority: the amount to increase (or decrease) the task priority, relative
                  to the default priority; higher values mean lower priority; only
                  admins have the right to specify a negative priority here
        channel: the channel to allocate the task to
        Returns the task id
        """
        if not opts:
            opts = {}
        taskOpts = {}
        if priority:
            if priority < 0:
                if not context.session.hasPerm('admin'):
                    raise koji.ActionNotAllowed, 'only admins may create high-priority tasks'
            taskOpts['priority'] = koji.PRIO_DEFAULT + priority
        if channel:
            taskOpts['channel'] = channel
        return make_task('build',[src, target, opts],**taskOpts)

    def chainBuild(self, srcs, target, opts=None, priority=None, channel=None):
        """Create a chained build task for building sets of packages in order

        srcs: list of pkg lists, ie [[src00, src01, src03],[src20],[src30,src31],...]
              where each of the top-level lists gets built and a new repo is created
              before the next list is built.
        target: build target
        priority: the amount to increase (or decrease) the task priority, relative
                  to the default priority; higher values mean lower priority; only
                  admins have the right to specify a negative priority here
        channel: the channel to allocate the task to
        Returns a list of all the dependent task ids
        """
        if not opts:
            opts = {}
        taskOpts = {}
        if priority:
            if priority < 0:
                if not context.session.hasPerm('admin'):
                    raise koji.ActionNotAllowed, 'only admins may create high-priority tasks'
            taskOpts['priority'] = koji.PRIO_DEFAULT + priority
        if channel:
            taskOpts['channel'] = channel

        return make_task('chainbuild',[srcs,target,opts],**taskOpts)

    def hello(self,*args):
        return "Hello World"

    def fault(self):
        "debugging. raise an error"
        raise Exception, "test exception"

    def error(self):
        "debugging. raise an error"
        raise koji.GenericError, "test error"

    def echo(self,*args):
        return args

    def getAPIVersion(self):
        return koji.API_VERSION

    def showSession(self):
        return "%s" % context.session

    def showOpts(self):
        context.session.assertPerm('admin')
        return "%r" % context.opts

    def getLastEvent(self):
        fields = ('id', 'ts')
        q = """SELECT id, EXTRACT(EPOCH FROM time) FROM events
        ORDER BY id DESC LIMIT 1"""
        return _singleRow(q, {}, fields, strict=True)

    def makeTask(self,*args,**opts):
        #this is mainly for debugging
        #only an admin can make arbitrary tasks
        context.session.assertPerm('admin')
        return make_task(*args,**opts)

    def uploadFile(self, path, name, size, md5sum, offset, data):
        #path: the relative path to upload to
        #name: the name of the file
        #size: size of contents (bytes)
        #md5: md5sum (hex digest) of contents
        #data: base64 encoded file contents
        #offset: the offset of the chunk
        # files can be uploaded in chunks, if so the md5 and size describe
        # the chunk rather than the whole file. the offset indicates where
        # the chunk belongs
        # the special offset -1 is used to indicate the final chunk
        if not context.session.logged_in:
            raise koji.GenericError, 'you must be logged-in to upload a file'
        contents = base64.decodestring(data)
        del data
        if offset != -1:
            if size is not None:
                if size != len(contents): return False
            if md5sum is not None:
                if md5sum != md5.new(contents).hexdigest():
                    return False
        uploadpath = koji.pathinfo.work()
        #XXX - have an incoming dir and move after upload complete
        # SECURITY - ensure path remains under uploadpath
        path = os.path.normpath(path)
        if path.startswith('..'):
            raise koji.GenericError, "Upload path not allowed: %s" % path
        udir = "%s/%s" % (uploadpath,path)
        koji.ensuredir(udir)
        fn = "%s/%s" % (udir,name)
        try:
            st = os.lstat(fn)
        except OSError, e:
            if e.errno == errno.ENOENT:
                pass
            else:
                raise
        else:
            if not stat.S_ISREG(st.st_mode):
                raise koji.GenericError, "destination not a file: %s" % fn
            elif offset == 0:
                #first chunk, so file should not exist yet
                if not fn.endswith('.log'):
                    # but we allow .log files to be uploaded multiple times to support
                    # realtime log-file viewing
                    raise koji.GenericError, "file already exists: %s" % fn
        fd = os.open(fn, os.O_RDWR | os.O_CREAT, 0666)
        # log_error("fd=%r" %fd)
        try:
            if offset == 0 or (offset == -1 and size == len(contents)):
                #truncate file
                fcntl.lockf(fd, fcntl.LOCK_EX|fcntl.LOCK_NB)
                try:
                    os.ftruncate(fd, 0)
                    # log_error("truncating fd %r to 0" %fd)
                finally:
                    fcntl.lockf(fd, fcntl.LOCK_UN)
            if offset == -1:
                os.lseek(fd,0,2)
            else:
                os.lseek(fd,offset,0)
            #write contents
            fcntl.lockf(fd, fcntl.LOCK_EX|fcntl.LOCK_NB, len(contents), 0, 2)
            try:
                os.write(fd, contents)
                # log_error("wrote contents")
            finally:
                fcntl.lockf(fd, fcntl.LOCK_UN, len(contents), 0, 2)
            if offset == -1:
                if size is not None:
                    #truncate file
                    fcntl.lockf(fd, fcntl.LOCK_EX|fcntl.LOCK_NB)
                    try:
                        os.ftruncate(fd, size)
                        # log_error("truncating fd %r to size %r" % (fd,size))
                    finally:
                        fcntl.lockf(fd, fcntl.LOCK_UN)
                if md5sum is not None:
                    #check final md5sum
                    sum = md5.new()
                    fcntl.lockf(fd, fcntl.LOCK_SH|fcntl.LOCK_NB)
                    try:
                        # log_error("checking md5sum")
                        os.lseek(fd,0,0)
                        while True:
                            block = os.read(fd, 819200)
                            if not block: break
                            sum.update(block)
                        if md5sum != sum.hexdigest():
                            # log_error("md5sum did not match")
                            #os.close(fd)
                            return False
                    finally:
                        fcntl.lockf(fd, fcntl.LOCK_UN)
        finally:
            os.close(fd)
        return True

    def downloadTaskOutput(self, taskID, fileName, offset=0, size=-1):
        """Download the file with the given name, generated by the task with the
        given ID."""
        if '..' in fileName or '/' in fileName:
            raise koji.GenericError, 'Invalid file name: %s' % fileName
        filePath = '%s/%s/%s' % (koji.pathinfo.work(), koji.pathinfo.taskrelpath(taskID), fileName)
        filePath = os.path.normpath(filePath)
        if not os.path.isfile(filePath):
            raise koji.GenericError, 'no file "%s" output by task %i' % (fileName, taskID)
        # Let the caller handler any IO or permission errors
        f = file(filePath, 'r')
        if isinstance(offset, int):
            if offset > 0:
                f.seek(offset, 0)
            elif offset < 0:
                f.seek(offset, 2)
        contents = f.read(size)
        f.close()
        return base64.encodestring(contents)

    def listTaskOutput(self, taskID, stat=False):
        """List the files generated by the task with the given ID.  This
        will usually include one or more RPMs, and one or more log files.
        If the task did not generate any files, or the output directory
        for the task no longer exists, return an empty list.

        If stat is True, return a map of filename -> stat_info where stat_info
        is a map containing the values of the st_* attributes returned by
        os.stat()."""
        taskDir = '%s/%s' % (koji.pathinfo.work(), koji.pathinfo.taskrelpath(taskID))
        if os.path.isdir(taskDir):
            output = os.listdir(taskDir)
            if stat:
                ret = {}
                for filename in output:
                    stat_info = os.stat(os.path.join(taskDir, filename))
                    stat_map = {}
                    for attr in dir(stat_info):
                        if attr.startswith('st_'):
                            stat_map[attr] = getattr(stat_info, attr)
                    ret[filename] = stat_map
                return ret
            else:
                return output
        else:
            return []

    createTag = staticmethod(create_tag)
    editTag = staticmethod(old_edit_tag)
    editTag2 = staticmethod(edit_tag)
    deleteTag = staticmethod(delete_tag)

    importBuildInPlace = staticmethod(import_build_in_place)
    resetBuild = staticmethod(reset_build)

    untaggedBuilds = staticmethod(untagged_builds)
    tagHistory = staticmethod(tag_history)

    buildMap = staticmethod(build_map)
    deleteBuild = staticmethod(delete_build)
    def buildReferences(self, build, limit=None):
        return build_references(get_build(build, strict=True)['id'], limit)

    def createEmptyBuild(self, name, version, release, epoch, owner=None):
        context.session.assertPerm('admin')
        data = { 'name' : name, 'version' : version, 'release' : release,
                 'epoch' : epoch }
        if owner is not None:
            data['owner'] = owner
        return new_build(data)

    def importRPM(self, path, basename):
        """Import an RPM into the database.

        The file must be uploaded first.
        """
        context.session.assertPerm('admin')
        uploadpath = koji.pathinfo.work()
        fn = "%s/%s/%s" %(uploadpath,path,basename)
        if not os.path.exists(fn):
            raise koji.GenericError, "No such file: %s" % fn
        rpminfo = import_rpm(fn)
        import_rpm_file(fn,rpminfo['build'],rpminfo)
        add_rpm_sig(rpminfo['id'], koji.rip_rpm_sighdr(fn))


    def tagBuildBypass(self,tag,build,force=False):
        """Tag a build without running post checks or notifications

        This is a short circuit function for imports.
        Admin permission required.

        Tagging with a locked tag is not allowed unless force is true.
        Retagging is not allowed unless force is true. (retagging changes the order
        of entries will affect which build is the latest)
        """
        context.session.assertPerm('admin')
        _tag_build(tag, build, force=force)

    def tagBuild(self,tag,build,force=False,fromtag=None):
        """Request that a build be tagged

        The force option will attempt to force the action in the event of:
            - tag locked
            - missing permission
            - package not in list for tag
        The force option is really only effect for admins

        If fromtag is specified, this becomes a move operation.

        This call creates a task to do some of the heavy lifting
        The return value is the task id
        """
        #first some lookups and basic sanity checks
        build = get_build(build, strict=True)
        tag = get_tag(tag, strict=True)
        if fromtag:
            fromtag_id = get_tag_id(fromtag, strict=True)
        else:
            fromtag_id = None
        pkg_id = build['package_id']
        tag_id = tag['id']
        build_id = build['id']
        # note: we're just running the quick checks now so we can fail
        #       early if appropriate, rather then waiting for the task
        # Make sure package is on the list for this tag
        pkgs = readPackageList(tagID=tag_id, pkgID=pkg_id, inherit=True)
        pkg_error = None
        if not pkgs.has_key(pkg_id):
            pkg_error = "Package %s not in list for %s" % (build['name'], tag['name'])
        elif pkgs[pkg_id]['blocked']:
            pkg_error = "Package %s blocked in %s" % (build['name'], tag['name'])
        policy_data = {'tag' : tag_id, 'build' : build_id, 'fromtag' : fromtag_id}
        policy_data['user_id'] = context.session.user_id
        if fromtag is None:
            policy_data['operation'] = 'tag'
        else:
            policy_data['operation'] = 'move'
        #don't check policy for admins using force
        if not force or not context.session.hasPerm('admin'):
            assert_policy('tag', policy_data)
        #XXX - we're running this check twice, here and in host.tagBuild (called by the task)
        if pkg_error:
            if force and context.session.hasPerm('admin'):
                pkglist_add(tag_id,pkg_id,force=True,block=False)
            else:
                raise koji.TagError, pkg_error
        #access check
        assert_tag_access(tag_id,user_id=None,force=force)
        if fromtag:
            assert_tag_access(fromtag_id,user_id=None,force=force)
        #spawn the tagging tasks (it performs more thorough checks)
        return make_task('tagBuild', [tag_id, build_id, force, fromtag_id], priority=10)

    def untagBuild(self,tag,build,strict=True,force=False):
        """Untag a build

        Unlike tagBuild, this does not create a task
        No return value"""
        #we can't staticmethod this one -- we're limiting the options
        user_id = context.session.user_id
        tag_id = get_tag(tag, strict=True)['id']
        build_id = get_build(build, strict=True)['id']
        policy_data = {'tag' : None, 'build' : build_id, 'fromtag' : tag_id}
        policy_data['user_id'] = context.session.user_id
        policy_data['operation'] = 'untag'
        try:
            #don't check policy for admins using force
            if not force or not context.session.hasPerm('admin'):
                assert_policy('tag', policy_data)
            _untag_build(tag,build,strict=strict,force=force)
            tag_notification(True, None, tag, build, user_id)
        except Exception, e:
            exctype, value = sys.exc_info()[:2]
            tag_notification(False, None, tag, build, user_id, False, "%s: %s" % (exctype, value))
            raise

    def untagBuildBypass(self, tag, build, strict=True, force=False):
        """Untag a build without any checks or notifications

        Admins only. Intended for syncs/imports.

        Unlike tagBuild, this does not create a task
        No return value"""
        context.session.assertPerm('admin')
        _untag_build(tag, build, strict=strict, force=force)

    def moveBuild(self,tag1,tag2,build,force=False):
        """Move a build from tag1 to tag2

        Returns the task id of the task performing the move"""
        return self.tagBuild(tag2,build,force=force,fromtag=tag1)

    def moveAllBuilds(self, tag1, tag2, package, force=False):
        """Move all builds of a package from tag1 to tag2 in the correct order

        Returns the task id of the task performing the move"""

        #lookups and basic sanity checks
        pkg_id = get_package_id(package, strict=True)
        tag1_id = get_tag_id(tag1, strict=True)
        tag2_id = get_tag_id(tag2, strict=True)

        # note: we're just running the quick checks now so we can fail
        #       early if appropriate, rather then waiting for the task
        # Make sure package is on the list for the tag we're adding it to
        pkgs = readPackageList(tagID=tag2_id, pkgID=pkg_id, inherit=True)
        pkg_error = None
        if not pkgs.has_key(pkg_id):
            pkg_error = "Package %s not in list for tag %s" % (package, tag2)
        elif pkgs[pkg_id]['blocked']:
            pkg_error = "Package %s blocked in tag %s" % (package, tag2)
        if pkg_error:
            if force and context.session.hasPerm('admin'):
                pkglist_add(tag2_id,pkg_id,force=True,block=False)
            else:
                raise koji.TagError, pkg_error

        #access check
        assert_tag_access(tag1_id,user_id=None,force=force)
        assert_tag_access(tag2_id,user_id=None,force=force)

        build_list = readTaggedBuilds(tag1_id, package=package)
        # we want 'ORDER BY tag_listing.create_event ASC' not DESC so reverse
        build_list.reverse()

        #policy check
        policy_data = {'tag' : tag2, 'fromtag' : tag1, 'operation' : 'move'}
        policy_data['user_id'] = context.session.user_id
        #don't check policy for admins using force
        if not force or not context.session.hasPerm('admin'):
            for build in build_list:
                policy_data['build'] = build
                assert_policy('tag', policy_data)
                #XXX - we're running this check twice, here and in host.tagBuild (called by the task)

        wait_on = []
        tasklist = []
        for build in build_list:
            task_id = make_task('dependantTask', [wait_on, [['tagBuild', [tag2_id, build['id'], force, tag1_id], {'priority':15}]]])
            wait_on = [task_id]
            log_error("\nMade Task: %s\n" % task_id)
            tasklist.append(task_id)
        return tasklist

    def fixTags(self):
        """A fix for incomplete tag import, adds tag_config entries

        Note the query will only add the tag_config entries if there are
        no other tag_config entries, so it will not 'undelete' any tags"""
        c = context.cnx.cursor()
        q = """
        INSERT INTO tag_config(tag_id,arches,perm_id,locked)
        SELECT id,'i386 ia64 ppc ppc64 s390 s390x sparc sparc64 x86_64',NULL,False
        FROM tag LEFT OUTER JOIN tag_config ON tag.id = tag_config.tag_id
        WHERE revoke_event IS NULL AND active IS NULL;
        """
        context.commit_pending = True
        c.execute(q)

    def listTags(self, build=None, package=None, queryOpts=None):
        """List tags.  If build is specified, only return tags associated with the
        given build.  If package is specified, only return tags associated with the
        specified package.  If neither is specified, return all tags.  Build can be
        either an integer ID or a string N-V-R.  Package can be either an integer ID
        or a string name.  Only one of build and package may be specified.  Returns
        a list of maps.  Each map contains keys:
          - id
          - name
          - perm_id
          - perm
          - arches
          - locked

        If package is specified, each map will also contain:
          - owner_id
          - owner_name
          - blocked
          - extra_arches
        """
        if build is not None and package is not None:
            raise koji.GenericError, 'only one of build and package may be specified'

        tables = ['tag_config']
        joins = ['tag ON tag.id = tag_config.tag_id',
                 'LEFT OUTER JOIN permissions ON tag_config.perm_id = permissions.id']
        fields = ['tag.id', 'tag.name', 'tag_config.perm_id', 'permissions.name',
                  'tag_config.arches', 'tag_config.locked']
        aliases = ['id', 'name', 'perm_id', 'perm',
                   'arches', 'locked']
        clauses = ['tag_config.active = true']

        if build is not None:
            # lookup build id
            buildinfo = get_build(build)
            if not buildinfo:
                raise koji.GenericError, 'invalid build: %s' % build
            joins.append('tag_listing ON tag.id = tag_listing.tag_id')
            clauses.append('tag_listing.active = true')
            clauses.append('tag_listing.build_id = %(buildID)i')
            buildID = buildinfo['id']
        elif package is not None:
            packageinfo = self.getPackage(package)
            if not packageinfo:
                raise koji.GenericError, 'invalid package: %s' % package
            fields.extend(['users.id', 'users.name', 'tag_packages.blocked', 'tag_packages.extra_arches'])
            aliases.extend(['owner_id', 'owner_name', 'blocked', 'extra_arches'])
            joins.append('tag_packages ON tag.id = tag_packages.tag_id')
            clauses.append('tag_packages.active = true')
            clauses.append('tag_packages.package_id = %(packageID)i')
            joins.append('users ON tag_packages.owner = users.id')
            packageID = packageinfo['id']

        query = QueryProcessor(columns=fields, aliases=aliases, tables=tables,
                               joins=joins, clauses=clauses, values=locals(),
                               opts=queryOpts)
        return query.execute()

    getBuild = staticmethod(get_build)
    getChangelogEntries = staticmethod(get_changelog_entries)

    def cancelBuild(self, buildID):
        """Cancel the build with the given buildID

        If the build is associated with a task, cancel the task as well.
        Return True if the build was successfully canceled, False if not."""
        build = get_build(buildID)
        if build == None:
            return False
        if build['owner_id'] != context.session.user_id:
            if not context.session.hasPerm('admin'):
                raise koji.ActionNotAllowed, 'Cannot cancel build, not owner'
        return cancel_build(build['id'])

    def assignTask(self,task_id,host,force=False):
        """Assign a task to a host

        Specify force=True to assign a non-free task
        """
        context.session.assertPerm('admin')
        task = Task(task_id)
        host = get_host(host,strict=True)
        task.assign(host['id'],force)

    def freeTask(self,task_id):
        """Free a task"""
        context.session.assertPerm('admin')
        task = Task(task_id)
        task.free()

    def cancelTask(self,task_id,recurse=True):
        """Cancel a task"""
        task = Task(task_id)
        if not task.verifyOwner() and not task.verifyHost():
            if not context.session.hasPerm('admin'):
                raise koji.ActionNotAllowed, 'Cannot cancel task, not owner'
        #non-admins can also use cancelBuild
        task.cancel(recurse=recurse)

    def cancelTaskFull(self,task_id,strict=True):
        """Cancel a task and all tasks in its group"""
        context.session.assertPerm('admin')
        #non-admins can use cancelBuild or cancelTask
        Task(task_id).cancelFull(strict=strict)

    def cancelTaskChildren(self,task_id):
        """Cancel a task's children, but not the task itself"""
        task = Task(task_id)
        if not task.verifyOwner() and not task.verifyHost():
            if not context.session.hasPerm('admin'):
                raise koji.ActionNotAllowed, 'Cannot cancel task, not owner'
        task.cancelChildren()

    def listTagged(self,tag,event=None,inherit=False,prefix=None,latest=False,package=None,owner=None):
        """List builds tagged with tag"""
        if not isinstance(tag,int):
            #lookup tag id
            tag = get_tag_id(tag,strict=True)
        results = readTaggedBuilds(tag,event,inherit=inherit,latest=latest,package=package,owner=owner)
        if prefix:
            prefix = prefix.lower()
            results = [build for build in results if build['package_name'].lower().startswith(prefix)]
        return results

    def listTaggedRPMS(self,tag,event=None,inherit=False,latest=False,package=None,arch=None,rpmsigs=False,owner=None):
        """List rpms and builds within tag"""
        if not isinstance(tag,int):
            #lookup tag id
            tag = get_tag_id(tag,strict=True)
        return readTaggedRPMS(tag,event=event,inherit=inherit,latest=latest,package=package,arch=arch,rpmsigs=rpmsigs,owner=owner)

    def listBuilds(self, packageID=None, userID=None, taskID=None, prefix=None, state=None,
                   completeBefore=None, completeAfter=None, queryOpts=None):
        """List package builds.
        If packageID is specified, restrict the results to builds of the specified package.
        If userID is specified, restrict the results to builds owned by the given user.
        If taskID is specfied, restrict the results to builds with the given task ID.  If taskID is -1,
           restrict the results to builds with a non-null taskID.
        If prefix is specified, restrict the results to builds whose package name starts with that
        prefix.
        If completeBefore and/or completeAfter are specified, restrict the results to builds whose
        completion_time is before and/or after the given time.  The time may be specified as a floating
        point value indicating seconds since the Epoch (as returned by time.time()) or as a string in
        ISO format ('YYYY-MM-DD HH24:MI:SS').
        One or more of packageID, userID, and taskID may be specified.

        Returns a list of maps.  Each map contains the following keys:

          - build_id
          - version
          - release
          - epoch
          - state
          - package_id
          - package_name
          - name (same as package_name)
          - nvr (synthesized for sorting purposes)
          - owner_id
          - owner_name
          - creation_event_id
          - creation_time
          - completion_time
          - task_id

        If no builds match, an empty list is returned.
        """
        fields = (('build.id', 'build_id'), ('build.version', 'version'), ('build.release', 'release'),
                  ('build.epoch', 'epoch'), ('build.state', 'state'), ('build.completion_time', 'completion_time'),
                  ('events.id', 'creation_event_id'), ('events.time', 'creation_time'), ('build.task_id', 'task_id'),
                  ('package.id', 'package_id'), ('package.name', 'package_name'), ('package.name', 'name'),
                  ("package.name || '-' || build.version || '-' || build.release", 'nvr'),
                  ('users.id', 'owner_id'), ('users.name', 'owner_name'))

        tables = ['build']
        joins = ['events ON build.create_event = events.id',
                 'package ON build.pkg_id = package.id',
                 'users ON build.owner = users.id']
        clauses = []
        if packageID != None:
            clauses.append('package.id = %(packageID)i')
        if userID != None:
            clauses.append('users.id = %(userID)i')
        if taskID != None:
            if taskID == -1:
                clauses.append('build.task_id IS NOT NULL')
            else:
                clauses.append('build.task_id = %(taskID)i')
        if prefix:
            clauses.append("package.name ilike %(prefix)s || '%%'")
        if state != None:
            clauses.append('build.state = %(state)i')
        if completeBefore:
            if not isinstance(completeBefore, str):
                completeBefore = datetime.datetime.fromtimestamp(completeBefore).isoformat(' ')
            clauses.append('build.completion_time < %(completeBefore)s')
        if completeAfter:
            if not isinstance(completeAfter, str):
                completeAfter = datetime.datetime.fromtimestamp(completeAfter).isoformat(' ')
            clauses.append('build.completion_time > %(completeAfter)s')

        query = QueryProcessor(columns=[pair[0] for pair in fields],
                               aliases=[pair[1] for pair in fields],
                               tables=tables, joins=joins, clauses=clauses,
                               values=locals(), opts=queryOpts)

        return query.execute()

    def getLatestBuilds(self,tag,event=None,package=None):
        """List latest builds for tag (inheritance enabled)"""
        if not isinstance(tag,int):
            #lookup tag id
            tag = get_tag_id(tag,strict=True)
        return readTaggedBuilds(tag,event,inherit=True,latest=True,package=package)

    def getLatestRPMS(self, tag, package=None, arch=None, event=None, rpmsigs=False):
        """List latest RPMS for tag (inheritance enabled)"""
        if not isinstance(tag,int):
            #lookup tag id
            tag = get_tag_id(tag,strict=True)
        return readTaggedRPMS(tag, package=package, arch=arch, event=event,inherit=True,latest=True, rpmsigs=rpmsigs)

    def getAverageBuildDuration(self, packageID):
        """Get the average duration of a build of a package with
        the given ID.  Returns a floating-point value indicating the
        average number of seconds the package took to build.  If the package
        has never been built, return None."""
        st_complete = koji.BUILD_STATES['COMPLETE']
        query = """SELECT EXTRACT(epoch FROM avg(build.completion_time - events.time))
                     FROM build
                     JOIN events ON build.create_event = events.id
                     WHERE build.pkg_id = %(packageID)i
                       AND build.state = %(st_complete)i
                       AND build.task_id IS NOT NULL"""

        return _singleValue(query, locals())

    packageListAdd = staticmethod(pkglist_add)
    packageListRemove = staticmethod(pkglist_remove)
    packageListBlock = staticmethod(pkglist_block)
    packageListUnblock = staticmethod(pkglist_unblock)
    packageListSetOwner = staticmethod(pkglist_setowner)
    packageListSetArches = staticmethod(pkglist_setarches)

    groupListAdd = staticmethod(grplist_add)
    groupListRemove = staticmethod(grplist_remove)
    groupListBlock = staticmethod(grplist_block)
    groupListUnblock = staticmethod(grplist_unblock)

    groupPackageListAdd = staticmethod(grp_pkg_add)
    groupPackageListRemove = staticmethod(grp_pkg_remove)
    groupPackageListBlock = staticmethod(grp_pkg_block)
    groupPackageListUnblock = staticmethod(grp_pkg_unblock)

    groupReqListAdd = staticmethod(grp_req_add)
    groupReqListRemove = staticmethod(grp_req_remove)
    groupReqListBlock = staticmethod(grp_req_block)
    groupReqListUnblock = staticmethod(grp_req_unblock)

    getTagGroups = staticmethod(readTagGroups)

    checkTagAccess = staticmethod(check_tag_access)

    getGlobalInheritance = staticmethod(readGlobalInheritance)

    def getInheritanceData(self,tag):
        """Return inheritance data for tag"""
        if not isinstance(tag,int):
            #lookup tag id
            tag = get_tag_id(tag,strict=True)
        return readInheritanceData(tag)

    def setInheritanceData(self,tag,data,clear=False):
        if not isinstance(tag,int):
            #lookup tag id
            tag = get_tag_id(tag,strict=True)
        context.session.assertPerm('admin')
        return writeInheritanceData(tag,data,clear=clear)

    def getFullInheritance(self,tag,event=None,reverse=False,stops={},jumps={}):
        if not isinstance(tag,int):
            #lookup tag id
            tag = get_tag_id(tag,strict=True)
        for mapping in [stops, jumps]:
            for key in mapping.keys():
                mapping[int(key)] = mapping[key]
        return readFullInheritance(tag,event,reverse,stops,jumps)

    def listRPMs(self, buildID=None, buildrootID=None, componentBuildrootID=None, hostID=None, arches=None, queryOpts=None):
        """List RPMS.  If buildID and/or buildrootID are specified,
        restrict the list of RPMs to only those RPMs that are part of that
        build, or were built in that buildroot.  If componentBuildrootID is specified,
        restrict the list to only those RPMs that will get pulled into that buildroot
        when it is used to build another package.  A list of maps is returned, each map
        containing the following keys:

        - id
        - name
        - version
        - release
        - nvr (synthesized for sorting purposes)
        - arch
        - epoch
        - payloadhash
        - size
        - buildtime
        - build_id
        - buildroot_id

        If componentBuildrootID is specified, two additional keys will be included:
        - component_buildroot_id
        - is_update

        If no build has the given ID, or the build generated no RPMs,
        an empty list is returned."""
        fields = [('rpminfo.id', 'id'), ('rpminfo.name', 'name'), ('rpminfo.version', 'version'),
                  ('rpminfo.release', 'release'),
                  ("rpminfo.name || '-' || rpminfo.version || '-' || rpminfo.release", 'nvr'),
                  ('rpminfo.arch', 'arch'),
                  ('rpminfo.epoch', 'epoch'), ('rpminfo.payloadhash', 'payloadhash'),
                  ('rpminfo.size', 'size'), ('rpminfo.buildtime', 'buildtime'),
                  ('rpminfo.build_id', 'build_id'), ('rpminfo.buildroot_id', 'buildroot_id')]
        joins = []
        clauses = []

        if buildID != None:
            clauses.append('rpminfo.build_id = %(buildID)i')
        if buildrootID != None:
            clauses.append('rpminfo.buildroot_id = %(buildrootID)i')
        if componentBuildrootID != None:
            fields.append(('buildroot_listing.buildroot_id as component_buildroot_id',
                           'component_buildroot_id'))
            fields.append(('buildroot_listing.is_update', 'is_update'))
            joins.append('buildroot_listing ON rpminfo.id = buildroot_listing.rpm_id')
            clauses.append('buildroot_listing.buildroot_id = %(componentBuildrootID)i')
        if hostID != None:
            joins.append('buildroot ON rpminfo.buildroot_id = buildroot.id')
            clauses.append('buildroot.host_id = %(hostID)i')
        if arches != None:
            if isinstance(arches, list) or isinstance(arches, tuple):
                clauses.append('rpminfo.arch IN %(arches)s')
            elif isinstance(arches, str):
                clauses.append('rpminfo.arch = %(arches)s')
            else:
                raise koji.GenericError, 'invalid type for "arches" parameter: %s' % type(arches)

        query = QueryProcessor(columns=[f[0] for f in fields], aliases=[f[1] for f in fields],
                               tables=['rpminfo'], joins=joins, clauses=clauses,
                               values=locals(), opts=queryOpts)
        return query.execute()

    def listBuildRPMs(self,build):
        """Get information about all the RPMs generated by the build with the given
        ID.  A list of maps is returned, each map containing the following keys:

        - id
        - name
        - version
        - release
        - arch
        - epoch
        - payloadhash
        - size
        - buildtime
        - build_id
        - buildroot_id

        If no build has the given ID, or the build generated no RPMs, an empty list is returned."""
        if not isinstance(build, int):
            #lookup build id
            build = self.findBuildID(build)
        return self.listRPMs(buildID=build)

    def getRPM(self, rpmID):
        """Get information about the RPM with the given ID."""
        return get_rpm(rpmID)

    def getRPMDeps(self, rpmID, depType=None, queryOpts=None):
        """Return dependency information about the RPM with the given ID.
        If depType is specified, restrict results to dependencies of the given type.
        Otherwise, return all dependency information.  A list of maps will be returned,
        each with the following keys:
        - name
        - version
        - flags
        - type

        If there is no RPM with the given ID, or the RPM has no dependency information,
        return None.
        """
        fields = (('dep_name', 'name'), ('dep_version', 'version'),
                  ('dep_flags', 'flags'), ('dep_type', 'type'))
        clauses = ['rpm_id = %(rpmID)i']
        if depType != None:
            clauses.append('dep_type = %(depType)i')

        query = QueryProcessor(columns=[f[0] for f in fields], aliases=[f[1] for f in fields],
                               tables=['rpmdeps'], clauses=clauses,
                               values=locals(), opts=queryOpts)
        return query.execute()

    def listRPMFiles(self, rpmID, queryOpts=None):
        """List files associated with the RPM with the given ID.  A list of maps
        will be returned, each with the following keys:
        - name
        - md5
        - size
        - flags

        If there is no RPM with the given ID, or that RPM contains no files,
        and empty list will be returned."""
        fields = (('filename', 'name'), ('filemd5', 'md5'),
                  ('filesize', 'size'), ('fileflags', 'flags'))

        query = QueryProcessor(columns=[f[0] for f in fields], aliases=[f[1] for f in fields],
                               tables=['rpmfiles'], clauses=['rpm_id = %(rpmID)i'],
                               values=locals(), opts=queryOpts)
        return query.execute()

    def getRPMFile(self, rpmID, filename):
        """Get info about the file in the given RPM with the given filename."""
        fields = (('rpm_id', 'rpm_id'), ('filename', 'name'), ('filemd5', 'md5'),
                  ('filesize', 'size'), ('fileflags', 'flags'))
        query = QueryProcessor(columns=[f[0] for f in fields], aliases=[f[1] for f in fields],
                               tables=['rpmfiles'],
                               clauses=['rpm_id = %(rpmID)i and filename = %(filename)s'],
                               values=locals())
        return query.executeOne()

    queryRPMSigs = staticmethod(query_rpm_sigs)
    writeSignedRPM = staticmethod(write_signed_rpm)

    def addRPMSig(self, an_rpm, data):
        """Store a signature header for an rpm

        data: the signature header encoded as base64
        """
        context.session.assertPerm('sign')
        return add_rpm_sig(an_rpm, base64.decodestring(data))

    findBuildID = staticmethod(find_build_id)
    getTagID = staticmethod(get_tag_id)
    getTag = staticmethod(get_tag)

    def getPackageID(self,name):
        c=context.cnx.cursor()
        q="""SELECT id FROM package WHERE name=%(name)s"""
        c.execute(q,locals())
        r=c.fetchone()
        if not r:
            return None
        return r[0]

    getPackage = staticmethod(lookup_package)

    def listPackages(self, tagID=None, userID=None, pkgID=None, prefix=None, inherited=False, with_dups=False):
        """List if tagID and/or userID is specified, limit the
        list to packages belonging to the given user or with the
        given tag.

        A list of maps is returned.  Each map contains the
        following keys:

        - package_id
        - package_name

        If tagID, userID, or pkgID are specified, the maps will also contain the
        following keys.

        - tag_id
        - tag_name
        - owner_id
        - owner_name
        - extra_arches
        - blocked
        """
        if tagID is None and userID is None and pkgID is None:
            query = """SELECT id, name from package"""
            results = _multiRow(query,{},('package_id', 'package_name'))
        else:
            if tagID is not None:
                tagID = get_tag_id(tagID,strict=True)
            if userID is not None:
                userID = get_user(userID,strict=True)['id']
            if pkgID is not None:
                pkgID = get_package_id(pkgID,strict=True)
            result_list = readPackageList(tagID=tagID, userID=userID, pkgID=pkgID,
                                          inherit=inherited, with_dups=with_dups).values()
            if with_dups:
                # when with_dups=True, readPackageList returns a list of list of dicts
                # convert it to a list of dicts for consistency
                results = []
                for result in result_list:
                    results.extend(result)
            else:
                results = result_list

        if prefix:
            prefix = prefix.lower()
            results = [package for package in results if package['package_name'].lower().startswith(prefix)]

        return results

    def checkTagPackage(self,tag,pkg):
        """Check that pkg is in the list for tag. Returns true/false"""
        tag_id = get_tag_id(tag,strict=False)
        pkg_id = get_package_id(pkg,strict=False)
        if pkg_id is None or tag_id is None:
            return False
        pkgs = readPackageList(tagID=tag_id, pkgID=pkg_id, inherit=True)
        if not pkgs.has_key(pkg_id):
            return False
        else:
            #still might be blocked
            return not pkgs[pkg_id]['blocked']

    def getPackageConfig(self,tag,pkg):
        """Get config for package in tag"""
        tag_id = get_tag_id(tag,strict=False)
        pkg_id = get_package_id(pkg,strict=False)
        if pkg_id is None or tag_id is None:
            return None
        pkgs = readPackageList(tagID=tag_id, pkgID=pkg_id, inherit=True)
        return pkgs.get(pkg_id,None)

    getUser = staticmethod(get_user)

    def grantPermission(self, userinfo, permission):
        """Grant a permission to a user"""
        context.session.assertPerm('admin')
        user_id = get_user(userinfo,strict=True)['id']
        perm_id = get_perm_id(permission,strict=True)
        insert = """INSERT INTO user_perms (user_id, perm_id)
        VALUES (%(user_id)i, %(perm_id)i)"""
        _dml(insert, locals())

    def createUser(self, username, status=None, krb_principal=None):
        """Add a user to the database"""
        context.session.assertPerm('admin')
        if get_user(username):
            raise koji.GenericError, 'user already exists: %s' % username
        if krb_principal and get_user(krb_principal):
            raise koji.GenericError, 'user with this Kerberos principal already exists: %s' % krb_principal
        
        return context.session.createUser(username, status=status, krb_principal=krb_principal)

    def enableUser(self, username):
        """Enable logins by the specified user"""
        user = get_user(username)
        if not user:
            raise koji.GenericError, 'unknown user: %s' % username
        set_user_status(user, koji.USER_STATUS['NORMAL'])
    
    def disableUser(self, username):
        """Disable logins by the specified user"""
        user = get_user(username)
        if not user:
            raise koji.GenericError, 'unknown user: %s' % username
        set_user_status(user, koji.USER_STATUS['BLOCKED'])
    
    #group management calls
    newGroup = staticmethod(new_group)
    addGroupMember = staticmethod(add_group_member)
    dropGroupMember = staticmethod(drop_group_member)
    getGroupMembers = staticmethod(get_group_members)

    def listUsers(self, userType=koji.USERTYPES['NORMAL'], prefix=None, queryOpts=None):
        """List all users in the system.
        type can be either koji.USERTYPES['NORMAL']
        or koji.USERTYPES['HOST'].  Returns a list of maps with the
        following keys:

        - id
        - name
        - status
        - usertype
        - krb_principal

        If no users of the specified
        type exist, return an empty list."""
        fields = ('id', 'name', 'status', 'usertype', 'krb_principal')
        clauses = ['usertype = %(userType)i']
        if prefix:
            clauses.append("name ilike %(prefix)s || '%%'")
        query = QueryProcessor(columns=fields, tables=('users',), clauses=clauses,
                               values=locals(), opts=queryOpts)
        return query.execute()

    def getBuildConfig(self,tag):
        """Return build configuration associated with a tag"""
        taginfo = get_tag(tag,strict=True)
        arches = taginfo['arches']
        if arches is None:
            #follow inheritance for arches
            order = readFullInheritance(taginfo['id'])
            for link in order:
                if link['noconfig']:
                    continue
                arches = get_tag(link['parent_id'])['arches']
                if arches is not None:
                    taginfo['arches'] = arches
                    break
        return taginfo

    def getRepo(self,tag,state=None):
        if isinstance(tag,int):
            id = tag
        else:
            id = get_tag_id(tag,strict=True)

        fields = ['repo.id', 'repo.state', 'repo.create_event', 'events.time', 'EXTRACT(EPOCH FROM events.time)']
        aliases = ['id', 'state', 'create_event', 'creation_time', 'create_ts']
        joins = ['events ON repo.create_event = events.id']
        clauses = ['repo.tag_id = %(id)i']
        if state is None:
            state = koji.REPO_READY
        clauses.append('repo.state = %(state)s' )

        query = QueryProcessor(columns=fields, aliases=aliases,
                               tables=['repo'], joins=joins, clauses=clauses,
                               values=locals(),
                               opts={'order': '-creation_time', 'limit': 1})
        return query.executeOne()

    repoInfo = staticmethod(repo_info)
    getActiveRepos = staticmethod(get_active_repos)

    def newRepo(self, tag, event=None):
        """Create a newRepo task. returns task id"""
        context.session.assertPerm('repo')
        if event:
            args = koji.encode_args(tag, event=None)
        else:
            args = [tag]
        return make_task('newRepo', args, priority=15, channel='createrepo')

    def repoExpire(self, repo_id):
        """mark repo expired"""
        context.session.assertPerm('repo')
        repo_expire(repo_id)

    def repoDelete(self, repo_id):
        """Attempt to mark repo deleted, return number of references

        If the number of references is nonzero, no change is made
        Does not remove from disk"""
        context.session.assertPerm('repo')
        return repo_delete(repo_id)

    def repoProblem(self, repo_id):
        """mark repo as broken"""
        context.session.assertPerm('repo')
        repo_problem(repo_id)

    def debugFunction(self, name, *args, **kwargs):
        # This is potentially dangerous, so it must be explicitly enabled
        allowed = context.opts.get('EnableFunctionDebug','no')
        if allowed != 'yes':
            raise koji.ActionNotAllowed, 'This call is not enabled'
        context.session.assertPerm('admin')
        func = globals().get(name)
        if callable(func):
            return func(*args, **kwargs)
        else:
            raise koji.GenericError, 'Unable to find function: %s' % name

    tagChangedSinceEvent = staticmethod(tag_changed_since_event)
    createBuildTarget = staticmethod(create_build_target)
    editBuildTarget = staticmethod(edit_build_target)
    deleteBuildTarget = staticmethod(delete_build_target)
    getBuildTargets = staticmethod(get_build_targets)

    def getBuildTarget(self, info):
        """Return the build target with the given name or ID.
        If there is no matching build target, return None."""
        targets = get_build_targets(info=info)
        if len(targets) == 1:
            return targets[0]
        else:
            return None

    def taskFinished(self,taskId):
        task = Task(taskId)
        return task.isFinished()

    def getTaskRequest(self, taskId):
        task = Task(taskId)
        return task.getRequest()

    def getTaskResult(self, taskId):
        task = Task(taskId)
        return task.getResult()

    def getTaskInfo(self, task_id, request=False):
        """Get information about a task"""
        single = True
        if isinstance(task_id, list) or isinstance(task_id, tuple):
            single = False
        else:
            task_id = [task_id]
        ret = [Task(id).getInfo(False, request) for id in task_id]
        if single:
            return ret[0]
        else:
            return ret

    def getTaskChildren(self, task_id):
        """Return a list of the children
        of the Task with the given ID."""
        task = Task(task_id)
        return task.getChildren()

    def getTaskDescendents(self, task_id, request=False):
        """Get all descendents of the task with the given ID.
        Return a map of task_id -> list of child tasks.  If the given
        task has no descendents, the map will contain a single elements
        mapping the given task ID to an empty list.  Map keys will be strings
        representing integers, due to limitations in xmlrpclib.  If "request"
        is true, the parameters sent with the xmlrpc request will be decoded and
        included in the map."""
        task = Task(task_id)
        return get_task_descendents(task, request=request)

    def listTasks(self, opts=None, queryOpts=None):
        """Return list of tasks filtered by options

        Options(dictionary):
            option[type]: meaning
            arch[list]: limit to tasks for given arches
            state[list]: limit to tasks of given state
            owner[int]: limit to tasks owned by the user with the given ID
            host_id[int]: limit to tasks running on the host with the given ID
            parent[int]: limit to tasks with the given parent
            decode[bool]: whether or not xmlrpc data in the 'request' and 'result'
                          fields should be decoded; defaults to False
            method[str]: limit to tasks of the given method
            completeBefore[float or str]: limit to tasks whose completion_time is before
                                         the given date, in either float (seconds since the epoch)
                                         or str (ISO) format
            completeAfter[float or str]: limit to tasks whose completion_time is after
                                         the given date, in either float (seconds since the epoch)
                                         or str (ISO) format
        """
        if not opts:
            opts = {}

        tables = ['task']
        joins = ['users ON task.owner = users.id']
        fields = ('task.id','state','create_time','completion_time','channel_id',
                  'host_id','parent','label','waiting','awaited','owner','method',
                  'arch','priority','weight','request','result', 'users.name', 'users.usertype')
        aliases = ('id','state','create_time','completion_time','channel_id',
                   'host_id','parent','label','waiting','awaited','owner','method',
                   'arch','priority','weight','request','result', 'owner_name', 'owner_type')

        conditions = []
        for f in ['arch','state']:
            if opts.has_key(f):
                conditions.append('%s IN %%(%s)s' % (f, f))
        for f in ['owner', 'host_id', 'parent']:
            if opts.has_key(f):
                if opts[f] is None:
                    conditions.append('%s IS NULL' % f)
                else:
                    conditions.append('%s = %%(%s)i' % (f, f))
        if opts.has_key('method'):
            conditions.append('method = %(method)s')
        if opts.get('completeBefore') != None:
            completeBefore = opts['completeBefore']
            if not isinstance(completeBefore, str):
                opts['completeBefore'] = datetime.datetime.fromtimestamp(completeBefore).isoformat(' ')
            conditions.append('completion_time < %(completeBefore)s')
        if opts.get('completeAfter') != None:
            completeAfter = opts['completeAfter']
            if not isinstance(completeAfter, str):
                opts['completeAfter'] = datetime.datetime.fromtimestamp(completeAfter).isoformat(' ')
            conditions.append('completion_time > %(completeAfter)s')

        query = QueryProcessor(columns=fields, aliases=aliases, tables=tables, joins=joins,
                               clauses=conditions, values=opts, opts=queryOpts)
        tasks = query.execute()
        if queryOpts and (queryOpts.get('countOnly') or queryOpts.get('asList')):
            # Either of the above options makes us unable to easily the decode
            # the xmlrpc data
            return tasks

        if opts.get('decode'):
            for task in tasks:
                # decode xmlrpc data
                for f in ('request','result'):
                    if task[f]:
                        try:
                            if task[f].find('<?xml', 0, 10) == -1:
                                #handle older base64 encoded data
                                task[f] = base64.decodestring(task[f])
                            data, method = xmlrpclib.loads(task[f])
                        except xmlrpclib.Fault, fault:
                            data = fault
                        task[f] = data
        return tasks

    def taskReport(self, owner=None):
        """Return data on active or recent tasks"""
        fields = (
            ('task.id','id'),
            ('task.state','state'),
            ('task.create_time','create_time'),
            ('task.completion_time','completion_time'),
            ('task.channel_id','channel_id'),
            ('channels.name','channel'),
            ('task.host_id','host_id'),
            ('host.name','host'),
            ('task.parent','parent'),
            ('task.waiting','waiting'),
            ('task.awaited','awaited'),
            ('task.method','method'),
            ('task.arch','arch'),
            ('task.priority','priority'),
            ('task.weight','weight'),
            ('task.owner','owner_id'),
            ('users.name','owner'),
            ('build.id','build_id'),
            ('package.name','build_name'),
            ('build.version','build_version'),
            ('build.release','build_release'),
        )
        q = """SELECT %s FROM task
        JOIN channels ON task.channel_id = channels.id
        JOIN users ON task.owner = users.id
        LEFT OUTER JOIN host ON task.host_id = host.id
        LEFT OUTER JOIN build ON build.task_id = task.id
        LEFT OUTER JOIN package ON build.pkg_id = package.id
        WHERE (task.state NOT IN (%%(CLOSED)d,%%(CANCELED)d,%%(FAILED)d)
            OR NOW() - task.create_time < '1 hour'::interval)
            """ % ','.join([f[0] for f in fields])
        if owner:
            q += """AND users.id = %s
            """ % get_user(owner, strict=True)['id']
        q += """ORDER BY priority,create_time
        """
        #XXX hard-coded interval
        c = context.cnx.cursor()
        c.execute(q,koji.TASK_STATES)
        return [dict(zip([f[1] for f in fields],row)) for row in c.fetchall()]

    def resubmitTask(self, taskID):
        """Retry a canceled or failed task, using the same parameter as the original task.
        The logged-in user must be the owner of the original task or an admin."""
        task = Task(taskID)
        if not (task.isCanceled() or task.isFailed()):
            raise koji.GenericError, 'only canceled or failed tasks may be resubmitted'
        taskInfo = task.getInfo()
        if taskInfo['parent'] != None:
            raise koji.GenericError, 'only top-level tasks may be resubmitted'
        if not (context.session.user_id == taskInfo['owner'] or self.hasPerm('admin')):
            raise koji.GenericError, 'only the task owner or an admin may resubmit a task'

        args = task.getRequest()
        channel = get_channel(taskInfo['channel_id'], strict=True)

        return make_task(taskInfo['method'], args, arch=taskInfo['arch'], channel=channel['name'], priority=taskInfo['priority'])

    def addHost(self, hostname, arches, krb_principal=None):
        """Add a host to the database"""
        context.session.assertPerm('admin')
        if get_host(hostname):
            raise koji.GenericError, 'host already exists: %s' % hostname
        q = """SELECT id FROM channels WHERE name = 'default'"""
        default_channel = _singleValue(q)
        if krb_principal is None:
            fmt = context.opts.get('HostPrincipalFormat')
            if fmt:
                krb_principal = fmt % hostname
        #users entry
        userID = context.session.createUser(hostname, usertype=koji.USERTYPES['HOST'],
                                            krb_principal=krb_principal)
        #host entry
        hostID = _singleValue("SELECT nextval('host_id_seq')", strict=True)
        arches = " ".join(arches)
        insert = """INSERT INTO host (id, user_id, name, arches)
        VALUES (%(hostID)i, %(userID)i, %(hostname)s, %(arches)s)"""
        _dml(insert, locals())
        #host_channels entry
        insert = """INSERT INTO host_channels (host_id, channel_id)
        VALUES (%(hostID)i, %(default_channel)i)"""
        _dml(insert, locals())
        return hostID

    def enableHost(self, hostname):
        """Mark a host as enabled"""
        set_host_enabled(hostname, True)

    def disableHost(self, hostname):
        """Mark a host as disabled"""
        set_host_enabled(hostname, False)

    getHost = staticmethod(get_host)
    addHostToChannel = staticmethod(add_host_to_channel)
    removeHostFromChannel = staticmethod(remove_host_from_channel)

    def listHosts(self, arches=None, channelID=None, ready=None, enabled=None, userID=None, queryOpts=None):
        """Get a list of hosts.  "arches" is a list of string architecture
        names, e.g. ['i386', 'ppc64'].  If one of the arches associated with a given
        host appears in the list, it will be included in the results.  If "ready" and "enabled"
        are specified, only hosts with the given value for the respective field will
        be included."""
        fields = ('id', 'user_id', 'name', 'arches', 'task_load',
                  'capacity', 'ready', 'enabled')

        clauses = []
        joins = []
        if arches != None:
            # include the regex constraints below so we can match 'ppc' without
            # matching 'ppc64'
            if not (isinstance(arches, list) or isinstance(arches, tuple)):
                arches = [arches]
            archClause = [r"""arches ~ '\\m%s\\M'""" % arch for arch in arches]
            clauses.append('(' + ' OR '.join(archClause) + ')')
        if channelID != None:
            joins.append('host_channels on host.id = host_channels.host_id')
            clauses.append('host_channels.channel_id = %(channelID)i')
        if ready != None:
            clauses.append('ready is %s' % ready)
        if enabled != None:
            clauses.append('enabled is %s' % enabled)
        if userID != None:
            clauses.append('user_id = %(userID)i')

        query = QueryProcessor(columns=fields, tables=['host'],
                               joins=joins, clauses=clauses,
                               values=locals(), opts=queryOpts)
        return query.execute()

    def getLastHostUpdate(self, hostID):
        """Return the latest update timestampt for the host

        The timestamp represents the last time the host with the given
        ID contacted the hub. Returns None if the host has never contacted
         the hub."""
        query = """SELECT update_time FROM sessions
        JOIN host ON sessions.user_id = host.user_id
        WHERE host.id = %(hostID)i
        ORDER BY update_time DESC
        LIMIT 1
        """
        return _singleValue(query, locals(), strict=False)

    getAllArches = staticmethod(get_all_arches)

    getChannel = staticmethod(get_channel)
    listChannels=staticmethod(list_channels)

    getBuildroot=staticmethod(get_buildroot)

    def getBuildrootListing(self,id):
        """Return a list of packages in the buildroot"""
        br = BuildRoot(id)
        return br.getList()

    listBuildroots = staticmethod(query_buildroots)

    def hasPerm(self, perm):
        """Check if the logged-in user has the given permission.  Return False if
        they do not have the permission, or if they are not logged-in."""
        return context.session.hasPerm(perm)

    def getPerms(self):
        """Get a list of the permissions granted to the currently logged-in user."""
        return context.session.getPerms()

    def getUserPerms(self, userID):
        """Get a list of the permissions granted to the user with the given ID."""
        return koji.auth.get_user_perms(userID)

    def getAllPerms(self):
        """Get a list of all permissions in the system.  Returns a list of maps.  Each
        map contains the following keys:

        - id
        - name
        """
        query = """SELECT id, name FROM permissions
        ORDER BY id"""

        return _multiRow(query, {}, ['id', 'name'])

    def getAllChannels(self):
        """Get a list of all channels in the system.  Returns a list of maps.  Each
        map contains the following keys:

        - id
        - name
        """
        query = """SELECT id, name FROM channels
        ORDER BY id"""

        return _multiRow(query, {}, ['id', 'name'])

    def getLoggedInUser(self):
        """Return information about the currently logged-in user.  Returns data
        in the same format as getUser().  If there is no currently logged-in user,
        return None."""
        if context.session.logged_in:
            return self.getUser(context.session.user_id)
        else:
            return None

    def setBuildOwner(self, build, user):
        context.session.assertPerm('admin')
        buildinfo = get_build(build)
        if not buildinfo:
            raise koji.GenericError, 'build does not exist: %s' % build
        userinfo = get_user(user)
        if not userinfo:
            raise koji.GenericError, 'user does not exist: %s' % user
        userid = userinfo['id']
        buildid = buildinfo['id']
        q = """UPDATE build SET owner=%(userid)i WHERE id=%(buildid)i"""
        _dml(q,locals())

    def setBuildTimestamp(self, build, ts):
        """Set the completion time for a build

        build should a valid nvr or build id
        ts should be # of seconds since epoch or optionally an
            xmlrpc DateTime value"""
        context.session.assertPerm('admin')
        buildinfo = get_build(build)
        if not buildinfo:
            raise koji.GenericError, 'build does not exist: %s' % build
        elif isinstance(ts, xmlrpclib.DateTime):
            #not recommended
            #the xmlrpclib.DateTime class is almost useless
            try:
                ts = time.mktime(time.strptime(str(ts),'%Y%m%dT%H:%M:%S'))
            except ValueError:
                raise koji.GenericError, "Invalid time: %s" % ts
        elif not isinstance(ts, (int, long, float)):
            raise koji.GenericError, "Invalid type for timestamp"
        buildid = buildinfo['id']
        q = """UPDATE build
        SET completion_time=TIMESTAMP 'epoch' AT TIME ZONE 'utc' + '%(ts)f seconds'::interval
        WHERE id=%%(buildid)i""" % locals()
        _dml(q,locals())

    def count(self, methodName, *args, **kw):
        """Execute the XML-RPC method with the given name and count the results.
        A method return value of None will return O, a return value of type "list", "tuple", or "dict"
        will return len(value), and a return value of any other type will return 1.  An invalid
        methodName will raise an AttributeError, and invalid arguments will raise a TypeError."""
        result = getattr(self, methodName)(*args, **kw)
        if result == None:
            return 0
        elif isinstance(result, list) or isinstance(result, tuple) or isinstance(result, dict):
            return len(result)
        else:
            return 1

    def _sortByKeyFunc(self, key, noneGreatest=True):
        """Return a function to sort a list of maps by the given key.
        If the key starts with '-', sort in reverse order.  If noneGreatest
        is True, None will sort higher than all other values (instead of lower).
        """
        if noneGreatest:
            # Normally None evaluates to be less than every other value
            # Invert the comparison so it always evaluates to greater
            cmpFunc = lambda a, b: (a is None or b is None) and -(cmp(a, b)) or cmp(a, b)
        else:
            cmpFunc = cmp

        if key.startswith('-'):
            key = key[1:]
            return lambda a, b: cmpFunc(b[key], a[key])
        else:
            return lambda a, b: cmpFunc(a[key], b[key])

    def filterResults(self, methodName, *args, **kw):
        """Execute the XML-RPC method with the given name and filter the results
        based on the options specified in the keywork option "filterOpts".  The method
        must return a list of maps.  Any other return type will result in a TypeError.
        Currently supported options are:
        - offset: the number of elements to trim off the front of the list
        - limit: the maximum number of results to return
        - order: the map key to use to sort the list; the list will be sorted before
                 offset or limit are applied
        - noneGreatest: when sorting, consider 'None' to be greater than all other values;
                        python considers None less than all other values, but Postgres sorts
                        NULL higher than all other values; default to True for consistency
                        with database sorts
        """
        filterOpts = kw.pop('filterOpts', {})

        results = getattr(self, methodName)(*args, **kw)
        if results is None:
            return None
        elif not isinstance(results, list):
            raise TypeError, '%s() did not return a list' % methodName

        order = filterOpts.get('order')
        if order:
            results.sort(self._sortByKeyFunc(order, filterOpts.get('noneGreatest', True)))

        offset = filterOpts.get('offset')
        if offset is not None:
            results = results[offset:]
        limit = filterOpts.get('limit')
        if limit is not None:
            results = results[:limit]

        return results

    def getBuildNotifications(self, userID=None):
        """Get build notifications for the user with the given ID.  If no ID
        is specified, get the notifications for the currently logged-in user.  If
        there is no currently logged-in user, raise a GenericError."""
        if userID is None:
            user = self.getLoggedInUser()
            if user is None:
                raise koji.GenericError, 'not logged-in'
            else:
                userID = user['id']
        return get_build_notifications(userID)

    def getBuildNotification(self, id):
        """Get the build notification with the given ID.  Return None
        if there is no notification with the given ID."""
        fields = ('id', 'user_id', 'package_id', 'tag_id', 'success_only', 'email')
        query = """SELECT %s
        FROM build_notifications
        WHERE id = %%(id)i
        """ % ', '.join(fields)
        return _singleRow(query, locals(), fields)

    def updateNotification(self, id, package_id, tag_id, success_only):
        """Update an existing build notification with new data.  If the notification
        with the given ID doesn't exist, or the currently logged-in user is not the
        owner or the notification or an admin, raise a GenericError."""
        currentUser = self.getLoggedInUser()
        if not currentUser:
            raise koji.GenericError, 'not logged-in'

        orig_notif = self.getBuildNotification(id)
        if not orig_notif:
            raise koji.GenericError, 'no notification with ID: %i' % id
        elif not (orig_notif['user_id'] == currentUser['id'] or
                  self.hasPerm('admin')):
            raise koji.GenericError, 'user %i cannot update notifications for user %i' % \
                  (currentUser['id'], orig_notif['user_id'])

        update = """UPDATE build_notifications
        SET package_id = %(package_id)s,
        tag_id = %(tag_id)s,
        success_only = %(success_only)s
        WHERE id = %(id)i
        """

        _dml(update, locals())

    def createNotification(self, user_id, package_id, tag_id, success_only):
        """Create a new notification.  If the user_id does not match the currently logged-in user
        and the currently logged-in user is not an admin, raise a GenericError."""
        currentUser = self.getLoggedInUser()
        if not currentUser:
            raise koji.GenericError, 'not logged in'

        notificationUser = self.getUser(user_id)
        if not notificationUser:
            raise koji.GenericError, 'invalid user ID: %s' % user_id
        
        if not (notificationUser['id'] == currentUser['id'] or self.hasPerm('admin')):
            raise koji.GenericError, 'user %s cannot create notifications for user %s' % \
                  (currentUser['name'], notificationUser['name'])
        
        email = '%s@%s' % (notificationUser['name'], context.opts['EmailDomain'])
        insert = """INSERT INTO build_notifications
        (user_id, package_id, tag_id, success_only, email)
        VALUES
        (%(user_id)i, %(package_id)s, %(tag_id)s, %(success_only)s, %(email)s)
        """
        _dml(insert, locals())

    def deleteNotification(self, id):
        """Delete the notification with the given ID.  If the currently logged-in
        user is not the owner of the notification or an admin, raise a GenericError."""
        notification = self.getBuildNotification(id)
        if not notification:
            raise koji.GenericError, 'no notification with ID: %i' % id
        currentUser = self.getLoggedInUser()
        if not currentUser:
            raise koji.GenericError, 'not logged-in'

        if not (notification['user_id'] == currentUser['id'] or
                self.hasPerm('admin')):
            raise koji.GenericError, 'user %i cannot delete notifications for user %i' % \
                  (currentUser['id'], notification['user_id'])
        delete = """DELETE FROM build_notifications WHERE id = %(id)i"""
        _dml(delete, locals())

    def _prepareSearchTerms(self, terms, matchType):
        """Process the search terms before passing them to the database.
        If matchType is "glob", "_" will be replaced with "\_" (to match literal
        underscores), "?" will be replaced with "_", and "*" will
        be replaced with "%".  If matchType is "regexp", no changes will be
        made."""
        if matchType == 'glob':
            return terms.replace('\\', '\\\\').replace('_', r'\_').replace('?', '_').replace('*', '%')
        else:
            return terms

    _searchTables = {'package': 'package',
                     'build': 'build',
                     'tag': 'tag',
                     'target': 'build_target',
                     'user': 'users',
                     'host': 'host',
                     'rpm': 'rpminfo',
                     'file': 'rpmfiles'}

    def search(self, terms, type, matchType, queryOpts=None):
        """Search for an item in the database matching "terms".
        "type" specifies what object type to search for, and must be
        one of "package", "build", "tag", "target", "user", "host",
        "rpm", or "file".  "matchType" specifies the type of search to
        perform, and must be one of "glob" or "regexp".  All searches
        are case-insensitive.  A list of maps containing "id" and
        "name" will be returned.  If no matches are found, an empty
        list will be returned."""
        if not terms:
            raise koji.GenericError, 'empty search terms'
        table = self._searchTables.get(type)
        if not table:
            raise koji.GenericError, 'unknown search type: %s' % type

        if matchType == 'glob':
            oper = 'ilike'
        elif matchType == 'regexp':
            oper = '~*'
        else:
            oper = '='

        terms = self._prepareSearchTerms(terms, matchType)

        cols = ('id', 'name')
        aliases = cols
        joins = []
        if type == 'build':
            joins.append('package ON build.pkg_id = package.id')
            clause = "package.name || '-' || build.version || '-' || build.release %s %%(terms)s" % oper
            cols = ('build.id', "package.name || '-' || build.version || '-' || build.release")
        elif type == 'rpm':
            clause = "name || '-' || version || '-' || release || '.' || arch || '.rpm' %s %%(terms)s" % oper
            cols = ('id', "name || '-' || version || '-' || release || '.' || arch || '.rpm'")
        elif type == 'file':
            # only search for exact matches against files, so we can use the index and not thrash the disks
            clause = 'filename = %(terms)s'
            cols = ('rpm_id', 'filename')
        elif type == 'tag':
            joins.append('tag_config ON tag.id = tag_config.tag_id')
            clause = 'tag_config.active = TRUE and name %s %%(terms)s' % oper
        elif type == 'target':
            joins.append('build_target_config ON build_target.id = build_target_config.build_target_id')
            clause = 'build_target_config.active = TRUE and name %s %%(terms)s' % oper
        else:
            clause = 'name %s %%(terms)s' % oper

        query = QueryProcessor(columns=cols,
                               aliases=aliases, tables=(table,),
                               joins=joins, clauses=(clause,),
                               values=locals(), opts=queryOpts)
        return query.execute()


class BuildRoot(object):

    def __init__(self,id=None):
        if id is None:
            #db entry has yet to be created
            self.id = None
        else:
            logging.getLogger("koji.hub").debug("BuildRoot id: %s" % id)
            #load buildroot data
            self.load(id)

    def load(self,id):
        fields = ('id', 'host_id', 'repo_id', 'arch', 'task_id',
                    'create_event', 'retire_event', 'state')
        q = """SELECT %s FROM buildroot WHERE id=%%(id)i""" % (",".join(fields))
        data = _singleRow(q,locals(),fields,strict=False)
        if data == None:
            raise koji.GenericError, 'no buildroot with ID: %i' % id
        self.id = id
        self.data = data

    def new(self, host, repo, arch, task_id=None):
        state = koji.BR_STATES['INIT']
        id = _singleValue("SELECT nextval('buildroot_id_seq')", strict=True)
        q = """INSERT INTO buildroot(id,host_id,repo_id,arch,state,task_id)
        VALUES (%(id)i,%(host)i,%(repo)i,%(arch)s,%(state)i,%(task_id)s)"""
        _dml(q,locals())
        self.load(id)
        return self.id

    def verifyTask(self,task_id):
        if self.id is None:
            raise koji.GenericError, "buildroot not specified"
        return (task_id == self.data['task_id'])

    def assertTask(self,task_id):
        if not self.verifyTask(task_id):
            raise koji.ActionNotAllowed, 'Task %s does not have lock on buildroot %s' \
                                        %(task_id,self.id)

    def verifyHost(self,host_id):
        if self.id is None:
            raise koji.GenericError, "buildroot not specified"
        return (host_id == self.data['host_id'])

    def assertHost(self,host_id):
        if not self.verifyHost(host_id):
            raise koji.ActionNotAllowed, "Host %s not owner of buildroot %s" \
                                        % (host_id,self.id)

    def setState(self,state):
        if self.id is None:
            raise koji.GenericError, "buildroot not specified"
        id = self.id
        if isinstance(state,str):
            state = koji.BR_STATES[state]
        #sanity checks
        if state == koji.BR_STATES['INIT']:
            #we do not re-init buildroots
            raise koji.GenericError, "Cannot change buildroot state to INIT"
        q = """SELECT state,retire_event FROM buildroot WHERE id=%(id)s FOR UPDATE"""
        lstate,retire_event = _fetchSingle(q,locals(),strict=True)
        if koji.BR_STATES[lstate] == 'EXPIRED':
            #we will quietly ignore a request to expire an expired buildroot
            #otherwise this is an error
            if state == lstate:
                return
            else:
                raise koji.GenericError, "buildroot %i is EXPIRED" % id
        set = "state=%(state)s"
        if koji.BR_STATES[state] == 'EXPIRED':
            set += ",retire_event=get_event()"
        update = """UPDATE buildroot SET %s WHERE id=%%(id)s""" % set
        _dml(update,locals())
        self.data['state'] = state

    def getList(self):
        if self.id is None:
            raise koji.GenericError, "buildroot not specified"
        brootid = self.id
        fields = ('rpm_id','is_update','name','version','release','epoch',
                  'arch','build_id')
        q = """SELECT %s FROM buildroot_listing
        JOIN rpminfo on rpm_id = rpminfo.id
        WHERE buildroot_listing.buildroot_id = %%(brootid)s
        """ % ','.join(fields)
        return _multiRow(q,locals(),fields)

    def _setList(self,rpmlist,update=False):
        """Set or update the list of rpms in a buildroot"""
        if self.id is None:
            raise koji.GenericError, "buildroot not specified"
        brootid = self.id
        if update:
            current = dict([(r['rpm_id'],1) for r in self.getList()])
        q = """INSERT INTO buildroot_listing (buildroot_id,rpm_id,is_update)
        VALUES (%(brootid)s,%(rpm_id)s,%(update)s)"""
        rpm_ids = []
        for an_rpm in rpmlist:
            rpm_id = get_rpm(an_rpm, strict=True)['id']
            if update and current.has_key(rpm_id):
                #ignore duplicate packages for updates
                continue
            rpm_ids.append(rpm_id)
        #we sort to try to avoid deadlock issues
        rpm_ids.sort()
        for rpm_id in rpm_ids:
            _dml(q, locals())

    def setList(self,rpmlist):
        """Set the initial list of rpms in a buildroot"""
        if self.data['state'] != koji.BR_STATES['INIT']:
            raise koji.GenericError, "buildroot %(id)s in wrong state %(state)s" % self.data
        self._setList(rpmlist,update=False)

    def updateList(self,rpmlist):
        """Update the list of packages in a buildroot"""
        if self.data['state'] != koji.BR_STATES['BUILDING']:
            raise koji.GenericError, "buildroot %(id)s in wrong state %(state)s" % self.data
        self._setList(rpmlist,update=True)


class Host(object):

    def __init__(self,id=None):
        remote_id = context.session.getHostId()
        if id is None:
            id = remote_id
        if id is None:
            raise koji.AuthError, "No host specified"
        self.id = id
        self.same_host = (id == remote_id)

    def verify(self):
        """Verify that the remote host matches and has the lock"""
        if not self.same_host:
            raise koji.AuthError, "Host mismatch"
        if not context.session.exclusive:
            raise koji.AuthError, "This method requires an exclusive session"
        return True

    def taskUnwait(self,parent):
        """Clear wait data for task"""
        c = context.cnx.cursor()
        #unwait the task
        q = """UPDATE task SET waiting='false' WHERE id = %(parent)s"""
        context.commit_pending = True
        c.execute(q,locals())
        #...and un-await its subtasks
        q = """UPDATE task SET awaited='false' WHERE parent=%(parent)s"""
        c.execute(q,locals())

    def taskSetWait(self,parent,tasks):
        """Mark task waiting and subtasks awaited"""
        self.taskUnwait(parent)
        c = context.cnx.cursor()
        #mark tasks awaited
        q = """UPDATE task SET waiting='true' WHERE id=%(parent)s"""
        context.commit_pending = True
        c.execute(q,locals())
        if tasks is None:
            #wait on all subtasks
            q = """UPDATE task SET awaited='true' WHERE parent=%(parent)s"""
            c.execute(q,locals())
        else:
            for id in tasks:
                q = """UPDATE task SET awaited='true' WHERE id=%(id)s"""
                c.execute(q,locals())

    def taskWaitCheck(self,parent):
        """Return status of awaited subtask

        The return value is [finished, unfinished] where each entry
        is a list of task ids."""
        #check to see if any of the tasks have finished
        c = context.cnx.cursor()
        q = """
        SELECT id,state FROM task
        WHERE parent=%(parent)s AND awaited = TRUE"""
        c.execute(q,locals())
        canceled = koji.TASK_STATES['CANCELED']
        closed = koji.TASK_STATES['CLOSED']
        failed = koji.TASK_STATES['FAILED']
        finished = []
        unfinished = []
        for id,state in c.fetchall():
            if state in (canceled,closed,failed):
                finished.append(id)
            else:
                unfinished.append(id)
        return finished, unfinished

    def taskWait(self,parent):
        """Return task results or mark tasks as waited upon"""
        finished, unfinished = self.taskWaitCheck(parent)
        # un-await finished tasks
        if finished:
            context.commit_pending = True
            for id in finished:
                c = context.cnx.cursor()
                q = """UPDATE task SET awaited='false' WHERE id=%(id)s"""
                c.execute(q,locals())
        return [finished,unfinished]

    def taskWaitResults(self,parent,tasks):
        results = {}
        #if we're getting results, we're done waiting
        self.taskUnwait(parent)
        c = context.cnx.cursor()
        canceled = koji.TASK_STATES['CANCELED']
        closed = koji.TASK_STATES['CLOSED']
        failed = koji.TASK_STATES['FAILED']
        q = """
        SELECT id,state FROM task
        WHERE parent=%(parent)s"""
        if tasks is None:
            #query all subtasks
            tasks = []
            c.execute(q,locals())
            for id,state in c.fetchall():
                if state == canceled:
                    raise koji.GenericError, "Subtask canceled"
                elif state in (closed,failed):
                    tasks.append(id)
        #would use a dict, but xmlrpc requires the keys to be strings
        results = []
        for id in tasks:
            task = Task(id)
            results.append([id,task.getResult()])
        return results

    def getHostTasks(self):
        """get status of open tasks assigned to host"""
        c = context.cnx.cursor()
        host_id = self.id
        #query tasks
        fields = ['id','waiting','weight']
        st_open = koji.TASK_STATES['OPEN']
        q = """
        SELECT %s FROM task
        WHERE host_id = %%(host_id)s AND state = %%(st_open)s
        """  % (",".join(fields))
        c.execute(q,locals())
        tasks = [ dict(zip(fields,x)) for x in c.fetchall() ]
        for task in tasks:
            id = task['id']
            if task['waiting']:
                finished, unfinished = self.taskWaitCheck(id)
                if finished:
                    task['alert'] = True
        return tasks

    def updateHost(self,task_load,ready):
        host_data = get_host(self.id)
        if task_load != host_data['task_load'] or ready != host_data['ready']:
            c = context.cnx.cursor()
            id = self.id
            q = """UPDATE host SET task_load=%(task_load)s,ready=%(ready)s WHERE id=%(id)s"""
            c.execute(q,locals())
            context.commit_pending = True

    def getLoadData(self):
        """Get load balancing data

        This data is relatively small and the necessary load analysis is
        relatively complex, so we let the host machines crunch it."""
        return [get_ready_hosts(),get_active_tasks()]

    def getTask(self):
        """Open next available task and return it"""
        c = context.cnx.cursor()
        id = self.id
        #get arch and channel info for host
        q = """
        SELECT arches FROM host WHERE id = %(id)s
        """
        c.execute(q,locals())
        arches = c.fetchone()[0].split()
        q = """
        SELECT channel_id FROM host_channels WHERE host_id = %(id)s
        """
        c.execute(q,locals())
        channels = [ x[0] for x in c.fetchall() ]

        #query tasks
        fields = ['id', 'state', 'method', 'request', 'channel_id', 'arch', 'parent']
        st_free = koji.TASK_STATES['FREE']
        st_assigned = koji.TASK_STATES['ASSIGNED']
        q = """
        SELECT %s FROM task
        WHERE (state = %%(st_free)s)
            OR (state = %%(st_assigned)s AND host_id = %%(id)s)
        ORDER BY priority,create_time
        """  % (",".join(fields))
        c.execute(q,locals())
        for data in c.fetchall():
            data = dict(zip(fields,data))
            # XXX - we should do some pruning here, but for now...
            # check arch
            if data['arch'] not in arches:
                continue
            # NOTE: channels ignored for explicit assignments
            if data['state'] != st_assigned and data['channel_id'] not in channels:
                continue
            task = Task(data['id'])
            ret = task.open(self.id)
            if ret is None:
                #someone else got it while we were looking
                #log_error("task %s seems to be locked" % task['id'])
                continue
            return ret
        #else no appropriate tasks
        return None

    def isEnabled(self):
        """Return whether this host is enabled or not."""
        query = """SELECT enabled FROM host WHERE id = %(id)i"""
        return _singleValue(query, {'id': self.id}, strict=True)

class HostExports(object):
    '''Contains functions that are made available via XMLRPC'''

    def getID(self):
        host = Host()
        host.verify()
        return host.id

    def updateHost(self,task_load,ready):
        host = Host()
        host.verify()
        host.updateHost(task_load,ready)

    def getLoadData(self):
        host = Host()
        host.verify()
        return host.getLoadData()

    def getHost(self):
        """Return information about this host"""
        host = Host()
        host.verify()
        return get_host(host.id)

    def openTask(self,task_id):
        host = Host()
        host.verify()
        task = Task(task_id)
        return task.open(host.id)

    def getTask(self):
        host = Host()
        host.verify()
        return host.getTask()

    def closeTask(self,task_id,response):
        host = Host()
        host.verify()
        task = Task(task_id)
        task.assertHost(host.id)
        return task.close(response)

    def failTask(self,task_id,response):
        host = Host()
        host.verify()
        task = Task(task_id)
        task.assertHost(host.id)
        return task.fail(response)

    def freeTasks(self,tasks):
        host = Host()
        host.verify()
        for task_id in tasks:
            task = Task(task_id)
            if not task.verifyHost(host.id):
                #it's possible that a task was freed/reassigned since the host
                #last checked, so we should not raise an error
                continue
            task.free()
            #XXX - unfinished
            #remove any files related to task

    def setTaskWeight(self,task_id,weight):
        host = Host()
        host.verify()
        task = Task(task_id)
        task.assertHost(host.id)
        return task.setWeight(weight)

    def getHostTasks(self):
        host = Host()
        host.verify()
        return host.getHostTasks()

    def taskSetWait(self,parent,tasks):
        host = Host()
        host.verify()
        return host.taskSetWait(parent,tasks)

    def taskWait(self,parent):
        host = Host()
        host.verify()
        return host.taskWait(parent)

    def taskWaitResults(self,parent,tasks):
        host = Host()
        host.verify()
        return host.taskWaitResults(parent,tasks)

    def subtask(self,method,arglist,parent,**opts):
        host = Host()
        host.verify()
        ptask = Task(parent)
        ptask.assertHost(host.id)
        opts['parent'] = parent
        if opts.has_key('label'):
            # first check for existing task with this parent/label
            q = """SELECT id FROM task
            WHERE parent=%(parent)s AND label=%(label)s"""
            row = _fetchSingle(q,opts)
            if row:
                #return task id
                return row[0]
        if opts.has_key('kwargs'):
            arglist = koji.encode_args(*arglist, **opts['kwargs'])
            del opts['kwargs']
        return make_task(method,arglist,**opts)

    def subtask2(self,__parent,__taskopts,__method,*args,**opts):
        """A wrapper around subtask with optional signature

        Parameters:
            __parent: task id of the parent task
            __taskopts: dictionary of task options
            __method: the method to be invoked

        Remaining args are passed on to the subtask
        """
        #self.subtask will verify the host
        args = koji.encode_args(*args,**opts)
        return self.subtask(__method,args,__parent,**__taskopts)

    def moveBuildToScratch(self, task_id, srpm, rpms, logs=None):
        "Move a completed scratch build into place (not imported)"
        host = Host()
        host.verify()
        task = Task(task_id)
        task.assertHost(host.id)
        uploadpath = koji.pathinfo.work()
        #verify files exist
        for relpath in [srpm] + rpms:
            fn = "%s/%s" % (uploadpath,relpath)
            if not os.path.exists(fn):
                raise koji.GenericError, "no such file: %s" % fn
        #figure out storage location
        #  <scratchdir>/<username>/task_<id>
        scratchdir = koji.pathinfo.scratch()
        username = get_user(task.getOwner())['name']
        dir = "%s/%s/task_%s" % (scratchdir, username, task_id)
        koji.ensuredir(dir)
        for relpath in [srpm] + rpms:
            fn = "%s/%s" % (uploadpath,relpath)
            dest = "%s/%s" % (dir,os.path.basename(fn))
            os.rename(fn,dest)
            os.symlink(dest,fn)
        if logs:
            for key, files in logs.iteritems():
                if key:
                    logdir = "%s/logs/%s" % (dir, key)
                else:
                    logdir = "%s/logs" % dir
                koji.ensuredir(logdir)
                for relpath in files:
                    fn = "%s/%s" % (uploadpath,relpath)
                    dest = "%s/%s" % (logdir,os.path.basename(fn))
                    os.rename(fn,dest)
                    os.symlink(dest,fn)

    def initBuild(self,data):
        """Create a stub build entry.

        This is done at the very beginning of the build to inform the
        system the build is underway.
        """
        host = Host()
        host.verify()
        #sanity checks
        task = Task(data['task_id'])
        task.assertHost(host.id)
        #prep the data
        data['owner'] = task.getOwner()
        data['state'] = koji.BUILD_STATES['BUILDING']
        data['completion_time'] = None
        return new_build(data)

    def completeBuild(self, task_id, build_id, srpm, rpms, brmap=None, logs=None):
        """Import final build contents into the database"""
        #sanity checks
        host = Host()
        host.verify()
        task = Task(task_id)
        task.assertHost(host.id)
        result = import_build(srpm, rpms, brmap, task_id, build_id, logs=logs)
        build_notification(task_id, build_id)
        return result

    def failBuild(self, task_id, build_id):
        """Mark the build as failed.  If the current state is not
        'BUILDING', or the current competion_time is not null, a
        GenericError will be raised."""
        host = Host()
        host.verify()
        task = Task(task_id)
        task.assertHost(host.id)

        query = """SELECT state, completion_time
        FROM build
        WHERE id = %(build_id)i
        FOR UPDATE"""
        result = _singleRow(query, locals(), ('state', 'completion_time'))

        if not result:
            raise koji.GenericError, 'no build with ID: %i' % build_id
        elif result['state'] != koji.BUILD_STATES['BUILDING']:
            raise koji.GenericError, 'cannot update build %i, state: %s' % \
                  (build_id, koji.BUILD_STATES[result['state']])
        elif result['completion_time'] is not None:
            raise koji.GenericError, 'cannot update build %i, completed at %s' % \
                  (build_id, result['completion_time'])

        state = koji.BUILD_STATES['FAILED']
        update = """UPDATE build
        SET state = %(state)i,
        completion_time = NOW()
        WHERE id = %(build_id)i"""
        _dml(update, locals())
        build_notification(task_id, build_id)

    def tagBuild(self,task_id,tag,build,force=False,fromtag=None):
        """Tag a build (host version)

        This tags as the user who owns the task

        If fromtag is specified, also untag the package (i.e. move in a single
        transaction)

        No return value
        """
        host = Host()
        host.verify()
        task = Task(task_id)
        task.assertHost(host.id)
        user_id = task.getOwner()
        policy_data = {'tag' : tag, 'build' : build, 'fromtag' : fromtag}
        policy_data['user_id'] = user_id
        if fromtag is None:
            policy_data['operation'] = 'tag'
        else:
            policy_data['operation'] = 'move'
        #don't check policy for admins using force
        perms = koji.auth.get_user_perms(user_id)
        if not force or 'admin' not in perms:
            assert_policy('tag', policy_data)
        if fromtag:
            _untag_build(fromtag,build,user_id=user_id,force=force,strict=True)
        _tag_build(tag,build,user_id=user_id,force=force)

    def tagNotification(self, is_successful, tag_id, from_id, build_id, user_id, ignore_success=False, failure_msg=''):
        """Create a tag notification message.
        Handles creation of tagNotification tasks for hosts."""
        host = Host()
        host.verify()
        tag_notification(is_successful, tag_id, from_id, build_id, user_id, ignore_success, failure_msg)

    def importChangelog(self, buildID, rpmfile):
        """Import the changelog for the given build

        The changelog data is pulled from the rpm provided.
        rpmfile must be a path relative to the 'work' dir.
        If the build already has changelog information, the existing
        changelog information is cleared and the changelog from the
        given rpm is imported."""
        host = Host()
        host.verify()

        build = get_build(buildID, strict=True)
        taskID = build['task_id']
        if not taskID:
            raise koji.GenericError, 'no task for build %i' % build['id']

        task = Task(taskID)
        task.assertHost(host.id)

        rpmfile = '%s/%s' % (koji.pathinfo.work(), rpmfile)
        import_changelog(build, rpmfile, replace=True)

    def checkPolicy(name, data, default='deny', strict=False):
        host = Host()
        host.verify()
        return check_policy(name, data, default=default, strict=strict)

    def assertPolicy(name, data, default='deny'):
        host = Host()
        host.verify()
        check_policy(name, data, default=default, strict=True)

    def newBuildRoot(self, repo, arch, task_id=None):
        host = Host()
        host.verify()
        if task_id is not None:
            Task(task_id).assertHost(host.id)
        br = BuildRoot()
        return br.new(host.id,repo,arch,task_id=task_id)

    def setBuildRootState(self,brootid,state,task_id=None):
        host = Host()
        host.verify()
        if task_id is not None:
            Task(task_id).assertHost(host.id)
        br = BuildRoot(brootid)
        br.assertHost(host.id)
        if task_id is not None:
            br.assertTask(task_id)
        return br.setState(state)

    def setBuildRootList(self,brootid,rpmlist,task_id=None):
        host = Host()
        host.verify()
        if task_id is not None:
            Task(task_id).assertHost(host.id)
        br = BuildRoot(brootid)
        br.assertHost(host.id)
        if task_id is not None:
            br.assertTask(task_id)
        return br.setList(rpmlist)

    def updateBuildRootList(self,brootid,rpmlist,task_id=None):
        host = Host()
        host.verify()
        if task_id is not None:
            Task(task_id).assertHost(host.id)
        br = BuildRoot(brootid)
        br.assertHost(host.id)
        if task_id is not None:
            br.assertTask(task_id)
        return br.updateList(rpmlist)

    def repoInit(self, tag, with_src=False, event=None):
        """Initialize a new repo for tag"""
        host = Host()
        host.verify()
        return repo_init(tag, with_src=with_src, event=event)

    def repoAddRPM(self, repo_id, path):
        """Add an uploaded rpm to a repo"""
        host = Host()
        host.verify()
        rinfo = repo_info(repo_id, strict=True)
        repodir = koji.pathinfo.repo(repo_id, rinfo['tag_name'])
        if rinfo['state'] != koji.REPO_INIT:
            raise koji.GenericError, "Repo %(id)s not in INIT state (got %(state)s)" % rinfo
        #verify file exists
        uploadpath = koji.pathinfo.work()
        filepath = "%s/%s" % (uploadpath, path)
        if not os.path.exists(filepath):
            raise koji.GenericError, "no such file: %s" % filepath
        rpminfo = koji.get_header_fields(filepath, ('arch','sourcepackage'))
        dirs = []
        if not rpminfo['sourcepackage'] and rpminfo['arch'] != 'noarch':
            arch = koji.canonArch(rpminfo['arch'])
            dir = "%s/%s/RPMS" % (repodir, arch)
            if os.path.isdir(dir):
                dirs.append(dir)
        else:
            #noarch and srpms linked for all arches
            for fn in os.listdir(repodir):
                if fn == 'groups':
                    continue
                if rpminfo['sourcepackage']:
                    dir = "%s/%s/SRPMS" % (repodir, fn)
                else:
                    dir = "%s/%s/RPMS" % (repodir, fn)
                if os.path.isdir(dir):
                    dirs.append(dir)
        for dir in dirs:
            fn = os.path.basename(filepath)
            dst = "%s/%s" % (dir, fn)
            if os.path.exists(dst):
                s_st = os.stat(filepath)
                d_st = os.stat(dst)
                if s_st.st_ino != d_st.st_ino:
                    raise koji.GenericError, "File already in repo: %s" % dst
                #otherwise the desired hardlink already exists
            else:
                os.link(filepath, dst)

    def repoDone(self, repo_id, data, expire=False):
        """Move repo data into place, mark as ready, and expire earlier repos

        repo_id: the id of the repo
        data: a dictionary of the form { arch: (uploadpath, files), ...}
        expire(optional): if set to true, mark the repo expired immediately*

        * This is used when a repo from an older event is generated
        """
        host = Host()
        host.verify()
        rinfo = repo_info(repo_id, strict=True)
        if rinfo['state'] != koji.REPO_INIT:
            raise koji.GenericError, "Repo %(id)s not in INIT state (got %(state)s)" % rinfo
        repodir = koji.pathinfo.repo(repo_id, rinfo['tag_name'])
        workdir = koji.pathinfo.work()
        for arch, (uploadpath, files) in data.iteritems():
            archdir = "%s/%s" % (repodir, arch)
            if not os.path.isdir(archdir):
                raise koji.GenericError, "Repo arch directory missing: %s" % archdir
            datadir = "%s/repodata" % archdir
            koji.ensuredir(datadir)
            for fn in files:
                src = "%s/%s/%s" % (workdir,uploadpath, fn)
                dst = "%s/%s" % (datadir, fn)
                if not os.path.exists(src):
                    raise koji.GenericError, "uploaded file missing: %s" % src
                os.link(src, dst)
                os.unlink(src)
<<<<<<< HEAD
        if expire:
            repo_expire(repo_id)
        else:
            repo_ready(repo_id)
            repo_expire_older(rinfo['tag_id'], rinfo['create_event'])
=======
        repo_ready(repo_id)
        repo_expire_older(rinfo['tag_id'], rinfo['create_event'])
        #make a latest link
        latestrepolink = koji.pathinfo.repo('latest', rinfo['tag_name'])
        #XXX - this is a slight abuse of pathinfo
        try:
            if os.path.lexists(latestrepolink):
                os.unlink(latestrepolink)
            os.symlink(repodir, latestrepolink)
        except OSError:
            #making this link is nonessential
            log_error("Unable to create latest link for repo: %s" % repodir)

>>>>>>> e98354c7

    def isEnabled(self):
        host = Host()
        host.verify()
        return host.isEnabled()

# XXX - not needed anymore?
def handle_upload(req):
    """Handle file upload via POST request"""
    pass

#koji.add_sys_logger("koji")

if __name__ == "__main__":
    # XXX - testing defaults
    print "Connecting to DB"
    koji.db.setDBopts( database = "test", user = "test")
    context.cnx = koji.db.connect()
    context.req = {}
    print "Creating a session"
    context.session = koji.auth.Session(None,hostip="127.0.0.1")
    print context.session
    test_user = "host/1"
    pw = "foobar"
    print "Logging in as %s" % test_user
    session_info = context.session.login(test_user,pw,{'hostip':'127.0.0.1'})
    for k in session_info.keys():
        session_info[k] = [session_info[k]]
    s2=koji.auth.Session(session_info,'127.0.0.1')
    print s2
    print s2.getHostId()
    context.session = s2
    print "Associating host"
    Host()
    #context.cnx.commit()
    context.session.perms['admin'] = 1 #XXX<|MERGE_RESOLUTION|>--- conflicted
+++ resolved
@@ -3602,11 +3602,7 @@
     return emails_uniq
 
 def tag_notification(is_successful, tag_id, from_id, build_id, user_id, ignore_success=False, failure_msg=''):
-<<<<<<< HEAD
-    if context.opts.get('DisableNotifications', 'no') == 'yes':
-=======
     if context.opts.get('DisableNotifications'):
->>>>>>> e98354c7
         return
     if is_successful:
         state = koji.BUILD_STATES['COMPLETE']
@@ -3632,11 +3628,7 @@
     return None
 
 def build_notification(task_id, build_id):
-<<<<<<< HEAD
-    if context.opts.get('DisableNotifications', 'no') == 'yes':
-=======
     if context.opts.get('DisableNotifications'):
->>>>>>> e98354c7
         return
     build = get_build(build_id)
     target = _get_build_target(task_id)
@@ -6533,13 +6525,10 @@
                     raise koji.GenericError, "uploaded file missing: %s" % src
                 os.link(src, dst)
                 os.unlink(src)
-<<<<<<< HEAD
         if expire:
             repo_expire(repo_id)
-        else:
-            repo_ready(repo_id)
-            repo_expire_older(rinfo['tag_id'], rinfo['create_event'])
-=======
+            return
+        #else:
         repo_ready(repo_id)
         repo_expire_older(rinfo['tag_id'], rinfo['create_event'])
         #make a latest link
@@ -6553,7 +6542,6 @@
             #making this link is nonessential
             log_error("Unable to create latest link for repo: %s" % repodir)
 
->>>>>>> e98354c7
 
     def isEnabled(self):
         host = Host()
